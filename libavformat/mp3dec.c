/*
 * MP3 demuxer
 * Copyright (c) 2003 Fabrice Bellard
 *
 * This file is part of FFmpeg.
 *
 * FFmpeg is free software; you can redistribute it and/or
 * modify it under the terms of the GNU Lesser General Public
 * License as published by the Free Software Foundation; either
 * version 2.1 of the License, or (at your option) any later version.
 *
 * FFmpeg is distributed in the hope that it will be useful,
 * but WITHOUT ANY WARRANTY; without even the implied warranty of
 * MERCHANTABILITY or FITNESS FOR A PARTICULAR PURPOSE.  See the GNU
 * Lesser General Public License for more details.
 *
 * You should have received a copy of the GNU Lesser General Public
 * License along with FFmpeg; if not, write to the Free Software
 * Foundation, Inc., 51 Franklin Street, Fifth Floor, Boston, MA 02110-1301 USA
 */

#include "libavutil/opt.h"
#include "libavutil/avstring.h"
#include "libavutil/intreadwrite.h"
#include "libavutil/crc.h"
#include "libavutil/dict.h"
#include "libavutil/mathematics.h"
#include "avformat.h"
#include "internal.h"
#include "avio_internal.h"
#include "id3v2.h"
#include "id3v1.h"
#include "replaygain.h"

#include "libavcodec/avcodec.h"
#include "libavcodec/mpegaudiodecheader.h"

#define XING_FLAG_FRAMES 0x01
#define XING_FLAG_SIZE   0x02
#define XING_FLAG_TOC    0x04
#define XING_FLAC_QSCALE 0x08

#define XING_TOC_COUNT 100

typedef struct {
    AVClass *class;
    int64_t filesize;
    int xing_toc;
    int start_pad;
    int end_pad;
    int usetoc;
    unsigned frames; /* Total number of frames in file */
    unsigned header_filesize;   /* Total number of bytes in the stream */
    int is_cbr;
} MP3DecContext;

/* mp3 read */

static int mp3_read_probe(AVProbeData *p)
{
    int max_frames, first_frames = 0;
    int fsize, frames, sample_rate;
    uint32_t header;
<<<<<<< HEAD
    const uint8_t *buf, *buf0, *buf2, *end;
    AVCodecContext *avctx = avcodec_alloc_context3(NULL);

    if (!avctx)
        return 0;
=======
    uint8_t *buf, *buf0, *buf2, *end;
    AVCodecContext *avctx = avcodec_alloc_context3(NULL);

    if (!avctx)
        return AVERROR(ENOMEM);
>>>>>>> 78a3a458

    buf0 = p->buf;
    end = p->buf + p->buf_size - sizeof(uint32_t);
    while(buf0 < end && !*buf0)
        buf0++;

    max_frames = 0;
    buf = buf0;

    for(; buf < end; buf= buf2+1) {
        buf2 = buf;
        if(ff_mpa_check_header(AV_RB32(buf2)))
            continue;

        for(frames = 0; buf2 < end; frames++) {
            header = AV_RB32(buf2);
<<<<<<< HEAD
            fsize = avpriv_mpa_decode_header(avctx, header, &sample_rate, &sample_rate, &sample_rate, &sample_rate);
=======
            fsize = avpriv_mpa_decode_header(avctx, header, &sample_rate,
                                             &sample_rate, &sample_rate,
                                             &sample_rate);
>>>>>>> 78a3a458
            if(fsize < 0)
                break;
            buf2 += fsize;
        }
        max_frames = FFMAX(max_frames, frames);
        if(buf == buf0)
            first_frames= frames;
    }
    avcodec_free_context(&avctx);
    // keep this in sync with ac3 probe, both need to avoid
    // issues with MPEG-files!
    if   (first_frames>=4) return AVPROBE_SCORE_EXTENSION + 1;
    else if(max_frames>200)return AVPROBE_SCORE_EXTENSION;
    else if(max_frames>=4 && max_frames >= p->buf_size/10000) return AVPROBE_SCORE_EXTENSION / 2;
    else if(ff_id3v2_match(buf0, ID3v2_DEFAULT_MAGIC) && 2*ff_id3v2_tag_len(buf0) >= p->buf_size)
                           return p->buf_size < PROBE_BUF_MAX ? AVPROBE_SCORE_EXTENSION / 4 : AVPROBE_SCORE_EXTENSION - 2;
    else if(max_frames>=1 && max_frames >= p->buf_size/10000) return 1;
    else                   return 0;
//mpegps_mp3_unrecognized_format.mpg has max_frames=3
}

static void read_xing_toc(AVFormatContext *s, int64_t filesize, int64_t duration)
{
    int i;
    MP3DecContext *mp3 = s->priv_data;
    int fill_index = mp3->usetoc && duration > 0;

    if (!filesize &&
        !(filesize = avio_size(s->pb))) {
        av_log(s, AV_LOG_WARNING, "Cannot determine file size, skipping TOC table.\n");
        fill_index = 0;
    }

    for (i = 0; i < XING_TOC_COUNT; i++) {
        uint8_t b = avio_r8(s->pb);
        if (fill_index)
            av_add_index_entry(s->streams[0],
                           av_rescale(b, filesize, 256),
                           av_rescale(i, duration, XING_TOC_COUNT),
                           0, 0, AVINDEX_KEYFRAME);
    }
    if (fill_index)
        mp3->xing_toc = 1;
}

static void mp3_parse_info_tag(AVFormatContext *s, AVStream *st,
                               MPADecodeHeader *c, uint32_t spf)
{
#define LAST_BITS(k, n) ((k) & ((1 << (n)) - 1))
#define MIDDLE_BITS(k, m, n) LAST_BITS((k) >> (m), ((n) - (m)))

    uint16_t crc;
    uint32_t v;

    char version[10];

    uint32_t peak   = 0;
    int32_t  r_gain = INT32_MIN, a_gain = INT32_MIN;

    MP3DecContext *mp3 = s->priv_data;
    static const int64_t xing_offtbl[2][2] = {{32, 17}, {17,9}};
    uint64_t fsize = avio_size(s->pb);

    /* Check for Xing / Info tag */
    avio_skip(s->pb, xing_offtbl[c->lsf == 1][c->nb_channels == 1]);
    v = avio_rb32(s->pb);
    mp3->is_cbr = v == MKBETAG('I', 'n', 'f', 'o');
    if (v != MKBETAG('X', 'i', 'n', 'g') && !mp3->is_cbr)
        return;

    v = avio_rb32(s->pb);
    if (v & XING_FLAG_FRAMES)
        mp3->frames = avio_rb32(s->pb);
    if (v & XING_FLAG_SIZE)
        mp3->header_filesize = avio_rb32(s->pb);
    if (fsize && mp3->header_filesize) {
        uint64_t min, delta;
        min = FFMIN(fsize, mp3->header_filesize);
        delta = FFMAX(fsize, mp3->header_filesize) - min;
        if (fsize > mp3->header_filesize && delta > min >> 4) {
            mp3->frames = 0;
        } else if (delta > min >> 4) {
            av_log(s, AV_LOG_WARNING,
                   "filesize and duration do not match (growing file?)\n");
        }
    }
    if (v & XING_FLAG_TOC)
        read_xing_toc(s, mp3->header_filesize, av_rescale_q(mp3->frames,
                                       (AVRational){spf, c->sample_rate},
                                       st->time_base));
    /* VBR quality */
    if (v & XING_FLAC_QSCALE)
        avio_rb32(s->pb);

    /* Encoder short version string */
    memset(version, 0, sizeof(version));
    avio_read(s->pb, version, 9);

    /* Info Tag revision + VBR method */
    avio_r8(s->pb);

    /* Lowpass filter value */
    avio_r8(s->pb);

    /* ReplayGain peak */
    v    = avio_rb32(s->pb);
    peak = av_rescale(v, 100000, 1 << 23);

    /* Radio ReplayGain */
    v = avio_rb16(s->pb);

    if (MIDDLE_BITS(v, 13, 15) == 1) {
        r_gain = MIDDLE_BITS(v, 0, 8) * 10000;

        if (v & (1 << 9))
            r_gain *= -1;
    }

    /* Audiophile ReplayGain */
    v = avio_rb16(s->pb);

    if (MIDDLE_BITS(v, 13, 15) == 2) {
        a_gain = MIDDLE_BITS(v, 0, 8) * 10000;

        if (v & (1 << 9))
            a_gain *= -1;
    }

    /* Encoding flags + ATH Type */
    avio_r8(s->pb);

    /* if ABR {specified bitrate} else {minimal bitrate} */
    avio_r8(s->pb);

    /* Encoder delays */
    v= avio_rb24(s->pb);
    if(AV_RB32(version) == MKBETAG('L', 'A', 'M', 'E')
        || AV_RB32(version) == MKBETAG('L', 'a', 'v', 'f')) {

        mp3->start_pad = v>>12;
        mp3->  end_pad = v&4095;
        st->skip_samples = mp3->start_pad + 528 + 1;
        if (!st->start_time)
            st->start_time = av_rescale_q(st->skip_samples,
                                            (AVRational){1, c->sample_rate},
                                            st->time_base);
        av_log(s, AV_LOG_DEBUG, "pad %d %d\n", mp3->start_pad, mp3->  end_pad);
    }

    /* Misc */
    avio_r8(s->pb);

    /* MP3 gain */
    avio_r8(s->pb);

    /* Preset and surround info */
    avio_rb16(s->pb);

    /* Music length */
    avio_rb32(s->pb);

    /* Music CRC */
    avio_rb16(s->pb);

    /* Info Tag CRC */
    crc = ffio_get_checksum(s->pb);
    v   = avio_rb16(s->pb);

    if (v == crc) {
        ff_replaygain_export_raw(st, r_gain, peak, a_gain, 0);
        av_dict_set(&st->metadata, "encoder", version, 0);
    }
}

static void mp3_parse_vbri_tag(AVFormatContext *s, AVStream *st, int64_t base)
{
    uint32_t v;
    MP3DecContext *mp3 = s->priv_data;

    /* Check for VBRI tag (always 32 bytes after end of mpegaudio header) */
    avio_seek(s->pb, base + 4 + 32, SEEK_SET);
    v = avio_rb32(s->pb);
    if (v == MKBETAG('V', 'B', 'R', 'I')) {
        /* Check tag version */
        if (avio_rb16(s->pb) == 1) {
            /* skip delay and quality */
            avio_skip(s->pb, 4);
            mp3->header_filesize = avio_rb32(s->pb);
            mp3->frames = avio_rb32(s->pb);
        }
    }
}

/**
 * Try to find Xing/Info/VBRI tags and compute duration from info therein
 */
static int mp3_parse_vbr_tags(AVFormatContext *s, AVStream *st, int64_t base)
{
    uint32_t v, spf;
    MPADecodeHeader c;
    int vbrtag_size = 0;
    MP3DecContext *mp3 = s->priv_data;

    ffio_init_checksum(s->pb, ff_crcA001_update, 0);

    v = avio_rb32(s->pb);
    if(ff_mpa_check_header(v) < 0)
      return -1;

    if (avpriv_mpegaudio_decode_header(&c, v) == 0)
        vbrtag_size = c.frame_size;
    if(c.layer != 3)
        return -1;

    spf = c.lsf ? 576 : 1152; /* Samples per frame, layer 3 */

    mp3->frames = 0;
    mp3->header_filesize   = 0;

    mp3_parse_info_tag(s, st, &c, spf);
    mp3_parse_vbri_tag(s, st, base);

    if (!mp3->frames && !mp3->header_filesize)
        return -1;

    /* Skip the vbr tag frame */
    avio_seek(s->pb, base + vbrtag_size, SEEK_SET);

    if (mp3->frames)
        st->duration = av_rescale_q(mp3->frames, (AVRational){spf, c.sample_rate},
                                    st->time_base);
    if (mp3->header_filesize && mp3->frames && !mp3->is_cbr)
        st->codec->bit_rate = av_rescale(mp3->header_filesize, 8 * c.sample_rate, mp3->frames * (int64_t)spf);

    return 0;
}

static int mp3_read_header(AVFormatContext *s)
{
    MP3DecContext *mp3 = s->priv_data;
    AVStream *st;
    int64_t off;
    int ret;

    st = avformat_new_stream(s, NULL);
    if (!st)
        return AVERROR(ENOMEM);

    st->codec->codec_type = AVMEDIA_TYPE_AUDIO;
    st->codec->codec_id = AV_CODEC_ID_MP3;
    st->need_parsing = AVSTREAM_PARSE_FULL_RAW;
    st->start_time = 0;

    // lcm of all mp3 sample rates
    avpriv_set_pts_info(st, 64, 1, 14112000);

    s->pb->maxsize = -1;
    off = avio_tell(s->pb);

    if (!av_dict_get(s->metadata, "", NULL, AV_DICT_IGNORE_SUFFIX))
        ff_id3v1_read(s);

    if(s->pb->seekable)
        mp3->filesize = avio_size(s->pb);

    if (mp3_parse_vbr_tags(s, st, off) < 0)
        avio_seek(s->pb, off, SEEK_SET);

    ret = ff_replaygain_export(st, s->metadata);
    if (ret < 0)
        return ret;

    /* the parameters will be extracted from the compressed bitstream */
    return 0;
}

#define MP3_PACKET_SIZE 1024

static int mp3_read_packet(AVFormatContext *s, AVPacket *pkt)
{
    MP3DecContext *mp3 = s->priv_data;
    int ret, size;
    int64_t pos;

    size= MP3_PACKET_SIZE;
    pos = avio_tell(s->pb);
    if(mp3->filesize > ID3v1_TAG_SIZE && pos < mp3->filesize)
        size= FFMIN(size, mp3->filesize - pos);

    ret= av_get_packet(s->pb, pkt, size);
    if (ret <= 0) {
        if(ret<0)
            return ret;
        return AVERROR_EOF;
    }

    pkt->flags &= ~AV_PKT_FLAG_CORRUPT;
    pkt->stream_index = 0;

    if (ret >= ID3v1_TAG_SIZE &&
        memcmp(&pkt->data[ret - ID3v1_TAG_SIZE], "TAG", 3) == 0)
        ret -= ID3v1_TAG_SIZE;

    /* note: we need to modify the packet size here to handle the last
       packet */
    pkt->size = ret;
    return ret;
}

static int check(AVFormatContext *s, int64_t pos)
{
    int64_t ret = avio_seek(s->pb, pos, SEEK_SET);
    unsigned header;
    MPADecodeHeader sd;
    if (ret < 0)
        return ret;
    header = avio_rb32(s->pb);
    if (ff_mpa_check_header(header) < 0)
        return -1;
    if (avpriv_mpegaudio_decode_header(&sd, header) == 1)
        return -1;
    return sd.frame_size;
}

static int mp3_seek(AVFormatContext *s, int stream_index, int64_t timestamp,
                    int flags)
{
    MP3DecContext *mp3 = s->priv_data;
    AVIndexEntry *ie, ie1;
    AVStream *st = s->streams[0];
    int64_t ret  = av_index_search_timestamp(st, timestamp, flags);
    int i, j;
    int dir = (flags&AVSEEK_FLAG_BACKWARD) ? -1 : 1;
    int64_t best_pos;
    int best_score;

    if (   mp3->is_cbr
        && st->duration > 0
        && mp3->header_filesize > s->data_offset
        && mp3->frames) {
        int64_t filesize = avio_size(s->pb);
        int64_t duration;
        if (filesize <= s->data_offset)
            filesize = mp3->header_filesize;
        filesize -= s->data_offset;
        duration = av_rescale(st->duration, filesize, mp3->header_filesize - s->data_offset);
        ie = &ie1;
        timestamp = av_clip64(timestamp, 0, duration);
        ie->timestamp = timestamp;
        ie->pos       = av_rescale(timestamp, filesize, duration) + s->data_offset;
    } else if (mp3->xing_toc) {
        if (ret < 0)
            return ret;

        ie = &st->index_entries[ret];
    } else {
        st->skip_samples = timestamp <= 0 ? mp3->start_pad + 528 + 1 : 0;

        return -1;
    }

    avio_seek(s->pb, FFMAX(ie->pos - 4096, 0), SEEK_SET);
    ret = avio_seek(s->pb, ie->pos, SEEK_SET);
    if (ret < 0)
        return ret;

#define MIN_VALID 3
    best_pos = ie->pos;
    best_score = 999;
    for(i=0; i<4096; i++) {
        int64_t pos = ie->pos + (dir > 0 ? i - 1024 : -i);
        int64_t candidate = -1;
        int score = 999;
        for(j=0; j<MIN_VALID; j++) {
            ret = check(s, pos);
            if(ret < 0)
                break;
            if ((ie->pos - pos)*dir <= 0 && abs(MIN_VALID/2-j) < score) {
                candidate = pos;
                score = abs(MIN_VALID/2-j);
            }
            pos += ret;
        }
        if (best_score > score && j == MIN_VALID) {
            best_pos = candidate;
            best_score = score;
            if(score == 0)
                break;
        }
    }

    ret = avio_seek(s->pb, best_pos, SEEK_SET);
    if (ret < 0)
        return ret;
    ff_update_cur_dts(s, st, ie->timestamp);
    st->skip_samples = ie->timestamp <= 0 ? mp3->start_pad + 528 + 1 : 0;
    return 0;
}

static const AVOption options[] = {
    { "usetoc", "use table of contents", offsetof(MP3DecContext, usetoc), AV_OPT_TYPE_INT, {.i64 = -1}, -1, 1, AV_OPT_FLAG_DECODING_PARAM},
    { NULL },
};

static const AVClass demuxer_class = {
    .class_name = "mp3",
    .item_name  = av_default_item_name,
    .option     = options,
    .version    = LIBAVUTIL_VERSION_INT,
    .category   = AV_CLASS_CATEGORY_DEMUXER,
};

AVInputFormat ff_mp3_demuxer = {
    .name           = "mp3",
    .long_name      = NULL_IF_CONFIG_SMALL("MP2/3 (MPEG audio layer 2/3)"),
    .read_probe     = mp3_read_probe,
    .read_header    = mp3_read_header,
    .read_packet    = mp3_read_packet,
    .read_seek      = mp3_seek,
    .priv_data_size = sizeof(MP3DecContext),
    .flags          = AVFMT_GENERIC_INDEX,
    .extensions     = "mp2,mp3,m2a,mpa", /* XXX: use probe */
    .priv_class     = &demuxer_class,
};<|MERGE_RESOLUTION|>--- conflicted
+++ resolved
@@ -61,19 +61,11 @@
     int max_frames, first_frames = 0;
     int fsize, frames, sample_rate;
     uint32_t header;
-<<<<<<< HEAD
     const uint8_t *buf, *buf0, *buf2, *end;
     AVCodecContext *avctx = avcodec_alloc_context3(NULL);
 
     if (!avctx)
-        return 0;
-=======
-    uint8_t *buf, *buf0, *buf2, *end;
-    AVCodecContext *avctx = avcodec_alloc_context3(NULL);
-
-    if (!avctx)
         return AVERROR(ENOMEM);
->>>>>>> 78a3a458
 
     buf0 = p->buf;
     end = p->buf + p->buf_size - sizeof(uint32_t);
@@ -90,13 +82,8 @@
 
         for(frames = 0; buf2 < end; frames++) {
             header = AV_RB32(buf2);
-<<<<<<< HEAD
-            fsize = avpriv_mpa_decode_header(avctx, header, &sample_rate, &sample_rate, &sample_rate, &sample_rate);
-=======
-            fsize = avpriv_mpa_decode_header(avctx, header, &sample_rate,
-                                             &sample_rate, &sample_rate,
-                                             &sample_rate);
->>>>>>> 78a3a458
+            fsize = avpriv_mpa_decode_header(avctx, header,
+                                             &sample_rate, &sample_rate, &sample_rate, &sample_rate);
             if(fsize < 0)
                 break;
             buf2 += fsize;
