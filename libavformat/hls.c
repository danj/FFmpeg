/*
 * Apple HTTP Live Streaming demuxer
 * Copyright (c) 2010 Martin Storsjo
 * Copyright (c) 2013 Anssi Hannula
 *
 * This file is part of FFmpeg.
 *
 * FFmpeg is free software; you can redistribute it and/or
 * modify it under the terms of the GNU Lesser General Public
 * License as published by the Free Software Foundation; either
 * version 2.1 of the License, or (at your option) any later version.
 *
 * FFmpeg is distributed in the hope that it will be useful,
 * but WITHOUT ANY WARRANTY; without even the implied warranty of
 * MERCHANTABILITY or FITNESS FOR A PARTICULAR PURPOSE.  See the GNU
 * Lesser General Public License for more details.
 *
 * You should have received a copy of the GNU Lesser General Public
 * License along with FFmpeg; if not, write to the Free Software
 * Foundation, Inc., 51 Franklin Street, Fifth Floor, Boston, MA 02110-1301 USA
 */

/**
 * @file
 * Apple HTTP Live Streaming demuxer
 * http://tools.ietf.org/html/draft-pantos-http-live-streaming
 */

#include "libavutil/avstring.h"
#include "libavutil/avassert.h"
#include "libavutil/intreadwrite.h"
#include "libavutil/mathematics.h"
#include "libavutil/opt.h"
#include "libavutil/dict.h"
#include "libavutil/time.h"
#include "avformat.h"
#include "internal.h"
#include "avio_internal.h"
<<<<<<< HEAD
#include "url.h"
#include "id3v2.h"
=======
>>>>>>> 81306fd4

#define INITIAL_BUFFER_SIZE 32768

#define MAX_FIELD_LEN 64
#define MAX_CHARACTERISTICS_LEN 512

#define MPEG_TIME_BASE 90000
#define MPEG_TIME_BASE_Q (AVRational){1, MPEG_TIME_BASE}

/*
 * An apple http stream consists of a playlist with media segment files,
 * played sequentially. There may be several playlists with the same
 * video content, in different bandwidth variants, that are played in
 * parallel (preferably only one bandwidth variant at a time). In this case,
 * the user supplied the url to a main playlist that only lists the variant
 * playlists.
 *
 * If the main playlist doesn't point at any variants, we still create
 * one anonymous toplevel variant for this, to maintain the structure.
 */

enum KeyType {
    KEY_NONE,
    KEY_AES_128,
    KEY_SAMPLE_AES
};

struct segment {
    int64_t duration;
    int64_t url_offset;
    int64_t size;
    char *url;
    char *key;
    enum KeyType key_type;
    uint8_t iv[16];
    /* associated Media Initialization Section, treated as a segment */
    struct segment *init_section;
};

struct rendition;

enum PlaylistType {
    PLS_TYPE_UNSPECIFIED,
    PLS_TYPE_EVENT,
    PLS_TYPE_VOD
};

/*
 * Each playlist has its own demuxer. If it currently is active,
 * it has an open AVIOContext too, and potentially an AVPacket
 * containing the next packet from this stream.
 */
struct playlist {
    char url[MAX_URL_SIZE];
    AVIOContext pb;
    uint8_t* read_buffer;
    AVIOContext *input;
    AVFormatContext *parent;
    int index;
    AVFormatContext *ctx;
    AVPacket pkt;
    int stream_offset;

    int finished;
    enum PlaylistType type;
    int64_t target_duration;
    int start_seq_no;
    int n_segments;
    struct segment **segments;
    int needed, cur_needed;
    int cur_seq_no;
    int64_t cur_seg_offset;
    int64_t last_load_time;

    /* Currently active Media Initialization Section */
    struct segment *cur_init_section;
    uint8_t *init_sec_buf;
    unsigned int init_sec_buf_size;
    unsigned int init_sec_data_len;
    unsigned int init_sec_buf_read_offset;

    char key_url[MAX_URL_SIZE];
    uint8_t key[16];

    /* ID3 timestamp handling (elementary audio streams have ID3 timestamps
     * (and possibly other ID3 tags) in the beginning of each segment) */
    int is_id3_timestamped; /* -1: not yet known */
    int64_t id3_mpegts_timestamp; /* in mpegts tb */
    int64_t id3_offset; /* in stream original tb */
    uint8_t* id3_buf; /* temp buffer for id3 parsing */
    unsigned int id3_buf_size;
    AVDictionary *id3_initial; /* data from first id3 tag */
    int id3_found; /* ID3 tag found at some point */
    int id3_changed; /* ID3 tag data has changed at some point */
    ID3v2ExtraMeta *id3_deferred_extra; /* stored here until subdemuxer is opened */

    int64_t seek_timestamp;
    int seek_flags;
    int seek_stream_index; /* into subdemuxer stream array */

    /* Renditions associated with this playlist, if any.
     * Alternative rendition playlists have a single rendition associated
     * with them, and variant main Media Playlists may have
     * multiple (playlist-less) renditions associated with them. */
    int n_renditions;
    struct rendition **renditions;

    /* Media Initialization Sections (EXT-X-MAP) associated with this
     * playlist, if any. */
    int n_init_sections;
    struct segment **init_sections;
};

/*
 * Renditions are e.g. alternative subtitle or audio streams.
 * The rendition may either be an external playlist or it may be
 * contained in the main Media Playlist of the variant (in which case
 * playlist is NULL).
 */
struct rendition {
    enum AVMediaType type;
    struct playlist *playlist;
    char group_id[MAX_FIELD_LEN];
    char language[MAX_FIELD_LEN];
    char name[MAX_FIELD_LEN];
    int disposition;
};

struct variant {
    int bandwidth;

    /* every variant contains at least the main Media Playlist in index 0 */
    int n_playlists;
    struct playlist **playlists;

    char audio_group[MAX_FIELD_LEN];
    char video_group[MAX_FIELD_LEN];
    char subtitles_group[MAX_FIELD_LEN];
};

typedef struct HLSContext {
    AVClass *class;
    AVFormatContext *ctx;
    int n_variants;
    struct variant **variants;
    int n_playlists;
    struct playlist **playlists;
    int n_renditions;
    struct rendition **renditions;

    int cur_seq_no;
    int live_start_index;
    int first_packet;
    int64_t first_timestamp;
    int64_t cur_timestamp;
    AVIOInterruptCB *interrupt_callback;
    char *user_agent;                    ///< holds HTTP user agent set as an AVOption to the HTTP protocol context
    char *cookies;                       ///< holds HTTP cookie values set in either the initial response or as an AVOption to the HTTP protocol context
    char *headers;                       ///< holds HTTP headers set as an AVOption to the HTTP protocol context
    char *http_proxy;                    ///< holds the address of the HTTP proxy server
    AVDictionary *avio_opts;
    int strict_std_compliance;
} HLSContext;

static int read_chomp_line(AVIOContext *s, char *buf, int maxlen)
{
    int len = ff_get_line(s, buf, maxlen);
    while (len > 0 && av_isspace(buf[len - 1]))
        buf[--len] = '\0';
    return len;
}

static void free_segment_list(struct playlist *pls)
{
    int i;
    for (i = 0; i < pls->n_segments; i++) {
        av_freep(&pls->segments[i]->key);
        av_freep(&pls->segments[i]->url);
        av_freep(&pls->segments[i]);
    }
    av_freep(&pls->segments);
    pls->n_segments = 0;
}

static void free_init_section_list(struct playlist *pls)
{
    int i;
    for (i = 0; i < pls->n_init_sections; i++) {
        av_freep(&pls->init_sections[i]->url);
        av_freep(&pls->init_sections[i]);
    }
    av_freep(&pls->init_sections);
    pls->n_init_sections = 0;
}

static void free_playlist_list(HLSContext *c)
{
    int i;
    for (i = 0; i < c->n_playlists; i++) {
        struct playlist *pls = c->playlists[i];
        free_segment_list(pls);
        free_init_section_list(pls);
        av_freep(&pls->renditions);
        av_freep(&pls->id3_buf);
        av_dict_free(&pls->id3_initial);
        ff_id3v2_free_extra_meta(&pls->id3_deferred_extra);
        av_freep(&pls->init_sec_buf);
        av_packet_unref(&pls->pkt);
        av_freep(&pls->pb.buffer);
        if (pls->input)
            ffurl_close(pls->input);
        if (pls->ctx) {
            pls->ctx->pb = NULL;
            avformat_close_input(&pls->ctx);
        }
        av_free(pls);
    }
    av_freep(&c->playlists);
    av_freep(&c->cookies);
    av_freep(&c->user_agent);
    av_freep(&c->headers);
    av_freep(&c->http_proxy);
    c->n_playlists = 0;
}

static void free_variant_list(HLSContext *c)
{
    int i;
    for (i = 0; i < c->n_variants; i++) {
        struct variant *var = c->variants[i];
<<<<<<< HEAD
        av_freep(&var->playlists);
=======
        free_segment_list(var);
        av_packet_unref(&var->pkt);
        av_free(var->pb.buffer);
        if (var->input)
            ff_format_io_close(c->ctx, &var->input);
        if (var->ctx) {
            var->ctx->pb = NULL;
            avformat_close_input(&var->ctx);
        }
>>>>>>> 81306fd4
        av_free(var);
    }
    av_freep(&c->variants);
    c->n_variants = 0;
}

static void free_rendition_list(HLSContext *c)
{
    int i;
    for (i = 0; i < c->n_renditions; i++)
        av_freep(&c->renditions[i]);
    av_freep(&c->renditions);
    c->n_renditions = 0;
}

/*
 * Used to reset a statically allocated AVPacket to a clean slate,
 * containing no data.
 */
static void reset_packet(AVPacket *pkt)
{
    av_init_packet(pkt);
    pkt->data = NULL;
}

static struct playlist *new_playlist(HLSContext *c, const char *url,
                                     const char *base)
{
    struct playlist *pls = av_mallocz(sizeof(struct playlist));
    if (!pls)
        return NULL;
    reset_packet(&pls->pkt);
    ff_make_absolute_url(pls->url, sizeof(pls->url), base, url);
    pls->seek_timestamp = AV_NOPTS_VALUE;

    pls->is_id3_timestamped = -1;
    pls->id3_mpegts_timestamp = AV_NOPTS_VALUE;

    dynarray_add(&c->playlists, &c->n_playlists, pls);
    return pls;
}

struct variant_info {
    char bandwidth[20];
    /* variant group ids: */
    char audio[MAX_FIELD_LEN];
    char video[MAX_FIELD_LEN];
    char subtitles[MAX_FIELD_LEN];
};

static struct variant *new_variant(HLSContext *c, struct variant_info *info,
                                   const char *url, const char *base)
{
    struct variant *var;
    struct playlist *pls;

    pls = new_playlist(c, url, base);
    if (!pls)
        return NULL;

    var = av_mallocz(sizeof(struct variant));
    if (!var)
        return NULL;

    if (info) {
        var->bandwidth = atoi(info->bandwidth);
        strcpy(var->audio_group, info->audio);
        strcpy(var->video_group, info->video);
        strcpy(var->subtitles_group, info->subtitles);
    }

    dynarray_add(&c->variants, &c->n_variants, var);
    dynarray_add(&var->playlists, &var->n_playlists, pls);
    return var;
}

static void handle_variant_args(struct variant_info *info, const char *key,
                                int key_len, char **dest, int *dest_len)
{
    if (!strncmp(key, "BANDWIDTH=", key_len)) {
        *dest     =        info->bandwidth;
        *dest_len = sizeof(info->bandwidth);
    } else if (!strncmp(key, "AUDIO=", key_len)) {
        *dest     =        info->audio;
        *dest_len = sizeof(info->audio);
    } else if (!strncmp(key, "VIDEO=", key_len)) {
        *dest     =        info->video;
        *dest_len = sizeof(info->video);
    } else if (!strncmp(key, "SUBTITLES=", key_len)) {
        *dest     =        info->subtitles;
        *dest_len = sizeof(info->subtitles);
    }
}

struct key_info {
     char uri[MAX_URL_SIZE];
     char method[11];
     char iv[35];
};

static void handle_key_args(struct key_info *info, const char *key,
                            int key_len, char **dest, int *dest_len)
{
    if (!strncmp(key, "METHOD=", key_len)) {
        *dest     =        info->method;
        *dest_len = sizeof(info->method);
    } else if (!strncmp(key, "URI=", key_len)) {
        *dest     =        info->uri;
        *dest_len = sizeof(info->uri);
    } else if (!strncmp(key, "IV=", key_len)) {
        *dest     =        info->iv;
        *dest_len = sizeof(info->iv);
    }
}

struct init_section_info {
    char uri[MAX_URL_SIZE];
    char byterange[32];
};

static struct segment *new_init_section(struct playlist *pls,
                                        struct init_section_info *info,
                                        const char *url_base)
{
    struct segment *sec;
    char *ptr;
    char tmp_str[MAX_URL_SIZE];

    if (!info->uri[0])
        return NULL;

    sec = av_mallocz(sizeof(*sec));
    if (!sec)
        return NULL;

    ff_make_absolute_url(tmp_str, sizeof(tmp_str), url_base, info->uri);
    sec->url = av_strdup(tmp_str);
    if (!sec->url) {
        av_free(sec);
        return NULL;
    }

    if (info->byterange[0]) {
        sec->size = atoi(info->byterange);
        ptr = strchr(info->byterange, '@');
        if (ptr)
            sec->url_offset = atoi(ptr+1);
    } else {
        /* the entire file is the init section */
        sec->size = -1;
    }

    dynarray_add(&pls->init_sections, &pls->n_init_sections, sec);

    return sec;
}

static void handle_init_section_args(struct init_section_info *info, const char *key,
                                           int key_len, char **dest, int *dest_len)
{
    if (!strncmp(key, "URI=", key_len)) {
        *dest     =        info->uri;
        *dest_len = sizeof(info->uri);
    } else if (!strncmp(key, "BYTERANGE=", key_len)) {
        *dest     =        info->byterange;
        *dest_len = sizeof(info->byterange);
    }
}

struct rendition_info {
    char type[16];
    char uri[MAX_URL_SIZE];
    char group_id[MAX_FIELD_LEN];
    char language[MAX_FIELD_LEN];
    char assoc_language[MAX_FIELD_LEN];
    char name[MAX_FIELD_LEN];
    char defaultr[4];
    char forced[4];
    char characteristics[MAX_CHARACTERISTICS_LEN];
};

static struct rendition *new_rendition(HLSContext *c, struct rendition_info *info,
                                      const char *url_base)
{
    struct rendition *rend;
    enum AVMediaType type = AVMEDIA_TYPE_UNKNOWN;
    char *characteristic;
    char *chr_ptr;
    char *saveptr;

    if (!strcmp(info->type, "AUDIO"))
        type = AVMEDIA_TYPE_AUDIO;
    else if (!strcmp(info->type, "VIDEO"))
        type = AVMEDIA_TYPE_VIDEO;
    else if (!strcmp(info->type, "SUBTITLES"))
        type = AVMEDIA_TYPE_SUBTITLE;
    else if (!strcmp(info->type, "CLOSED-CAPTIONS"))
        /* CLOSED-CAPTIONS is ignored since we do not support CEA-608 CC in
         * AVC SEI RBSP anyway */
        return NULL;

    if (type == AVMEDIA_TYPE_UNKNOWN)
        return NULL;

    /* URI is mandatory for subtitles as per spec */
    if (type == AVMEDIA_TYPE_SUBTITLE && !info->uri[0])
        return NULL;

    /* TODO: handle subtitles (each segment has to parsed separately) */
    if (c->strict_std_compliance > FF_COMPLIANCE_EXPERIMENTAL)
        if (type == AVMEDIA_TYPE_SUBTITLE)
            return NULL;

    rend = av_mallocz(sizeof(struct rendition));
    if (!rend)
        return NULL;

    dynarray_add(&c->renditions, &c->n_renditions, rend);

    rend->type = type;
    strcpy(rend->group_id, info->group_id);
    strcpy(rend->language, info->language);
    strcpy(rend->name, info->name);

    /* add the playlist if this is an external rendition */
    if (info->uri[0]) {
        rend->playlist = new_playlist(c, info->uri, url_base);
        if (rend->playlist)
            dynarray_add(&rend->playlist->renditions,
                         &rend->playlist->n_renditions, rend);
    }

    if (info->assoc_language[0]) {
        int langlen = strlen(rend->language);
        if (langlen < sizeof(rend->language) - 3) {
            rend->language[langlen] = ',';
            strncpy(rend->language + langlen + 1, info->assoc_language,
                    sizeof(rend->language) - langlen - 2);
        }
    }

    if (!strcmp(info->defaultr, "YES"))
        rend->disposition |= AV_DISPOSITION_DEFAULT;
    if (!strcmp(info->forced, "YES"))
        rend->disposition |= AV_DISPOSITION_FORCED;

    chr_ptr = info->characteristics;
    while ((characteristic = av_strtok(chr_ptr, ",", &saveptr))) {
        if (!strcmp(characteristic, "public.accessibility.describes-music-and-sound"))
            rend->disposition |= AV_DISPOSITION_HEARING_IMPAIRED;
        else if (!strcmp(characteristic, "public.accessibility.describes-video"))
            rend->disposition |= AV_DISPOSITION_VISUAL_IMPAIRED;

        chr_ptr = NULL;
    }

    return rend;
}

static void handle_rendition_args(struct rendition_info *info, const char *key,
                                  int key_len, char **dest, int *dest_len)
{
    if (!strncmp(key, "TYPE=", key_len)) {
        *dest     =        info->type;
        *dest_len = sizeof(info->type);
    } else if (!strncmp(key, "URI=", key_len)) {
        *dest     =        info->uri;
        *dest_len = sizeof(info->uri);
    } else if (!strncmp(key, "GROUP-ID=", key_len)) {
        *dest     =        info->group_id;
        *dest_len = sizeof(info->group_id);
    } else if (!strncmp(key, "LANGUAGE=", key_len)) {
        *dest     =        info->language;
        *dest_len = sizeof(info->language);
    } else if (!strncmp(key, "ASSOC-LANGUAGE=", key_len)) {
        *dest     =        info->assoc_language;
        *dest_len = sizeof(info->assoc_language);
    } else if (!strncmp(key, "NAME=", key_len)) {
        *dest     =        info->name;
        *dest_len = sizeof(info->name);
    } else if (!strncmp(key, "DEFAULT=", key_len)) {
        *dest     =        info->defaultr;
        *dest_len = sizeof(info->defaultr);
    } else if (!strncmp(key, "FORCED=", key_len)) {
        *dest     =        info->forced;
        *dest_len = sizeof(info->forced);
    } else if (!strncmp(key, "CHARACTERISTICS=", key_len)) {
        *dest     =        info->characteristics;
        *dest_len = sizeof(info->characteristics);
    }
    /*
     * ignored:
     * - AUTOSELECT: client may autoselect based on e.g. system language
     * - INSTREAM-ID: EIA-608 closed caption number ("CC1".."CC4")
     */
}

<<<<<<< HEAD
/* used by parse_playlist to allocate a new variant+playlist when the
 * playlist is detected to be a Media Playlist (not Master Playlist)
 * and we have no parent Master Playlist (parsing of which would have
 * allocated the variant and playlist already)
 * *pls == NULL  => Master Playlist or parentless Media Playlist
 * *pls != NULL => parented Media Playlist, playlist+variant allocated */
static int ensure_playlist(HLSContext *c, struct playlist **pls, const char *url)
{
    if (*pls)
        return 0;
    if (!new_variant(c, NULL, url, NULL))
        return AVERROR(ENOMEM);
    *pls = c->playlists[c->n_playlists - 1];
    return 0;
}

static int url_connect(struct playlist *pls, AVDictionary *opts, AVDictionary *opts2)
=======
static int open_url(AVFormatContext *s, AVIOContext **pb, const char *url,
                    const AVDictionary *opts)
>>>>>>> 81306fd4
{
    AVDictionary *tmp = NULL;
    int ret;

    av_dict_copy(&tmp, opts, 0);
    av_dict_copy(&tmp, opts2, 0);

    if (pls->parent->protocol_whitelist) {
        pls->input->protocol_whitelist =  av_strdup(pls->parent->protocol_whitelist);
        if (!pls->input->protocol_whitelist) {
            av_dict_free(&tmp);
            return AVERROR(ENOMEM);
        }
    }

<<<<<<< HEAD
    if ((ret = ffurl_connect(pls->input, &tmp)) < 0) {
        ffurl_close(pls->input);
        pls->input = NULL;
    }

    av_dict_free(&tmp);
    return ret;
}

static void update_options(char **dest, const char *name, void *src)
{
    av_freep(dest);
    av_opt_get(src, name, 0, (uint8_t**)dest);
    if (*dest && !strlen(*dest))
        av_freep(dest);
}

static int open_url(HLSContext *c, URLContext **uc, const char *url, AVDictionary *opts)
{
    AVDictionary *tmp = NULL;
    int ret;
    const char *proto_name = avio_find_protocol_name(url);

    if (!proto_name)
        return AVERROR_INVALIDDATA;

    // only http(s) & file are allowed
    if (!av_strstart(proto_name, "http", NULL) && !av_strstart(proto_name, "file", NULL))
        return AVERROR_INVALIDDATA;
    if (!strncmp(proto_name, url, strlen(proto_name)) && url[strlen(proto_name)] == ':')
        ;
    else if (strcmp(proto_name, "file") || !strncmp(url, "file,", 5))
        return AVERROR_INVALIDDATA;

    av_dict_copy(&tmp, c->avio_opts, 0);
    av_dict_copy(&tmp, opts, 0);

    ret = ffurl_open_whitelist(uc, url, AVIO_FLAG_READ, c->interrupt_callback, &tmp, c->ctx->protocol_whitelist);
    if( ret >= 0) {
        // update cookies on http response with setcookies.
        URLContext *u = *uc;
        update_options(&c->cookies, "cookies", u->priv_data);
        av_dict_set(&opts, "cookies", c->cookies, 0);
    }
=======
    ret = s->io_open(s, pb, url, AVIO_FLAG_READ, &tmp);
>>>>>>> 81306fd4

    av_dict_free(&tmp);

    return ret;
}

static int parse_playlist(HLSContext *c, const char *url,
                          struct playlist *pls, AVIOContext *in)
{
    int ret = 0, is_segment = 0, is_variant = 0;
    int64_t duration = 0;
    enum KeyType key_type = KEY_NONE;
    uint8_t iv[16] = "";
    int has_iv = 0;
    char key[MAX_URL_SIZE] = "";
    char line[MAX_URL_SIZE];
    const char *ptr;
    int close_in = 0;
    int64_t seg_offset = 0;
    int64_t seg_size = -1;
    uint8_t *new_url = NULL;
    struct variant_info variant_info;
    char tmp_str[MAX_URL_SIZE];
    struct segment *cur_init_section = NULL;

    if (!in) {
#if 1
        AVDictionary *opts = NULL;
        close_in = 1;
        /* Some HLS servers don't like being sent the range header */
        av_dict_set(&opts, "seekable", "0", 0);

        // broker prior HTTP options that should be consistent across requests
        av_dict_set(&opts, "user-agent", c->user_agent, 0);
        av_dict_set(&opts, "cookies", c->cookies, 0);
        av_dict_set(&opts, "headers", c->headers, 0);
        av_dict_set(&opts, "http_proxy", c->http_proxy, 0);

        ret = c->ctx->io_open(c->ctx, &in, url, AVIO_FLAG_READ, &opts);
        av_dict_free(&opts);
        if (ret < 0)
            return ret;
#else
        ret = open_in(c, &in, url);
        if (ret < 0)
            return ret;
        close_in = 1;
#endif
    }

    if (av_opt_get(in, "location", AV_OPT_SEARCH_CHILDREN, &new_url) >= 0)
        url = new_url;

    read_chomp_line(in, line, sizeof(line));
    if (strcmp(line, "#EXTM3U")) {
        ret = AVERROR_INVALIDDATA;
        goto fail;
    }

    if (pls) {
        free_segment_list(pls);
        pls->finished = 0;
        pls->type = PLS_TYPE_UNSPECIFIED;
    }
    while (!avio_feof(in)) {
        read_chomp_line(in, line, sizeof(line));
        if (av_strstart(line, "#EXT-X-STREAM-INF:", &ptr)) {
            is_variant = 1;
            memset(&variant_info, 0, sizeof(variant_info));
            ff_parse_key_value(ptr, (ff_parse_key_val_cb) handle_variant_args,
                               &variant_info);
        } else if (av_strstart(line, "#EXT-X-KEY:", &ptr)) {
            struct key_info info = {{0}};
            ff_parse_key_value(ptr, (ff_parse_key_val_cb) handle_key_args,
                               &info);
            key_type = KEY_NONE;
            has_iv = 0;
            if (!strcmp(info.method, "AES-128"))
                key_type = KEY_AES_128;
            if (!strcmp(info.method, "SAMPLE-AES"))
                key_type = KEY_SAMPLE_AES;
            if (!strncmp(info.iv, "0x", 2) || !strncmp(info.iv, "0X", 2)) {
                ff_hex_to_data(iv, info.iv + 2);
                has_iv = 1;
            }
            av_strlcpy(key, info.uri, sizeof(key));
        } else if (av_strstart(line, "#EXT-X-MEDIA:", &ptr)) {
            struct rendition_info info = {{0}};
            ff_parse_key_value(ptr, (ff_parse_key_val_cb) handle_rendition_args,
                               &info);
            new_rendition(c, &info, url);
        } else if (av_strstart(line, "#EXT-X-TARGETDURATION:", &ptr)) {
            ret = ensure_playlist(c, &pls, url);
            if (ret < 0)
                goto fail;
            pls->target_duration = atoi(ptr) * AV_TIME_BASE;
        } else if (av_strstart(line, "#EXT-X-MEDIA-SEQUENCE:", &ptr)) {
            ret = ensure_playlist(c, &pls, url);
            if (ret < 0)
                goto fail;
            pls->start_seq_no = atoi(ptr);
        } else if (av_strstart(line, "#EXT-X-PLAYLIST-TYPE:", &ptr)) {
            ret = ensure_playlist(c, &pls, url);
            if (ret < 0)
                goto fail;
            if (!strcmp(ptr, "EVENT"))
                pls->type = PLS_TYPE_EVENT;
            else if (!strcmp(ptr, "VOD"))
                pls->type = PLS_TYPE_VOD;
        } else if (av_strstart(line, "#EXT-X-MAP:", &ptr)) {
            struct init_section_info info = {{0}};
            ret = ensure_playlist(c, &pls, url);
            if (ret < 0)
                goto fail;
            ff_parse_key_value(ptr, (ff_parse_key_val_cb) handle_init_section_args,
                               &info);
            cur_init_section = new_init_section(pls, &info, url);
        } else if (av_strstart(line, "#EXT-X-ENDLIST", &ptr)) {
            if (pls)
                pls->finished = 1;
        } else if (av_strstart(line, "#EXTINF:", &ptr)) {
            is_segment = 1;
            duration   = atof(ptr) * AV_TIME_BASE;
        } else if (av_strstart(line, "#EXT-X-BYTERANGE:", &ptr)) {
            seg_size = atoi(ptr);
            ptr = strchr(ptr, '@');
            if (ptr)
                seg_offset = atoi(ptr+1);
        } else if (av_strstart(line, "#", NULL)) {
            continue;
        } else if (line[0]) {
            if (is_variant) {
                if (!new_variant(c, &variant_info, line, url)) {
                    ret = AVERROR(ENOMEM);
                    goto fail;
                }
                is_variant = 0;
            }
            if (is_segment) {
                struct segment *seg;
                if (!pls) {
                    if (!new_variant(c, 0, url, NULL)) {
                        ret = AVERROR(ENOMEM);
                        goto fail;
                    }
                    pls = c->playlists[c->n_playlists - 1];
                }
                seg = av_malloc(sizeof(struct segment));
                if (!seg) {
                    ret = AVERROR(ENOMEM);
                    goto fail;
                }
                seg->duration = duration;
                seg->key_type = key_type;
                if (has_iv) {
                    memcpy(seg->iv, iv, sizeof(iv));
                } else {
                    int seq = pls->start_seq_no + pls->n_segments;
                    memset(seg->iv, 0, sizeof(seg->iv));
                    AV_WB32(seg->iv + 12, seq);
                }

                if (key_type != KEY_NONE) {
                    ff_make_absolute_url(tmp_str, sizeof(tmp_str), url, key);
                    seg->key = av_strdup(tmp_str);
                    if (!seg->key) {
                        av_free(seg);
                        ret = AVERROR(ENOMEM);
                        goto fail;
                    }
                } else {
                    seg->key = NULL;
                }

                ff_make_absolute_url(tmp_str, sizeof(tmp_str), url, line);
                seg->url = av_strdup(tmp_str);
                if (!seg->url) {
                    av_free(seg->key);
                    av_free(seg);
                    ret = AVERROR(ENOMEM);
                    goto fail;
                }

                dynarray_add(&pls->segments, &pls->n_segments, seg);
                is_segment = 0;

                seg->size = seg_size;
                if (seg_size >= 0) {
                    seg->url_offset = seg_offset;
                    seg_offset += seg_size;
                    seg_size = -1;
                } else {
                    seg->url_offset = 0;
                    seg_offset = 0;
                }

                seg->init_section = cur_init_section;
            }
        }
    }
    if (pls)
        pls->last_load_time = av_gettime_relative();

fail:
    av_free(new_url);
    if (close_in)
        ff_format_io_close(c->ctx, &in);
    return ret;
}

static struct segment *current_segment(struct playlist *pls)
{
<<<<<<< HEAD
    return pls->segments[pls->cur_seq_no - pls->start_seq_no];
}

enum ReadFromURLMode {
    READ_NORMAL,
    READ_COMPLETE,
};

/* read from URLContext, limiting read to current segment */
static int read_from_url(struct playlist *pls, struct segment *seg,
                         uint8_t *buf, int buf_size,
                         enum ReadFromURLMode mode)
{
    int ret;

     /* limit read if the segment was only a part of a file */
    if (seg->size >= 0)
        buf_size = FFMIN(buf_size, seg->size - pls->cur_seg_offset);

    if (mode == READ_COMPLETE)
        ret = ffurl_read_complete(pls->input, buf, buf_size);
    else
        ret = ffurl_read(pls->input, buf, buf_size);

    if (ret > 0)
        pls->cur_seg_offset += ret;

    return ret;
}

/* Parse the raw ID3 data and pass contents to caller */
static void parse_id3(AVFormatContext *s, AVIOContext *pb,
                      AVDictionary **metadata, int64_t *dts,
                      ID3v2ExtraMetaAPIC **apic, ID3v2ExtraMeta **extra_meta)
{
    static const char id3_priv_owner_ts[] = "com.apple.streaming.transportStreamTimestamp";
    ID3v2ExtraMeta *meta;

    ff_id3v2_read_dict(pb, metadata, ID3v2_DEFAULT_MAGIC, extra_meta);
    for (meta = *extra_meta; meta; meta = meta->next) {
        if (!strcmp(meta->tag, "PRIV")) {
            ID3v2ExtraMetaPRIV *priv = meta->data;
            if (priv->datasize == 8 && !strcmp(priv->owner, id3_priv_owner_ts)) {
                /* 33-bit MPEG timestamp */
                int64_t ts = AV_RB64(priv->data);
                av_log(s, AV_LOG_DEBUG, "HLS ID3 audio timestamp %"PRId64"\n", ts);
                if ((ts & ~((1ULL << 33) - 1)) == 0)
                    *dts = ts;
                else
                    av_log(s, AV_LOG_ERROR, "Invalid HLS ID3 audio timestamp %"PRId64"\n", ts);
            }
        } else if (!strcmp(meta->tag, "APIC") && apic)
            *apic = meta->data;
    }
}

/* Check if the ID3 metadata contents have changed */
static int id3_has_changed_values(struct playlist *pls, AVDictionary *metadata,
                                  ID3v2ExtraMetaAPIC *apic)
{
    AVDictionaryEntry *entry = NULL;
    AVDictionaryEntry *oldentry;
    /* check that no keys have changed values */
    while ((entry = av_dict_get(metadata, "", entry, AV_DICT_IGNORE_SUFFIX))) {
        oldentry = av_dict_get(pls->id3_initial, entry->key, NULL, AV_DICT_MATCH_CASE);
        if (!oldentry || strcmp(oldentry->value, entry->value) != 0)
            return 1;
    }

    /* check if apic appeared */
    if (apic && (pls->ctx->nb_streams != 2 || !pls->ctx->streams[1]->attached_pic.data))
        return 1;

    if (apic) {
        int size = pls->ctx->streams[1]->attached_pic.size;
        if (size != apic->buf->size - AV_INPUT_BUFFER_PADDING_SIZE)
            return 1;

        if (memcmp(apic->buf->data, pls->ctx->streams[1]->attached_pic.data, size) != 0)
            return 1;
    }

    return 0;
}

/* Parse ID3 data and handle the found data */
static void handle_id3(AVIOContext *pb, struct playlist *pls)
{
    AVDictionary *metadata = NULL;
    ID3v2ExtraMetaAPIC *apic = NULL;
    ID3v2ExtraMeta *extra_meta = NULL;
    int64_t timestamp = AV_NOPTS_VALUE;

    parse_id3(pls->ctx, pb, &metadata, &timestamp, &apic, &extra_meta);

    if (timestamp != AV_NOPTS_VALUE) {
        pls->id3_mpegts_timestamp = timestamp;
        pls->id3_offset = 0;
    }

    if (!pls->id3_found) {
        /* initial ID3 tags */
        av_assert0(!pls->id3_deferred_extra);
        pls->id3_found = 1;

        /* get picture attachment and set text metadata */
        if (pls->ctx->nb_streams)
            ff_id3v2_parse_apic(pls->ctx, &extra_meta);
        else
            /* demuxer not yet opened, defer picture attachment */
            pls->id3_deferred_extra = extra_meta;

        av_dict_copy(&pls->ctx->metadata, metadata, 0);
        pls->id3_initial = metadata;

    } else {
        if (!pls->id3_changed && id3_has_changed_values(pls, metadata, apic)) {
            avpriv_report_missing_feature(pls->ctx, "Changing ID3 metadata in HLS audio elementary stream");
            pls->id3_changed = 1;
        }
        av_dict_free(&metadata);
    }

    if (!pls->id3_deferred_extra)
        ff_id3v2_free_extra_meta(&extra_meta);
}

/* Intercept and handle ID3 tags between URLContext and AVIOContext */
static void intercept_id3(struct playlist *pls, uint8_t *buf,
                         int buf_size, int *len)
{
    /* intercept id3 tags, we do not want to pass them to the raw
     * demuxer on all segment switches */
    int bytes;
    int id3_buf_pos = 0;
    int fill_buf = 0;
    struct segment *seg = current_segment(pls);

    /* gather all the id3 tags */
    while (1) {
        /* see if we can retrieve enough data for ID3 header */
        if (*len < ID3v2_HEADER_SIZE && buf_size >= ID3v2_HEADER_SIZE) {
            bytes = read_from_url(pls, seg, buf + *len, ID3v2_HEADER_SIZE - *len, READ_COMPLETE);
            if (bytes > 0) {

                if (bytes == ID3v2_HEADER_SIZE - *len)
                    /* no EOF yet, so fill the caller buffer again after
                     * we have stripped the ID3 tags */
                    fill_buf = 1;

                *len += bytes;

            } else if (*len <= 0) {
                /* error/EOF */
                *len = bytes;
                fill_buf = 0;
            }
        }

        if (*len < ID3v2_HEADER_SIZE)
            break;

        if (ff_id3v2_match(buf, ID3v2_DEFAULT_MAGIC)) {
            int64_t maxsize = seg->size >= 0 ? seg->size : 1024*1024;
            int taglen = ff_id3v2_tag_len(buf);
            int tag_got_bytes = FFMIN(taglen, *len);
            int remaining = taglen - tag_got_bytes;

            if (taglen > maxsize) {
                av_log(pls->ctx, AV_LOG_ERROR, "Too large HLS ID3 tag (%d > %"PRId64" bytes)\n",
                       taglen, maxsize);
                break;
            }

            /*
             * Copy the id3 tag to our temporary id3 buffer.
             * We could read a small id3 tag directly without memcpy, but
             * we would still need to copy the large tags, and handling
             * both of those cases together with the possibility for multiple
             * tags would make the handling a bit complex.
             */
            pls->id3_buf = av_fast_realloc(pls->id3_buf, &pls->id3_buf_size, id3_buf_pos + taglen);
            if (!pls->id3_buf)
                break;
            memcpy(pls->id3_buf + id3_buf_pos, buf, tag_got_bytes);
            id3_buf_pos += tag_got_bytes;

            /* strip the intercepted bytes */
            *len -= tag_got_bytes;
            memmove(buf, buf + tag_got_bytes, *len);
            av_log(pls->ctx, AV_LOG_DEBUG, "Stripped %d HLS ID3 bytes\n", tag_got_bytes);

            if (remaining > 0) {
                /* read the rest of the tag in */
                if (read_from_url(pls, seg, pls->id3_buf + id3_buf_pos, remaining, READ_COMPLETE) != remaining)
                    break;
                id3_buf_pos += remaining;
                av_log(pls->ctx, AV_LOG_DEBUG, "Stripped additional %d HLS ID3 bytes\n", remaining);
            }

        } else {
            /* no more ID3 tags */
            break;
        }
    }

    /* re-fill buffer for the caller unless EOF */
    if (*len >= 0 && (fill_buf || *len == 0)) {
        bytes = read_from_url(pls, seg, buf + *len, buf_size - *len, READ_NORMAL);

        /* ignore error if we already had some data */
        if (bytes >= 0)
            *len += bytes;
        else if (*len == 0)
            *len = bytes;
    }

    if (pls->id3_buf) {
        /* Now parse all the ID3 tags */
        AVIOContext id3ioctx;
        ffio_init_context(&id3ioctx, pls->id3_buf, id3_buf_pos, 0, NULL, NULL, NULL, NULL);
        handle_id3(&id3ioctx, pls);
    }

    if (pls->is_id3_timestamped == -1)
        pls->is_id3_timestamped = (pls->id3_mpegts_timestamp != AV_NOPTS_VALUE);
}

static int open_input(HLSContext *c, struct playlist *pls, struct segment *seg)
{
    AVDictionary *opts = NULL;
    int ret;

    // broker prior HTTP options that should be consistent across requests
    av_dict_set(&opts, "user-agent", c->user_agent, 0);
    av_dict_set(&opts, "cookies", c->cookies, 0);
    av_dict_set(&opts, "headers", c->headers, 0);
    av_dict_set(&opts, "http_proxy", c->http_proxy, 0);
    av_dict_set(&opts, "seekable", "0", 0);

    if (seg->size >= 0) {
        /* try to restrict the HTTP request to the part we want
         * (if this is in fact a HTTP request) */
        av_dict_set_int(&opts, "offset", seg->url_offset, 0);
        av_dict_set_int(&opts, "end_offset", seg->url_offset + seg->size, 0);
    }

    av_log(pls->parent, AV_LOG_VERBOSE, "HLS request for url '%s', offset %"PRId64", playlist %d\n",
           seg->url, seg->url_offset, pls->index);

    if (seg->key_type == KEY_NONE) {
        ret = open_url(pls->parent->priv_data, &pls->input, seg->url, opts);
    } else if (seg->key_type == KEY_AES_128) {
//         HLSContext *c = var->parent->priv_data;
        char iv[33], key[33], url[MAX_URL_SIZE];
        if (strcmp(seg->key, pls->key_url)) {
            URLContext *uc;
            if (open_url(pls->parent->priv_data, &uc, seg->key, opts) == 0) {
                if (ffurl_read_complete(uc, pls->key, sizeof(pls->key))
                    != sizeof(pls->key)) {
=======
    HLSContext *c = var->parent->priv_data;
    struct segment *seg = var->segments[var->cur_seq_no - var->start_seq_no];
    if (seg->key_type == KEY_NONE) {
        return open_url(var->parent, &var->input, seg->url, c->avio_opts);
    } else if (seg->key_type == KEY_AES_128) {
        AVDictionary *opts = NULL;
        char iv[33], key[33], url[MAX_URL_SIZE];
        int ret;
        if (strcmp(seg->key, var->key_url)) {
            AVIOContext *pb;
            if (open_url(var->parent, &pb, seg->key, c->avio_opts) == 0) {
                ret = avio_read(pb, var->key, sizeof(var->key));
                if (ret != sizeof(var->key)) {
>>>>>>> 81306fd4
                    av_log(NULL, AV_LOG_ERROR, "Unable to read key file %s\n",
                           seg->key);
                }
                ff_format_io_close(var->parent, &pb);
            } else {
                av_log(NULL, AV_LOG_ERROR, "Unable to open key file %s\n",
                       seg->key);
            }
            av_strlcpy(pls->key_url, seg->key, sizeof(pls->key_url));
        }
        ff_data_to_hex(iv, seg->iv, sizeof(seg->iv), 0);
        ff_data_to_hex(key, pls->key, sizeof(pls->key), 0);
        iv[32] = key[32] = '\0';
        if (strstr(seg->url, "://"))
            snprintf(url, sizeof(url), "crypto+%s", seg->url);
        else
            snprintf(url, sizeof(url), "crypto:%s", seg->url);

<<<<<<< HEAD
        if ((ret = ffurl_alloc(&pls->input, url, AVIO_FLAG_READ,
                               &pls->parent->interrupt_callback)) < 0)
            goto cleanup;
        av_opt_set(pls->input->priv_data, "key", key, 0);
        av_opt_set(pls->input->priv_data, "iv", iv, 0);

        if ((ret = url_connect(pls, c->avio_opts, opts)) < 0) {
            goto cleanup;
        }
        ret = 0;
    } else if (seg->key_type == KEY_SAMPLE_AES) {
        av_log(pls->parent, AV_LOG_ERROR,
               "SAMPLE-AES encryption is not supported yet\n");
        ret = AVERROR_PATCHWELCOME;
    }
    else
      ret = AVERROR(ENOSYS);

    /* Seek to the requested position. If this was a HTTP request, the offset
     * should already be where want it to, but this allows e.g. local testing
     * without a HTTP server. */
    if (ret == 0 && seg->key_type == KEY_NONE && seg->url_offset) {
        int seekret = ffurl_seek(pls->input, seg->url_offset, SEEK_SET);
        if (seekret < 0) {
            av_log(pls->parent, AV_LOG_ERROR, "Unable to seek to offset %"PRId64" of HLS segment '%s'\n", seg->url_offset, seg->url);
            ret = seekret;
            ffurl_close(pls->input);
            pls->input = NULL;
        }
    }

cleanup:
    av_dict_free(&opts);
    pls->cur_seg_offset = 0;
    return ret;
}

static int update_init_section(struct playlist *pls, struct segment *seg)
{
    static const int max_init_section_size = 1024*1024;
    HLSContext *c = pls->parent->priv_data;
    int64_t sec_size;
    int64_t urlsize;
    int ret;

    if (seg->init_section == pls->cur_init_section)
        return 0;

    pls->cur_init_section = NULL;

    if (!seg->init_section)
        return 0;

    /* this will clobber playlist URLContext stuff, so this should be
     * called between segments only */
    ret = open_input(c, pls, seg->init_section);
    if (ret < 0) {
        av_log(pls->parent, AV_LOG_WARNING,
               "Failed to open an initialization section in playlist %d\n",
               pls->index);
=======
        av_dict_copy(&opts, c->avio_opts, 0);
        av_dict_set(&opts, "key", key, 0);
        av_dict_set(&opts, "iv", iv, 0);

        ret = open_url(var->parent, &var->input, url, opts);
        av_dict_free(&opts);
>>>>>>> 81306fd4
        return ret;
    }

    if (seg->init_section->size >= 0)
        sec_size = seg->init_section->size;
    else if ((urlsize = ffurl_size(pls->input)) >= 0)
        sec_size = urlsize;
    else
        sec_size = max_init_section_size;

    av_log(pls->parent, AV_LOG_DEBUG,
           "Downloading an initialization section of size %"PRId64"\n",
           sec_size);

    sec_size = FFMIN(sec_size, max_init_section_size);

    av_fast_malloc(&pls->init_sec_buf, &pls->init_sec_buf_size, sec_size);

    ret = read_from_url(pls, seg->init_section, pls->init_sec_buf,
                        pls->init_sec_buf_size, READ_COMPLETE);
    ffurl_close(pls->input);
    pls->input = NULL;

    if (ret < 0)
        return ret;

    pls->cur_init_section = seg->init_section;
    pls->init_sec_data_len = ret;
    pls->init_sec_buf_read_offset = 0;

    /* spec says audio elementary streams do not have media initialization
     * sections, so there should be no ID3 timestamps */
    pls->is_id3_timestamped = 0;

    return 0;
}

static int64_t default_reload_interval(struct playlist *pls)
{
    return pls->n_segments > 0 ?
                          pls->segments[pls->n_segments - 1]->duration :
                          pls->target_duration;
}

static int read_data(void *opaque, uint8_t *buf, int buf_size)
{
    struct playlist *v = opaque;
    HLSContext *c = v->parent->priv_data;
    int ret, i;
    int just_opened = 0;

restart:
    if (!v->needed)
        return AVERROR_EOF;

    if (!v->input) {
        int64_t reload_interval;
        struct segment *seg;

        /* Check that the playlist is still needed before opening a new
         * segment. */
        if (v->ctx && v->ctx->nb_streams &&
            v->parent->nb_streams >= v->stream_offset + v->ctx->nb_streams) {
            v->needed = 0;
            for (i = v->stream_offset; i < v->stream_offset + v->ctx->nb_streams;
                i++) {
                if (v->parent->streams[i]->discard < AVDISCARD_ALL)
                    v->needed = 1;
            }
        }
        if (!v->needed) {
            av_log(v->parent, AV_LOG_INFO, "No longer receiving playlist %d\n",
                v->index);
            return AVERROR_EOF;
        }

        /* If this is a live stream and the reload interval has elapsed since
         * the last playlist reload, reload the playlists now. */
        reload_interval = default_reload_interval(v);

reload:
        if (!v->finished &&
            av_gettime_relative() - v->last_load_time >= reload_interval) {
            if ((ret = parse_playlist(c, v->url, v, NULL)) < 0) {
                av_log(v->parent, AV_LOG_WARNING, "Failed to reload playlist %d\n",
                       v->index);
                return ret;
            }
            /* If we need to reload the playlist again below (if
             * there's still no more segments), switch to a reload
             * interval of half the target duration. */
            reload_interval = v->target_duration / 2;
        }
        if (v->cur_seq_no < v->start_seq_no) {
            av_log(NULL, AV_LOG_WARNING,
                   "skipping %d segments ahead, expired from playlists\n",
                   v->start_seq_no - v->cur_seq_no);
            v->cur_seq_no = v->start_seq_no;
        }
        if (v->cur_seq_no >= v->start_seq_no + v->n_segments) {
            if (v->finished)
                return AVERROR_EOF;
            while (av_gettime_relative() - v->last_load_time < reload_interval) {
                if (ff_check_interrupt(c->interrupt_callback))
                    return AVERROR_EXIT;
                av_usleep(100*1000);
            }
            /* Enough time has elapsed since the last reload */
            goto reload;
        }

        seg = current_segment(v);

        /* load/update Media Initialization Section, if any */
        ret = update_init_section(v, seg);
        if (ret)
            return ret;

        ret = open_input(c, v, seg);
        if (ret < 0) {
            if (ff_check_interrupt(c->interrupt_callback))
                return AVERROR_EXIT;
            av_log(v->parent, AV_LOG_WARNING, "Failed to open segment of playlist %d\n",
                   v->index);
            v->cur_seq_no += 1;
            goto reload;
        }
        just_opened = 1;
    }
<<<<<<< HEAD

    if (v->init_sec_buf_read_offset < v->init_sec_data_len) {
        /* Push init section out first before first actual segment */
        int copy_size = FFMIN(v->init_sec_data_len - v->init_sec_buf_read_offset, buf_size);
        memcpy(buf, v->init_sec_buf, copy_size);
        v->init_sec_buf_read_offset += copy_size;
        return copy_size;
    }

    ret = read_from_url(v, current_segment(v), buf, buf_size, READ_NORMAL);
    if (ret > 0) {
        if (just_opened && v->is_id3_timestamped != 0) {
            /* Intercept ID3 tags here, elementary audio streams are required
             * to convey timestamps using them in the beginning of each segment. */
            intercept_id3(v, buf, buf_size, &ret);
        }

        return ret;
    }
    ffurl_close(v->input);
    v->input = NULL;
=======
    ret = avio_read(v->input, buf, buf_size);
    if (ret > 0)
        return ret;
    ff_format_io_close(c->ctx, &v->input);
>>>>>>> 81306fd4
    v->cur_seq_no++;

    c->cur_seq_no = v->cur_seq_no;

    goto restart;
}

static int playlist_in_multiple_variants(HLSContext *c, struct playlist *pls)
{
    int variant_count = 0;
    int i, j;

    for (i = 0; i < c->n_variants && variant_count < 2; i++) {
        struct variant *v = c->variants[i];

        for (j = 0; j < v->n_playlists; j++) {
            if (v->playlists[j] == pls) {
                variant_count++;
                break;
            }
        }
    }

    return variant_count >= 2;
}

static void add_renditions_to_variant(HLSContext *c, struct variant *var,
                                      enum AVMediaType type, const char *group_id)
{
    int i;

    for (i = 0; i < c->n_renditions; i++) {
        struct rendition *rend = c->renditions[i];

        if (rend->type == type && !strcmp(rend->group_id, group_id)) {

            if (rend->playlist)
                /* rendition is an external playlist
                 * => add the playlist to the variant */
                dynarray_add(&var->playlists, &var->n_playlists, rend->playlist);
            else
                /* rendition is part of the variant main Media Playlist
                 * => add the rendition to the main Media Playlist */
                dynarray_add(&var->playlists[0]->renditions,
                             &var->playlists[0]->n_renditions,
                             rend);
        }
    }
}

static void add_metadata_from_renditions(AVFormatContext *s, struct playlist *pls,
                                         enum AVMediaType type)
{
    int rend_idx = 0;
    int i;

    for (i = 0; i < pls->ctx->nb_streams; i++) {
        AVStream *st = s->streams[pls->stream_offset + i];

        if (st->codec->codec_type != type)
            continue;

        for (; rend_idx < pls->n_renditions; rend_idx++) {
            struct rendition *rend = pls->renditions[rend_idx];

            if (rend->type != type)
                continue;

            if (rend->language[0])
                av_dict_set(&st->metadata, "language", rend->language, 0);
            if (rend->name[0])
                av_dict_set(&st->metadata, "comment", rend->name, 0);

            st->disposition |= rend->disposition;
        }
        if (rend_idx >=pls->n_renditions)
            break;
    }
}

/* if timestamp was in valid range: returns 1 and sets seq_no
 * if not: returns 0 and sets seq_no to closest segment */
static int find_timestamp_in_playlist(HLSContext *c, struct playlist *pls,
                                      int64_t timestamp, int *seq_no)
{
    int i;
    int64_t pos = c->first_timestamp == AV_NOPTS_VALUE ?
                  0 : c->first_timestamp;

    if (timestamp < pos) {
        *seq_no = pls->start_seq_no;
        return 0;
    }

    for (i = 0; i < pls->n_segments; i++) {
        int64_t diff = pos + pls->segments[i]->duration - timestamp;
        if (diff > 0) {
            *seq_no = pls->start_seq_no + i;
            return 1;
        }
        pos += pls->segments[i]->duration;
    }

    *seq_no = pls->start_seq_no + pls->n_segments - 1;

    return 0;
}

static int select_cur_seq_no(HLSContext *c, struct playlist *pls)
{
    int seq_no;

    if (!pls->finished && !c->first_packet &&
        av_gettime_relative() - pls->last_load_time >= default_reload_interval(pls))
        /* reload the playlist since it was suspended */
        parse_playlist(c, pls->url, pls, NULL);

    /* If playback is already in progress (we are just selecting a new
     * playlist) and this is a complete file, find the matching segment
     * by counting durations. */
    if (pls->finished && c->cur_timestamp != AV_NOPTS_VALUE) {
        find_timestamp_in_playlist(c, pls, c->cur_timestamp, &seq_no);
        return seq_no;
    }

    if (!pls->finished) {
        if (!c->first_packet && /* we are doing a segment selection during playback */
            c->cur_seq_no >= pls->start_seq_no &&
            c->cur_seq_no < pls->start_seq_no + pls->n_segments)
            /* While spec 3.4.3 says that we cannot assume anything about the
             * content at the same sequence number on different playlists,
             * in practice this seems to work and doing it otherwise would
             * require us to download a segment to inspect its timestamps. */
            return c->cur_seq_no;

        /* If this is a live stream, start live_start_index segments from the
         * start or end */
        if (c->live_start_index < 0)
            return pls->start_seq_no + FFMAX(pls->n_segments + c->live_start_index, 0);
        else
            return pls->start_seq_no + FFMIN(c->live_start_index, pls->n_segments - 1);
    }

    /* Otherwise just start on the first segment. */
    return pls->start_seq_no;
}

static int save_avio_options(AVFormatContext *s)
{
    HLSContext *c = s->priv_data;
    const char *opts[] = {
        "headers", "http_proxy", "user_agent", "user-agent", "cookies", NULL };
    const char **opt = opts;
    uint8_t *buf;
    int ret = 0;

    while (*opt) {
        if (av_opt_get(s->pb, *opt, AV_OPT_SEARCH_CHILDREN | AV_OPT_ALLOW_NULL, &buf) >= 0) {
            ret = av_dict_set(&c->avio_opts, *opt, buf,
                              AV_DICT_DONT_STRDUP_VAL);
            if (ret < 0)
                return ret;
        }
        opt++;
    }

    return ret;
}

static int hls_read_header(AVFormatContext *s)
{
    URLContext *u = (s->flags & AVFMT_FLAG_CUSTOM_IO) ? NULL : s->pb->opaque;
    HLSContext *c = s->priv_data;
    int ret = 0, i, j, stream_offset = 0;

    c->ctx                = s;
    c->interrupt_callback = &s->interrupt_callback;
    c->strict_std_compliance = s->strict_std_compliance;

    c->first_packet = 1;
    c->first_timestamp = AV_NOPTS_VALUE;
    c->cur_timestamp = AV_NOPTS_VALUE;

    // if the URL context is good, read important options we must broker later
    if (u && u->prot->priv_data_class) {
        // get the previous user agent & set back to null if string size is zero
        update_options(&c->user_agent, "user-agent", u->priv_data);

        // get the previous cookies & set back to null if string size is zero
        update_options(&c->cookies, "cookies", u->priv_data);

        // get the previous headers & set back to null if string size is zero
        update_options(&c->headers, "headers", u->priv_data);

        // get the previous http proxt & set back to null if string size is zero
        update_options(&c->http_proxy, "http_proxy", u->priv_data);
    }

    if ((ret = parse_playlist(c, s->filename, NULL, s->pb)) < 0)
        goto fail;

    if ((ret = save_avio_options(s)) < 0)
        goto fail;

    /* Some HLS servers don't like being sent the range header */
    av_dict_set(&c->avio_opts, "seekable", "0", 0);

    if (c->n_variants == 0) {
        av_log(NULL, AV_LOG_WARNING, "Empty playlist\n");
        ret = AVERROR_EOF;
        goto fail;
    }
    /* If the playlist only contained playlists (Master Playlist),
     * parse each individual playlist. */
    if (c->n_playlists > 1 || c->playlists[0]->n_segments == 0) {
        for (i = 0; i < c->n_playlists; i++) {
            struct playlist *pls = c->playlists[i];
            if ((ret = parse_playlist(c, pls->url, pls, NULL)) < 0)
                goto fail;
        }
    }

    if (c->variants[0]->playlists[0]->n_segments == 0) {
        av_log(NULL, AV_LOG_WARNING, "Empty playlist\n");
        ret = AVERROR_EOF;
        goto fail;
    }

    /* If this isn't a live stream, calculate the total duration of the
     * stream. */
    if (c->variants[0]->playlists[0]->finished) {
        int64_t duration = 0;
        for (i = 0; i < c->variants[0]->playlists[0]->n_segments; i++)
            duration += c->variants[0]->playlists[0]->segments[i]->duration;
        s->duration = duration;
    }

    /* Associate renditions with variants */
    for (i = 0; i < c->n_variants; i++) {
        struct variant *var = c->variants[i];

        if (var->audio_group[0])
            add_renditions_to_variant(c, var, AVMEDIA_TYPE_AUDIO, var->audio_group);
        if (var->video_group[0])
            add_renditions_to_variant(c, var, AVMEDIA_TYPE_VIDEO, var->video_group);
        if (var->subtitles_group[0])
            add_renditions_to_variant(c, var, AVMEDIA_TYPE_SUBTITLE, var->subtitles_group);
    }

    /* Open the demuxer for each playlist */
    for (i = 0; i < c->n_playlists; i++) {
        struct playlist *pls = c->playlists[i];
        AVInputFormat *in_fmt = NULL;

        if (!(pls->ctx = avformat_alloc_context())) {
            ret = AVERROR(ENOMEM);
            goto fail;
        }

        if (pls->n_segments == 0)
            continue;

        pls->index  = i;
        pls->needed = 1;
        pls->parent = s;
        pls->cur_seq_no = select_cur_seq_no(c, pls);

        pls->read_buffer = av_malloc(INITIAL_BUFFER_SIZE);
        if (!pls->read_buffer){
            ret = AVERROR(ENOMEM);
            avformat_free_context(pls->ctx);
            pls->ctx = NULL;
            goto fail;
        }
        ffio_init_context(&pls->pb, pls->read_buffer, INITIAL_BUFFER_SIZE, 0, pls,
                          read_data, NULL, NULL);
        pls->pb.seekable = 0;
        ret = av_probe_input_buffer(&pls->pb, &in_fmt, pls->segments[0]->url,
                                    NULL, 0, 0);
        if (ret < 0) {
            /* Free the ctx - it isn't initialized properly at this point,
             * so avformat_close_input shouldn't be called. If
             * avformat_open_input fails below, it frees and zeros the
             * context, so it doesn't need any special treatment like this. */
            av_log(s, AV_LOG_ERROR, "Error when loading first segment '%s'\n", pls->segments[0]->url);
            avformat_free_context(pls->ctx);
            pls->ctx = NULL;
            goto fail;
        }
        pls->ctx->pb       = &pls->pb;
        pls->stream_offset = stream_offset;

        if ((ret = ff_copy_whitelists(pls->ctx, s)) < 0)
            goto fail;

        ret = avformat_open_input(&pls->ctx, pls->segments[0]->url, in_fmt, NULL);
        if (ret < 0)
            goto fail;

        if (pls->id3_deferred_extra && pls->ctx->nb_streams == 1) {
            ff_id3v2_parse_apic(pls->ctx, &pls->id3_deferred_extra);
            avformat_queue_attached_pictures(pls->ctx);
            ff_id3v2_free_extra_meta(&pls->id3_deferred_extra);
            pls->id3_deferred_extra = NULL;
        }

        pls->ctx->ctx_flags &= ~AVFMTCTX_NOHEADER;
        ret = avformat_find_stream_info(pls->ctx, NULL);
        if (ret < 0)
            goto fail;

        if (pls->is_id3_timestamped == -1)
            av_log(s, AV_LOG_WARNING, "No expected HTTP requests have been made\n");

        /* Create new AVStreams for each stream in this playlist */
        for (j = 0; j < pls->ctx->nb_streams; j++) {
            AVStream *st = avformat_new_stream(s, NULL);
            AVStream *ist = pls->ctx->streams[j];
            if (!st) {
                ret = AVERROR(ENOMEM);
                goto fail;
            }
            st->id = i;

            avcodec_copy_context(st->codec, pls->ctx->streams[j]->codec);

            if (pls->is_id3_timestamped) /* custom timestamps via id3 */
                avpriv_set_pts_info(st, 33, 1, MPEG_TIME_BASE);
            else
                avpriv_set_pts_info(st, ist->pts_wrap_bits, ist->time_base.num, ist->time_base.den);
        }

        add_metadata_from_renditions(s, pls, AVMEDIA_TYPE_AUDIO);
        add_metadata_from_renditions(s, pls, AVMEDIA_TYPE_VIDEO);
        add_metadata_from_renditions(s, pls, AVMEDIA_TYPE_SUBTITLE);

        stream_offset += pls->ctx->nb_streams;
    }

    /* Create a program for each variant */
    for (i = 0; i < c->n_variants; i++) {
        struct variant *v = c->variants[i];
        AVProgram *program;

        program = av_new_program(s, i);
        if (!program)
            goto fail;
        av_dict_set_int(&program->metadata, "variant_bitrate", v->bandwidth, 0);

        for (j = 0; j < v->n_playlists; j++) {
            struct playlist *pls = v->playlists[j];
            int is_shared = playlist_in_multiple_variants(c, pls);
            int k;

            for (k = 0; k < pls->ctx->nb_streams; k++) {
                struct AVStream *st = s->streams[pls->stream_offset + k];

                av_program_add_stream_index(s, i, pls->stream_offset + k);

                /* Set variant_bitrate for streams unique to this variant */
                if (!is_shared && v->bandwidth)
                    av_dict_set_int(&st->metadata, "variant_bitrate", v->bandwidth, 0);
            }
        }
    }

    return 0;
fail:
    free_playlist_list(c);
    free_variant_list(c);
    free_rendition_list(c);
    return ret;
}

static int recheck_discard_flags(AVFormatContext *s, int first)
{
    HLSContext *c = s->priv_data;
    int i, changed = 0;

    /* Check if any new streams are needed */
    for (i = 0; i < c->n_playlists; i++)
        c->playlists[i]->cur_needed = 0;

    for (i = 0; i < s->nb_streams; i++) {
        AVStream *st = s->streams[i];
        struct playlist *pls = c->playlists[s->streams[i]->id];
        if (st->discard < AVDISCARD_ALL)
            pls->cur_needed = 1;
    }
    for (i = 0; i < c->n_playlists; i++) {
        struct playlist *pls = c->playlists[i];
        if (pls->cur_needed && !pls->needed) {
            pls->needed = 1;
            changed = 1;
<<<<<<< HEAD
            pls->cur_seq_no = select_cur_seq_no(c, pls);
            pls->pb.eof_reached = 0;
            if (c->cur_timestamp != AV_NOPTS_VALUE) {
                /* catch up */
                pls->seek_timestamp = c->cur_timestamp;
                pls->seek_flags = AVSEEK_FLAG_ANY;
                pls->seek_stream_index = -1;
            }
            av_log(s, AV_LOG_INFO, "Now receiving playlist %d, segment %d\n", i, pls->cur_seq_no);
        } else if (first && !pls->cur_needed && pls->needed) {
            if (pls->input)
                ffurl_close(pls->input);
            pls->input = NULL;
            pls->needed = 0;
=======
            v->cur_seq_no = c->cur_seq_no;
            v->pb.eof_reached = 0;
            av_log(s, AV_LOG_INFO, "Now receiving variant %d\n", i);
        } else if (first && !v->cur_needed && v->needed) {
            if (v->input)
                ff_format_io_close(s, &v->input);
            v->needed = 0;
>>>>>>> 81306fd4
            changed = 1;
            av_log(s, AV_LOG_INFO, "No longer receiving playlist %d\n", i);
        }
    }
    return changed;
}

static void fill_timing_for_id3_timestamped_stream(struct playlist *pls)
{
    if (pls->id3_offset >= 0) {
        pls->pkt.dts = pls->id3_mpegts_timestamp +
                                 av_rescale_q(pls->id3_offset,
                                              pls->ctx->streams[pls->pkt.stream_index]->time_base,
                                              MPEG_TIME_BASE_Q);
        if (pls->pkt.duration)
            pls->id3_offset += pls->pkt.duration;
        else
            pls->id3_offset = -1;
    } else {
        /* there have been packets with unknown duration
         * since the last id3 tag, should not normally happen */
        pls->pkt.dts = AV_NOPTS_VALUE;
    }

    if (pls->pkt.duration)
        pls->pkt.duration = av_rescale_q(pls->pkt.duration,
                                         pls->ctx->streams[pls->pkt.stream_index]->time_base,
                                         MPEG_TIME_BASE_Q);

    pls->pkt.pts = AV_NOPTS_VALUE;
}

static AVRational get_timebase(struct playlist *pls)
{
    if (pls->is_id3_timestamped)
        return MPEG_TIME_BASE_Q;

    return pls->ctx->streams[pls->pkt.stream_index]->time_base;
}

static int compare_ts_with_wrapdetect(int64_t ts_a, struct playlist *pls_a,
                                      int64_t ts_b, struct playlist *pls_b)
{
    int64_t scaled_ts_a = av_rescale_q(ts_a, get_timebase(pls_a), MPEG_TIME_BASE_Q);
    int64_t scaled_ts_b = av_rescale_q(ts_b, get_timebase(pls_b), MPEG_TIME_BASE_Q);

    return av_compare_mod(scaled_ts_a, scaled_ts_b, 1LL << 33);
}

static int hls_read_packet(AVFormatContext *s, AVPacket *pkt)
{
    HLSContext *c = s->priv_data;
    int ret, i, minplaylist = -1;

    recheck_discard_flags(s, c->first_packet);
    c->first_packet = 0;

    for (i = 0; i < c->n_playlists; i++) {
        struct playlist *pls = c->playlists[i];
        /* Make sure we've got one buffered packet from each open playlist
         * stream */
        if (pls->needed && !pls->pkt.data) {
            while (1) {
                int64_t ts_diff;
                AVRational tb;
                ret = av_read_frame(pls->ctx, &pls->pkt);
                if (ret < 0) {
                    if (!avio_feof(&pls->pb) && ret != AVERROR_EOF)
                        return ret;
                    reset_packet(&pls->pkt);
                    break;
                } else {
                    /* stream_index check prevents matching picture attachments etc. */
                    if (pls->is_id3_timestamped && pls->pkt.stream_index == 0) {
                        /* audio elementary streams are id3 timestamped */
                        fill_timing_for_id3_timestamped_stream(pls);
                    }

                    if (c->first_timestamp == AV_NOPTS_VALUE &&
                        pls->pkt.dts       != AV_NOPTS_VALUE)
                        c->first_timestamp = av_rescale_q(pls->pkt.dts,
                            get_timebase(pls), AV_TIME_BASE_Q);
                }

                if (pls->seek_timestamp == AV_NOPTS_VALUE)
                    break;

                if (pls->seek_stream_index < 0 ||
                    pls->seek_stream_index == pls->pkt.stream_index) {

                    if (pls->pkt.dts == AV_NOPTS_VALUE) {
                        pls->seek_timestamp = AV_NOPTS_VALUE;
                        break;
                    }

                    tb = get_timebase(pls);
                    ts_diff = av_rescale_rnd(pls->pkt.dts, AV_TIME_BASE,
                                            tb.den, AV_ROUND_DOWN) -
                            pls->seek_timestamp;
                    if (ts_diff >= 0 && (pls->seek_flags  & AVSEEK_FLAG_ANY ||
                                        pls->pkt.flags & AV_PKT_FLAG_KEY)) {
                        pls->seek_timestamp = AV_NOPTS_VALUE;
                        break;
                    }
                }
                av_packet_unref(&pls->pkt);
                reset_packet(&pls->pkt);
            }
        }
        /* Check if this stream has the packet with the lowest dts */
        if (pls->pkt.data) {
            struct playlist *minpls = minplaylist < 0 ?
                                     NULL : c->playlists[minplaylist];
            if (minplaylist < 0) {
                minplaylist = i;
            } else {
                int64_t dts     =    pls->pkt.dts;
                int64_t mindts  = minpls->pkt.dts;

                if (dts == AV_NOPTS_VALUE ||
                    (mindts != AV_NOPTS_VALUE && compare_ts_with_wrapdetect(dts, pls, mindts, minpls) < 0))
                    minplaylist = i;
            }
        }
    }

    /* If we got a packet, return it */
    if (minplaylist >= 0) {
        struct playlist *pls = c->playlists[minplaylist];
        *pkt = pls->pkt;
        pkt->stream_index += pls->stream_offset;
        reset_packet(&c->playlists[minplaylist]->pkt);

        if (pkt->dts != AV_NOPTS_VALUE)
            c->cur_timestamp = av_rescale_q(pkt->dts,
                                            pls->ctx->streams[pls->pkt.stream_index]->time_base,
                                            AV_TIME_BASE_Q);

        return 0;
    }
    return AVERROR_EOF;
}

static int hls_close(AVFormatContext *s)
{
    HLSContext *c = s->priv_data;

    free_playlist_list(c);
    free_variant_list(c);
    free_rendition_list(c);

    av_dict_free(&c->avio_opts);

    return 0;
}

static int hls_read_seek(AVFormatContext *s, int stream_index,
                               int64_t timestamp, int flags)
{
    HLSContext *c = s->priv_data;
    struct playlist *seek_pls = NULL;
    int i, seq_no;
    int64_t first_timestamp, seek_timestamp, duration;

    if ((flags & AVSEEK_FLAG_BYTE) ||
        !(c->variants[0]->playlists[0]->finished || c->variants[0]->playlists[0]->type == PLS_TYPE_EVENT))
        return AVERROR(ENOSYS);

    first_timestamp = c->first_timestamp == AV_NOPTS_VALUE ?
                      0 : c->first_timestamp;

    seek_timestamp = av_rescale_rnd(timestamp, AV_TIME_BASE,
                                    s->streams[stream_index]->time_base.den,
                                    flags & AVSEEK_FLAG_BACKWARD ?
                                    AV_ROUND_DOWN : AV_ROUND_UP);

    duration = s->duration == AV_NOPTS_VALUE ?
               0 : s->duration;

    if (0 < duration && duration < seek_timestamp - first_timestamp)
        return AVERROR(EIO);

    /* find the playlist with the specified stream */
    for (i = 0; i < c->n_playlists; i++) {
        struct playlist *pls = c->playlists[i];
        if (stream_index >= pls->stream_offset &&
            stream_index - pls->stream_offset < pls->ctx->nb_streams) {
            seek_pls = pls;
            break;
        }
    }
    /* check if the timestamp is valid for the playlist with the
     * specified stream index */
    if (!seek_pls || !find_timestamp_in_playlist(c, seek_pls, seek_timestamp, &seq_no))
        return AVERROR(EIO);

    /* set segment now so we do not need to search again below */
    seek_pls->cur_seq_no = seq_no;
    seek_pls->seek_stream_index = stream_index - seek_pls->stream_offset;

    for (i = 0; i < c->n_playlists; i++) {
        /* Reset reading */
<<<<<<< HEAD
        struct playlist *pls = c->playlists[i];
        if (pls->input) {
            ffurl_close(pls->input);
            pls->input = NULL;
        }
        av_packet_unref(&pls->pkt);
        reset_packet(&pls->pkt);
        pls->pb.eof_reached = 0;
=======
        struct variant *var = c->variants[i];
        int64_t pos = c->first_timestamp == AV_NOPTS_VALUE ?
                      0 : c->first_timestamp;
        if (var->input)
            ff_format_io_close(s, &var->input);
        av_packet_unref(&var->pkt);
        reset_packet(&var->pkt);
        var->pb.eof_reached = 0;
>>>>>>> 81306fd4
        /* Clear any buffered data */
        pls->pb.buf_end = pls->pb.buf_ptr = pls->pb.buffer;
        /* Reset the pos, to let the mpegts demuxer know we've seeked. */
        pls->pb.pos = 0;
        /* Flush the packet queue of the subdemuxer. */
        ff_read_frame_flush(pls->ctx);

        pls->seek_timestamp = seek_timestamp;
        pls->seek_flags = flags;

        if (pls != seek_pls) {
            /* set closest segment seq_no for playlists not handled above */
            find_timestamp_in_playlist(c, pls, seek_timestamp, &pls->cur_seq_no);
            /* seek the playlist to the given position without taking
             * keyframes into account since this playlist does not have the
             * specified stream where we should look for the keyframes */
            pls->seek_stream_index = -1;
            pls->seek_flags |= AVSEEK_FLAG_ANY;
        }
    }

    c->cur_timestamp = seek_timestamp;

    return 0;
}

static int hls_probe(AVProbeData *p)
{
    /* Require #EXTM3U at the start, and either one of the ones below
     * somewhere for a proper match. */
    if (strncmp(p->buf, "#EXTM3U", 7))
        return 0;

    if (strstr(p->buf, "#EXT-X-STREAM-INF:")     ||
        strstr(p->buf, "#EXT-X-TARGETDURATION:") ||
        strstr(p->buf, "#EXT-X-MEDIA-SEQUENCE:"))
        return AVPROBE_SCORE_MAX;
    return 0;
}

#define OFFSET(x) offsetof(HLSContext, x)
#define FLAGS AV_OPT_FLAG_DECODING_PARAM
static const AVOption hls_options[] = {
    {"live_start_index", "segment index to start live streams at (negative values are from the end)",
        OFFSET(live_start_index), AV_OPT_TYPE_INT, {.i64 = -3}, INT_MIN, INT_MAX, FLAGS},
    {NULL}
};

static const AVClass hls_class = {
    .class_name = "hls,applehttp",
    .item_name  = av_default_item_name,
    .option     = hls_options,
    .version    = LIBAVUTIL_VERSION_INT,
};

AVInputFormat ff_hls_demuxer = {
    .name           = "hls,applehttp",
    .long_name      = NULL_IF_CONFIG_SMALL("Apple HTTP Live Streaming"),
    .priv_class     = &hls_class,
    .priv_data_size = sizeof(HLSContext),
    .read_probe     = hls_probe,
    .read_header    = hls_read_header,
    .read_packet    = hls_read_packet,
    .read_close     = hls_close,
    .read_seek      = hls_read_seek,
};<|MERGE_RESOLUTION|>--- conflicted
+++ resolved
@@ -36,11 +36,7 @@
 #include "avformat.h"
 #include "internal.h"
 #include "avio_internal.h"
-<<<<<<< HEAD
-#include "url.h"
 #include "id3v2.h"
-=======
->>>>>>> 81306fd4
 
 #define INITIAL_BUFFER_SIZE 32768
 
@@ -251,7 +247,7 @@
         av_packet_unref(&pls->pkt);
         av_freep(&pls->pb.buffer);
         if (pls->input)
-            ffurl_close(pls->input);
+            ff_format_io_close(c->ctx, &pls->input);
         if (pls->ctx) {
             pls->ctx->pb = NULL;
             avformat_close_input(&pls->ctx);
@@ -271,19 +267,7 @@
     int i;
     for (i = 0; i < c->n_variants; i++) {
         struct variant *var = c->variants[i];
-<<<<<<< HEAD
         av_freep(&var->playlists);
-=======
-        free_segment_list(var);
-        av_packet_unref(&var->pkt);
-        av_free(var->pb.buffer);
-        if (var->input)
-            ff_format_io_close(c->ctx, &var->input);
-        if (var->ctx) {
-            var->ctx->pb = NULL;
-            avformat_close_input(&var->ctx);
-        }
->>>>>>> 81306fd4
         av_free(var);
     }
     av_freep(&c->variants);
@@ -581,7 +565,6 @@
      */
 }
 
-<<<<<<< HEAD
 /* used by parse_playlist to allocate a new variant+playlist when the
  * playlist is detected to be a Media Playlist (not Master Playlist)
  * and we have no parent Master Playlist (parsing of which would have
@@ -598,36 +581,6 @@
     return 0;
 }
 
-static int url_connect(struct playlist *pls, AVDictionary *opts, AVDictionary *opts2)
-=======
-static int open_url(AVFormatContext *s, AVIOContext **pb, const char *url,
-                    const AVDictionary *opts)
->>>>>>> 81306fd4
-{
-    AVDictionary *tmp = NULL;
-    int ret;
-
-    av_dict_copy(&tmp, opts, 0);
-    av_dict_copy(&tmp, opts2, 0);
-
-    if (pls->parent->protocol_whitelist) {
-        pls->input->protocol_whitelist =  av_strdup(pls->parent->protocol_whitelist);
-        if (!pls->input->protocol_whitelist) {
-            av_dict_free(&tmp);
-            return AVERROR(ENOMEM);
-        }
-    }
-
-<<<<<<< HEAD
-    if ((ret = ffurl_connect(pls->input, &tmp)) < 0) {
-        ffurl_close(pls->input);
-        pls->input = NULL;
-    }
-
-    av_dict_free(&tmp);
-    return ret;
-}
-
 static void update_options(char **dest, const char *name, void *src)
 {
     av_freep(dest);
@@ -636,11 +589,16 @@
         av_freep(dest);
 }
 
-static int open_url(HLSContext *c, URLContext **uc, const char *url, AVDictionary *opts)
-{
+static int open_url(AVFormatContext *s, AVIOContext **pb, const char *url,
+                    AVDictionary *opts, AVDictionary *opts2)
+{
+    HLSContext *c = s->priv_data;
     AVDictionary *tmp = NULL;
+    const char *proto_name = avio_find_protocol_name(url);
     int ret;
-    const char *proto_name = avio_find_protocol_name(url);
+
+    av_dict_copy(&tmp, opts, 0);
+    av_dict_copy(&tmp, opts2, 0);
 
     if (!proto_name)
         return AVERROR_INVALIDDATA;
@@ -653,19 +611,13 @@
     else if (strcmp(proto_name, "file") || !strncmp(url, "file,", 5))
         return AVERROR_INVALIDDATA;
 
-    av_dict_copy(&tmp, c->avio_opts, 0);
-    av_dict_copy(&tmp, opts, 0);
-
-    ret = ffurl_open_whitelist(uc, url, AVIO_FLAG_READ, c->interrupt_callback, &tmp, c->ctx->protocol_whitelist);
-    if( ret >= 0) {
+    ret = s->io_open(s, pb, url, AVIO_FLAG_READ, &tmp);
+    if (ret >= 0) {
         // update cookies on http response with setcookies.
-        URLContext *u = *uc;
-        update_options(&c->cookies, "cookies", u->priv_data);
+        void *u = (s->flags & AVFMT_FLAG_CUSTOM_IO) ? NULL : s->pb->opaque;
+        update_options(&c->cookies, "cookies", u);
         av_dict_set(&opts, "cookies", c->cookies, 0);
     }
-=======
-    ret = s->io_open(s, pb, url, AVIO_FLAG_READ, &tmp);
->>>>>>> 81306fd4
 
     av_dict_free(&tmp);
 
@@ -878,7 +830,6 @@
 
 static struct segment *current_segment(struct playlist *pls)
 {
-<<<<<<< HEAD
     return pls->segments[pls->cur_seq_no - pls->start_seq_no];
 }
 
@@ -887,7 +838,6 @@
     READ_COMPLETE,
 };
 
-/* read from URLContext, limiting read to current segment */
 static int read_from_url(struct playlist *pls, struct segment *seg,
                          uint8_t *buf, int buf_size,
                          enum ReadFromURLMode mode)
@@ -898,10 +848,12 @@
     if (seg->size >= 0)
         buf_size = FFMIN(buf_size, seg->size - pls->cur_seg_offset);
 
-    if (mode == READ_COMPLETE)
-        ret = ffurl_read_complete(pls->input, buf, buf_size);
-    else
-        ret = ffurl_read(pls->input, buf, buf_size);
+    if (mode == READ_COMPLETE) {
+        ret = avio_read(pls->input, buf, buf_size);
+        if (ret != buf_size)
+            av_log(NULL, AV_LOG_ERROR, "Could not read complete segment.\n");
+    } else
+        ret = avio_read(pls->input, buf, buf_size);
 
     if (ret > 0)
         pls->cur_seg_offset += ret;
@@ -1006,7 +958,6 @@
         ff_id3v2_free_extra_meta(&extra_meta);
 }
 
-/* Intercept and handle ID3 tags between URLContext and AVIOContext */
 static void intercept_id3(struct playlist *pls, uint8_t *buf,
                          int buf_size, int *len)
 {
@@ -1130,34 +1081,19 @@
            seg->url, seg->url_offset, pls->index);
 
     if (seg->key_type == KEY_NONE) {
-        ret = open_url(pls->parent->priv_data, &pls->input, seg->url, opts);
+        ret = open_url(pls->parent, &pls->input, seg->url, c->avio_opts, opts);
     } else if (seg->key_type == KEY_AES_128) {
-//         HLSContext *c = var->parent->priv_data;
+        AVDictionary *opts2 = NULL;
         char iv[33], key[33], url[MAX_URL_SIZE];
         if (strcmp(seg->key, pls->key_url)) {
-            URLContext *uc;
-            if (open_url(pls->parent->priv_data, &uc, seg->key, opts) == 0) {
-                if (ffurl_read_complete(uc, pls->key, sizeof(pls->key))
-                    != sizeof(pls->key)) {
-=======
-    HLSContext *c = var->parent->priv_data;
-    struct segment *seg = var->segments[var->cur_seq_no - var->start_seq_no];
-    if (seg->key_type == KEY_NONE) {
-        return open_url(var->parent, &var->input, seg->url, c->avio_opts);
-    } else if (seg->key_type == KEY_AES_128) {
-        AVDictionary *opts = NULL;
-        char iv[33], key[33], url[MAX_URL_SIZE];
-        int ret;
-        if (strcmp(seg->key, var->key_url)) {
             AVIOContext *pb;
-            if (open_url(var->parent, &pb, seg->key, c->avio_opts) == 0) {
-                ret = avio_read(pb, var->key, sizeof(var->key));
-                if (ret != sizeof(var->key)) {
->>>>>>> 81306fd4
+            if (open_url(pls->parent, &pb, seg->key, c->avio_opts, opts) == 0) {
+                ret = avio_read(pb, pls->key, sizeof(pls->key));
+                if (ret != sizeof(pls->key)) {
                     av_log(NULL, AV_LOG_ERROR, "Unable to read key file %s\n",
                            seg->key);
                 }
-                ff_format_io_close(var->parent, &pb);
+                ff_format_io_close(pls->parent, &pb);
             } else {
                 av_log(NULL, AV_LOG_ERROR, "Unable to open key file %s\n",
                        seg->key);
@@ -1172,14 +1108,15 @@
         else
             snprintf(url, sizeof(url), "crypto:%s", seg->url);
 
-<<<<<<< HEAD
-        if ((ret = ffurl_alloc(&pls->input, url, AVIO_FLAG_READ,
-                               &pls->parent->interrupt_callback)) < 0)
-            goto cleanup;
-        av_opt_set(pls->input->priv_data, "key", key, 0);
-        av_opt_set(pls->input->priv_data, "iv", iv, 0);
-
-        if ((ret = url_connect(pls, c->avio_opts, opts)) < 0) {
+        av_dict_copy(&opts2, c->avio_opts, 0);
+        av_dict_set(&opts2, "key", key, 0);
+        av_dict_set(&opts2, "iv", iv, 0);
+
+        ret = open_url(pls->parent, &pls->input, url, opts2, opts);
+
+        av_dict_free(&opts2);
+
+        if (ret < 0) {
             goto cleanup;
         }
         ret = 0;
@@ -1195,12 +1132,11 @@
      * should already be where want it to, but this allows e.g. local testing
      * without a HTTP server. */
     if (ret == 0 && seg->key_type == KEY_NONE && seg->url_offset) {
-        int seekret = ffurl_seek(pls->input, seg->url_offset, SEEK_SET);
+        int seekret = avio_seek(pls->input, seg->url_offset, SEEK_SET);
         if (seekret < 0) {
             av_log(pls->parent, AV_LOG_ERROR, "Unable to seek to offset %"PRId64" of HLS segment '%s'\n", seg->url_offset, seg->url);
             ret = seekret;
-            ffurl_close(pls->input);
-            pls->input = NULL;
+            ff_format_io_close(pls->parent, &pls->input);
         }
     }
 
@@ -1226,27 +1162,17 @@
     if (!seg->init_section)
         return 0;
 
-    /* this will clobber playlist URLContext stuff, so this should be
-     * called between segments only */
     ret = open_input(c, pls, seg->init_section);
     if (ret < 0) {
         av_log(pls->parent, AV_LOG_WARNING,
                "Failed to open an initialization section in playlist %d\n",
                pls->index);
-=======
-        av_dict_copy(&opts, c->avio_opts, 0);
-        av_dict_set(&opts, "key", key, 0);
-        av_dict_set(&opts, "iv", iv, 0);
-
-        ret = open_url(var->parent, &var->input, url, opts);
-        av_dict_free(&opts);
->>>>>>> 81306fd4
         return ret;
     }
 
     if (seg->init_section->size >= 0)
         sec_size = seg->init_section->size;
-    else if ((urlsize = ffurl_size(pls->input)) >= 0)
+    else if ((urlsize = avio_size(pls->input)) >= 0)
         sec_size = urlsize;
     else
         sec_size = max_init_section_size;
@@ -1261,8 +1187,7 @@
 
     ret = read_from_url(pls, seg->init_section, pls->init_sec_buf,
                         pls->init_sec_buf_size, READ_COMPLETE);
-    ffurl_close(pls->input);
-    pls->input = NULL;
+    ff_format_io_close(pls->parent, &pls->input);
 
     if (ret < 0)
         return ret;
@@ -1370,7 +1295,6 @@
         }
         just_opened = 1;
     }
-<<<<<<< HEAD
 
     if (v->init_sec_buf_read_offset < v->init_sec_data_len) {
         /* Push init section out first before first actual segment */
@@ -1390,14 +1314,7 @@
 
         return ret;
     }
-    ffurl_close(v->input);
-    v->input = NULL;
-=======
-    ret = avio_read(v->input, buf, buf_size);
-    if (ret > 0)
-        return ret;
-    ff_format_io_close(c->ctx, &v->input);
->>>>>>> 81306fd4
+    ff_format_io_close(v->parent, &v->input);
     v->cur_seq_no++;
 
     c->cur_seq_no = v->cur_seq_no;
@@ -1569,7 +1486,7 @@
 
 static int hls_read_header(AVFormatContext *s)
 {
-    URLContext *u = (s->flags & AVFMT_FLAG_CUSTOM_IO) ? NULL : s->pb->opaque;
+    void *u = (s->flags & AVFMT_FLAG_CUSTOM_IO) ? NULL : s->pb->opaque;
     HLSContext *c = s->priv_data;
     int ret = 0, i, j, stream_offset = 0;
 
@@ -1581,19 +1498,18 @@
     c->first_timestamp = AV_NOPTS_VALUE;
     c->cur_timestamp = AV_NOPTS_VALUE;
 
-    // if the URL context is good, read important options we must broker later
-    if (u && u->prot->priv_data_class) {
+    if (u) {
         // get the previous user agent & set back to null if string size is zero
-        update_options(&c->user_agent, "user-agent", u->priv_data);
+        update_options(&c->user_agent, "user-agent", u);
 
         // get the previous cookies & set back to null if string size is zero
-        update_options(&c->cookies, "cookies", u->priv_data);
+        update_options(&c->cookies, "cookies", u);
 
         // get the previous headers & set back to null if string size is zero
-        update_options(&c->headers, "headers", u->priv_data);
+        update_options(&c->headers, "headers", u);
 
         // get the previous http proxt & set back to null if string size is zero
-        update_options(&c->http_proxy, "http_proxy", u->priv_data);
+        update_options(&c->http_proxy, "http_proxy", u);
     }
 
     if ((ret = parse_playlist(c, s->filename, NULL, s->pb)) < 0)
@@ -1792,7 +1708,6 @@
         if (pls->cur_needed && !pls->needed) {
             pls->needed = 1;
             changed = 1;
-<<<<<<< HEAD
             pls->cur_seq_no = select_cur_seq_no(c, pls);
             pls->pb.eof_reached = 0;
             if (c->cur_timestamp != AV_NOPTS_VALUE) {
@@ -1804,18 +1719,8 @@
             av_log(s, AV_LOG_INFO, "Now receiving playlist %d, segment %d\n", i, pls->cur_seq_no);
         } else if (first && !pls->cur_needed && pls->needed) {
             if (pls->input)
-                ffurl_close(pls->input);
-            pls->input = NULL;
+                ff_format_io_close(pls->parent, &pls->input);
             pls->needed = 0;
-=======
-            v->cur_seq_no = c->cur_seq_no;
-            v->pb.eof_reached = 0;
-            av_log(s, AV_LOG_INFO, "Now receiving variant %d\n", i);
-        } else if (first && !v->cur_needed && v->needed) {
-            if (v->input)
-                ff_format_io_close(s, &v->input);
-            v->needed = 0;
->>>>>>> 81306fd4
             changed = 1;
             av_log(s, AV_LOG_INFO, "No longer receiving playlist %d\n", i);
         }
@@ -2018,25 +1923,12 @@
 
     for (i = 0; i < c->n_playlists; i++) {
         /* Reset reading */
-<<<<<<< HEAD
         struct playlist *pls = c->playlists[i];
-        if (pls->input) {
-            ffurl_close(pls->input);
-            pls->input = NULL;
-        }
+        if (pls->input)
+            ff_format_io_close(pls->parent, &pls->input);
         av_packet_unref(&pls->pkt);
         reset_packet(&pls->pkt);
         pls->pb.eof_reached = 0;
-=======
-        struct variant *var = c->variants[i];
-        int64_t pos = c->first_timestamp == AV_NOPTS_VALUE ?
-                      0 : c->first_timestamp;
-        if (var->input)
-            ff_format_io_close(s, &var->input);
-        av_packet_unref(&var->pkt);
-        reset_packet(&var->pkt);
-        var->pb.eof_reached = 0;
->>>>>>> 81306fd4
         /* Clear any buffered data */
         pls->pb.buf_end = pls->pb.buf_ptr = pls->pb.buffer;
         /* Reset the pos, to let the mpegts demuxer know we've seeked. */
