--- conflicted
+++ resolved
@@ -616,9 +616,6 @@
         if ((ret = s->iformat->read_header(s)) < 0)
             goto fail;
 
-<<<<<<< HEAD
-    if (!(s->flags&AVFMT_FLAG_PRIV_OPT) && s->pb && !s->data_offset)
-=======
     if (id3v2_extra_meta &&
         (ret = ff_id3v2_parse_apic(s, &id3v2_extra_meta)) < 0)
         goto fail;
@@ -632,8 +629,7 @@
             add_to_pktbuf(&s->raw_packet_buffer, &copy, &s->raw_packet_buffer_end);
         }
 
-    if (s->pb && !s->data_offset)
->>>>>>> 882abda5
+    if (!(s->flags&AVFMT_FLAG_PRIV_OPT) && s->pb && !s->data_offset)
         s->data_offset = avio_tell(s->pb);
 
     s->raw_packet_buffer_remaining_size = RAW_PACKET_BUFFER_SIZE;
