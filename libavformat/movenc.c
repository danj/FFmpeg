--- conflicted
+++ resolved
@@ -3602,7 +3602,6 @@
         }
     }
 
-<<<<<<< HEAD
     if (mov->mode == MODE_MOV) {
         tmcd_track = mov->nb_streams;
 
@@ -3629,12 +3628,9 @@
         mov->nb_streams += mov->nb_meta_tmcd;
     }
 
-    mov->tracks = av_mallocz(mov->nb_streams * sizeof(*mov->tracks));
-=======
     // Reserve an extra stream for chapters for the case where chapters
     // are written in the trailer
     mov->tracks = av_mallocz((mov->nb_streams + 1) * sizeof(*mov->tracks));
->>>>>>> 6c786765
     if (!mov->tracks)
         return AVERROR(ENOMEM);
 
@@ -3903,22 +3899,10 @@
 {
     MOVMuxContext *mov = s->priv_data;
     AVIOContext *pb = s->pb;
-    int64_t moov_pos;
     int res = 0;
     int i;
     int64_t moov_pos;
 
-    // If there were no chapters when the header was written, but there
-    // are chapters now, write them in the trailer.  This only works
-    // when we are not doing fragments.
-    if (!mov->chapter_track && !(mov->flags & FF_MOV_FLAG_FRAGMENT)) {
-        if (mov->mode & (MODE_MP4|MODE_MOV|MODE_IPOD) && s->nb_chapters) {
-            mov->chapter_track = mov->nb_streams++;
-            mov_create_chapter_track(s, mov->chapter_track);
-        }
-    }
-
-<<<<<<< HEAD
     /*
      * Before actually writing the trailer, make sure that there are no
      * dangling subtitles, that need a terminating sample.
@@ -3932,8 +3916,16 @@
         }
     }
 
-=======
->>>>>>> 6c786765
+    // If there were no chapters when the header was written, but there
+    // are chapters now, write them in the trailer.  This only works
+    // when we are not doing fragments.
+    if (!mov->chapter_track && !(mov->flags & FF_MOV_FLAG_FRAGMENT)) {
+        if (mov->mode & (MODE_MP4|MODE_MOV|MODE_IPOD) && s->nb_chapters) {
+            mov->chapter_track = mov->nb_streams++;
+            mov_create_chapter_track(s, mov->chapter_track);
+        }
+    }
+
     moov_pos = avio_tell(pb);
 
     if (!(mov->flags & FF_MOV_FLAG_FRAGMENT)) {
