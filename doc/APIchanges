--- conflicted
+++ resolved
@@ -15,15 +15,11 @@
 
 API changes, most recent first:
 
-<<<<<<< HEAD
-2016-xx-xx - xxxxxxx - lavfi 6.42.0 - avfilter.h
-=======
 2016-xx-xx - xxxxxxx - lavc 57.15.0 - avcodec.h
   Add a new bitstream filtering API working with AVPackets.
   Deprecate the old bistream filtering API.
 
-2016-xx-xx - xxxxxxx - lavfi 6.3.0 - avfilter.h
->>>>>>> 33d18982
+2016-xx-xx - xxxxxxx - lavfi 6.42.0 - avfilter.h
   Add AVFilterContext.hw_device_ctx.
 
 2016-xx-xx - xxxxxxx - lavu 55.22.0 - hwcontext_vaapi.h
