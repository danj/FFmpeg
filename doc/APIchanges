Never assume the API of libav* to be stable unless at least 1 month has passed
since the last major version increase.

The last version increases were:
libavcodec:    2012-01-27
libavdevice:   2011-04-18
libavfilter:   2012-06-22
libavformat:   2012-01-27
libavresample: 2012-04-24
libpostproc:   2011-04-18
libswresample: 2011-09-19
libswscale:    2011-06-20
libavutil:     2011-04-18


API changes, most recent first:

<<<<<<< HEAD
2012-09-27 - a70b493 - lavd 54.3.100 - version.h
  Add LIBAVDEVICE_IDENT symbol.

2012-09-27 - a70b493 - lavfi 3.18.100 - version.h
  Add LIBAVFILTER_IDENT symbol.

2012-09-27 - a70b493 - libswr 0.16.100 - version.h
  Add LIBSWRESAMPLE_VERSION, LIBSWRESAMPLE_BUILD
  and LIBSWRESAMPLE_IDENT symbols.

2012-09-06 - 29e972f - lavu 51.72.100 - parseutils.h
  Add av_small_strptime() time parsing function.

  Can be used as a stripped-down replacement for strptime(), on
  systems which do not support it.

2012-08-25 - 2626cc4 - lavf 54.28.100
  Matroska demuxer now identifies SRT subtitles as AV_CODEC_ID_SUBRIP instead
  of AV_CODEC_ID_TEXT.

2012-08-13 - 5c0d8bc - lavfi 3.8.100 - avfilter.h
  Add avfilter_get_class() function, and priv_class field to AVFilter
  struct.

2012-08-12 - a25346e - lavu 51.69.100 - opt.h
  Add AV_OPT_FLAG_FILTERING_PARAM symbol in opt.h.

2012-07-31 - 23fc4dd - lavc 54.46.100
  Add channels field to AVFrame.

2012-07-30 - f893904 - lavu 51.66.100
  Add av_get_channel_description()
  and av_get_standard_channel_layout() functions.

2012-07-21 - 016a472 - lavc 54.43.100
  Add decode_error_flags field to AVFrame.

2012-07-20 - b062936 - lavf 54.18.100
  Add avformat_match_stream_specifier() function.

2012-07-14 - f49ec1b - lavc 54.38.100 - avcodec.h
  Add metadata to AVFrame, and the accessor functions
  av_frame_get_metadata() and av_frame_set_metadata().

2012-07-10 - 0e003d8 - lavc 54.33.100
  Add av_fast_padded_mallocz().

2012-07-10 - 21d5609 - lavfi 3.2.0 - avfilter.h
  Add init_opaque() callback to AVFilter struct.

2012-06-26 - e6674e4 - lavu 51.63.100 - imgutils.h
  Add functions to libavutil/imgutils.h:
  av_image_get_buffer_size()
  av_image_fill_arrays()
  av_image_copy_to_buffer()

2012-06-24 - c41899a - lavu 51.62.100 - version.h
  version moved from avutil.h to version.h

2012-04-11 - 359abb1 - lavu 51.58.100 - error.h
  Add av_make_error_string() and av_err2str() utilities to
  libavutil/error.h.

2012-06-05 - 62b39d4 - lavc 54.24.100
  Add pkt_duration field to AVFrame.

2012-05-24 - f2ee065 - lavu 51.54.100
  Move AVPALETTE_SIZE and AVPALETTE_COUNT macros from
  libavcodec/avcodec.h to libavutil/pixfmt.h.

2012-05-14 - 94a9ac1 - lavf 54.5.100
  Add av_guess_sample_aspect_ratio() function.

2012-04-20 - 65fa7bc - lavfi 2.70.100
  Add avfilter_unref_bufferp() to avfilter.h.

2012-04-13 - 162e400 - lavfi 2.68.100
  Install libavfilter/asrc_abuffer.h public header.

2012-03-26 - a67d9cf - lavfi 2.66.100
  Add avfilter_fill_frame_from_{audio_,}buffer_ref() functions.

2012-09-23 - a42aada - lavc 54.28.0 - avcodec.h
=======
2012-10-05 - e7ba5b1 - lavr 1.0.0 - avresample.h
  Data planes parameters to avresample_convert() and
  avresample_read() are now uint8_t** instead of void**.
  Libavresample is now stable.

2012-09-24 - a42aada - lavc 54.28.0 - avcodec.h
>>>>>>> d3a72bec
  Add avcodec_free_frame(). This function must now
  be used for freeing an AVFrame.

2012-09-12 - 8919fee - lavu 51.41.0 - audioconvert.h
  Added AV_CH_LOW_FREQUENCY_2 channel mask value.

2012-09-04 - 686a329 - lavu 51.40.0 - opt.h
  Reordered the fields in default_val in AVOption, changed which
  default_val field is used for which AVOptionType.

2012-08-30 - a231832 - lavc 54.26.1 - avcodec.h
  Add codec descriptor properties AV_CODEC_PROP_LOSSY and
  AV_CODEC_PROP_LOSSLESS.

2012-08-18 - lavc 54.26 - avcodec.h
  Add codec descriptors for accessing codec properties without having
  to refer to a specific decoder or encoder.

  c223d79 - Add an AVCodecDescriptor struct and functions
            avcodec_descriptor_get() and avcodec_descriptor_next().
  51efed1 - Add AVCodecDescriptor.props and AV_CODEC_PROP_INTRA_ONLY.
  91e59fe - Add avcodec_descriptor_get_by_name().

2012-08-08 - 987170c - lavu 51.38 - dict.h
  Add av_dict_count().

2012-08-07 - 104e10f - lavc 54.25 - avcodec.h
  Rename CodecID to AVCodecID and all CODEC_ID_* to AV_CODEC_ID_*.
  To provide backwards compatibility, CodecID is now #defined as AVCodecID.
  Note that this can break user code that includes avcodec.h and uses the
  'CodecID' identifier. Such code should either #undef CodecID or stop using the
  CodecID name.

2012-08-03 - 239fdf1 - lavu 51.37.1 - cpu.h
                       lsws 2.1.1   - swscale.h
  Rename AV_CPU_FLAG_MMX2  ---> AV_CPU_FLAG_MMXEXT.
  Rename SWS_CPU_CAPS_MMX2 ---> SWS_CPU_CAPS_MMXEXT.

2012-07-29 - 681ed00 - lavf 54.13.0 - avformat.h
  Add AVFMT_FLAG_NOBUFFER for low latency use cases.

2012-07-10 - 5fade8a - lavu 51.37.0
  Add av_malloc_array() and av_mallocz_array()

2012-06-22 - d3d3a32 - lavu 51.34.0
  Add av_usleep()

2012-06-20 - ae0a301 - lavu 51.33.0
  Move av_gettime() to libavutil, add libavutil/time.h

2012-06-09 - 3971be0 - lavr 0.0.3
  Add a parameter to avresample_build_matrix() for Dolby/DPLII downmixing.

2012-06-12 - 9baeff9 - lavfi 2.23.0 - avfilter.h
  Add AVFilterContext.nb_inputs/outputs. Deprecate
  AVFilterContext.input/output_count.

2012-06-12 - 84b9fbe - lavfi 2.22.0 - avfilter.h
  Add avfilter_pad_get_type() and avfilter_pad_get_name(). Those
  should now be used instead of accessing AVFilterPad members
  directly.

2012-06-12 - b0f0dfc - lavu 51.32.0 - audioconvert.h
  Add av_get_channel_layout_channel_index(), av_get_channel_name()
  and av_channel_layout_extract_channel().

2012-05-25 - 154486f - lavu 51.31.0 - opt.h
  Add av_opt_set_bin()

2012-05-15 - lavfi 2.17.0
  Add support for audio filters
  ac71230/a2cd9be - add video/audio buffer sink in a new installed
                    header buffersink.h
  720c6b7 - add av_buffersrc_write_frame(), deprecate
            av_vsrc_buffer_add_frame()
  ab16504 - add avfilter_copy_buf_props()
  9453c9e - add extended_data to AVFilterBuffer
  1b8c927 - add avfilter_get_audio_buffer_ref_from_arrays()

2012-05-09 - lavu 51.30.0 - samplefmt.h
  142e740 - add av_samples_copy()
  6d7f617 - add av_samples_set_silence()

2012-05-09 - a5117a2 - lavc 54.13.1
  For audio formats with fixed frame size, the last frame
  no longer needs to be padded with silence, libavcodec
  will handle this internally (effectively all encoders
  behave as if they had CODEC_CAP_SMALL_LAST_FRAME set).

2012-05-07 - 828bd08 - lavc 54.13.0 - avcodec.h
  Add sample_rate and channel_layout fields to AVFrame.

2012-05-01 - 4010d72 - lavr 0.0.1
  Change AV_MIX_COEFF_TYPE_Q6 to AV_MIX_COEFF_TYPE_Q8.

2012-04-25 - 3527a73 - lavu 51.29.0 - cpu.h
  Add av_parse_cpu_flags()

2012-04-24 - c8af852 - lavr 0.0.0
  Add libavresample audio conversion library

2012-04-20 - 0c0d1bc - lavu 51.28.0 - audio_fifo.h
  Add audio FIFO functions:
    av_audio_fifo_free()
    av_audio_fifo_alloc()
    av_audio_fifo_realloc()
    av_audio_fifo_write()
    av_audio_fifo_read()
    av_audio_fifo_drain()
    av_audio_fifo_reset()
    av_audio_fifo_size()
    av_audio_fifo_space()

2012-04-14 - lavfi 2.16.0 - avfiltergraph.h
  d7bcc71 Add avfilter_graph_parse2().

2012-04-08 - 4d693b0 - lavu 51.27.0 - samplefmt.h
  Add av_get_packed_sample_fmt() and av_get_planar_sample_fmt()

2012-03-21 - b75c67d - lavu 51.43.100
  Add bprint.h for bprint API.

2012-02-21 - 9cbf17e - lavc 54.4.100
  Add av_get_pcm_codec() function.

2012-02-16 - 560b224 - libswr 0.7.100
  Add swr_set_matrix() function.

2012-02-09 - c28e7af - lavu 51.39.100
  Add a new installed header libavutil/timestamp.h with timestamp
  utilities.

2012-02-06 - 70ffda3 - lavu 51.38.100
  Add av_parse_ratio() function to parseutils.h.

2012-02-06 - 70ffda3 - lavu 51.38.100
  Add AV_LOG_MAX_OFFSET macro to log.h.

2012-02-02 - 0eaa123 - lavu 51.37.100
  Add public timecode helpers.

2012-01-24 - 0c3577b - lavfi 2.60.100
  Add avfilter_graph_dump.

2012-03-05 - lavc 54.8.0
  6699d07 Add av_get_exact_bits_per_sample()
  9524cf7 Add av_get_audio_frame_duration()

2012-03-04 - 44fe77b - lavc 54.7.0 - avcodec.h
  Add av_codec_is_encoder/decoder().

2012-03-01 - 442c132 - lavc 54.3.0 - avcodec.h
  Add av_packet_shrink_side_data.

2012-02-29 - dd2a4bc - lavf 54.2.0 - avformat.h
  Add AVStream.attached_pic and AV_DISPOSITION_ATTACHED_PIC,
  used for dealing with attached pictures/cover art.

2012-02-25 - c9bca80 - lavu 51.24.0 - error.h
  Add AVERROR_UNKNOWN
  NOTE: this was backported to 0.8

2012-02-20 - e9cda85 - lavc 54.2.0
  Add duration field to AVCodecParserContext

2012-02-20 - 0b42a93 - lavu 51.23.1 - mathematics.h
  Add av_rescale_q_rnd()

2012-02-08 - 38d5533 - lavu 51.22.1 - pixdesc.h
  Add PIX_FMT_PSEUDOPAL flag.

2012-02-08 - 52f82a1 - lavc 54.01.0
  Add avcodec_encode_video2() and deprecate avcodec_encode_video().

2012-02-01 - 316fc74 - lavc 54.01.0
  Add av_fast_padded_malloc() as alternative for av_realloc() when aligned
  memory is required. The buffer will always have FF_INPUT_BUFFER_PADDING_SIZE
  zero-padded bytes at the end.

2012-01-31 - dd6d3b0 - lavf 54.01.0
  Add avformat_get_riff_video_tags() and avformat_get_riff_audio_tags().
  NOTE: this was backported to 0.8

2012-01-31 - af08d9a - lavc 54.01.0
  Add avcodec_is_open() function.
  NOTE: this was backported to 0.8

2012-01-30 - 8b93312 - lavu 51.22.0 - intfloat.h
  Add a new installed header libavutil/intfloat.h with int/float punning
  functions.
  NOTE: this was backported to 0.8

2012-01-25 - lavf 53.22.0
  f1caf01 Allow doing av_write_frame(ctx, NULL) for flushing possible
          buffered data within a muxer. Added AVFMT_ALLOW_FLUSH for
          muxers supporting it (av_write_frame makes sure it is called
          only for muxers with this flag).

2012-01-15 - lavc 53.34.0
  New audio encoding API:
  b2c75b6 Add CODEC_CAP_VARIABLE_FRAME_SIZE capability for use by audio
          encoders.
  5ee5fa0 Add avcodec_fill_audio_frame() as a convenience function.
  b2c75b6 Add avcodec_encode_audio2() and deprecate avcodec_encode_audio().
          Add AVCodec.encode2().

2012-01-12 - 3167dc9 - lavfi 2.15.0
  Add a new installed header -- libavfilter/version.h -- with version macros.

2011-12-08 - a502939 - lavfi 2.52.0
  Add av_buffersink_poll_frame() to buffersink.h.

2011-12-08 - 26c6fec - lavu 51.31.0
  Add av_log_format_line.

2011-12-03 - 976b095 - lavu 51.30.0
  Add AVERROR_BUG.

2011-11-24 - 573ffbb - lavu 51.28.1
  Add av_get_alt_sample_fmt() to samplefmt.h.

2011-11-03 - 96949da - lavu 51.23.0
  Add av_strcasecmp() and av_strncasecmp() to avstring.h.

2011-10-20 - b35e9e1 - lavu 51.22.0
  Add av_strtok() to avstring.h.

2011-01-03 - b73ec05 - lavu 51.21.0
  Add av_popcount64

2011-12-18 - 8400b12 - lavc 53.28.1
  Deprecate AVFrame.age. The field is unused.

2011-12-12 - 5266045 - lavf 53.17.0
  Add avformat_close_input().
  Deprecate av_close_input_file() and av_close_input_stream().

2011-12-02 - 0eea212 - lavc 53.25.0
  Add nb_samples and extended_data fields to AVFrame.
  Deprecate AVCODEC_MAX_AUDIO_FRAME_SIZE.
  Deprecate avcodec_decode_audio3() in favor of avcodec_decode_audio4().
  avcodec_decode_audio4() writes output samples to an AVFrame, which allows
  audio decoders to use get_buffer().

2011-12-04 - 560f773 - lavc 53.24.0
  Change AVFrame.data[4]/base[4]/linesize[4]/error[4] to [8] at next major bump.
  Change AVPicture.data[4]/linesize[4] to [8] at next major bump.
  Change AVCodecContext.error[4] to [8] at next major bump.
  Add AV_NUM_DATA_POINTERS to simplify the bump transition.

2011-11-23 - bbb46f3 - lavu 51.18.0
  Add av_samples_get_buffer_size(), av_samples_fill_arrays(), and
  av_samples_alloc(), to samplefmt.h.

2011-11-23 - 8889cc4 - lavu 51.17.0
  Add planar sample formats and av_sample_fmt_is_planar() to samplefmt.h.

2011-11-19 - f3a29b7 - lavc 53.21.0
  Move some AVCodecContext fields to a new private struct, AVCodecInternal,
  which is accessed from a new field, AVCodecContext.internal.
  - fields moved:
      AVCodecContext.internal_buffer       --> AVCodecInternal.buffer
      AVCodecContext.internal_buffer_count --> AVCodecInternal.buffer_count
      AVCodecContext.is_copy               --> AVCodecInternal.is_copy

2011-11-16 - 6270671 - lavu 51.16.0
  Add av_timegm()

2011-11-13 - lavf 53.15.0
  New interrupt callback API, allowing per-AVFormatContext/AVIOContext
  interrupt callbacks.
  6aa0b98 Add AVIOInterruptCB struct and the interrupt_callback field to
          AVFormatContext.
  1dee0ac Add avio_open2() with additional parameters. Those are
          an interrupt callback and an options AVDictionary.
          This will allow passing AVOptions to protocols after lavf
          54.0.

2011-11-06 - ba04ecf - lavu 51.14.0
  Add av_strcasecmp() and av_strncasecmp() to avstring.h.

2011-11-06 - 07b172f - lavu 51.13.0
  Add av_toupper()/av_tolower()

2011-11-05 - b6d08f4 - lavf 53.13.0
  Add avformat_network_init()/avformat_network_deinit()

2011-10-27 - 512557b - lavc 53.15.0
  Remove avcodec_parse_frame.
  Deprecate AVCodecContext.parse_only and CODEC_CAP_PARSE_ONLY.

2011-10-19 - 569129a - lavf 53.10.0
  Add avformat_new_stream(). Deprecate av_new_stream().

2011-10-13 - b631fba - lavf 53.9.0
  Add AVFMT_NO_BYTE_SEEK AVInputFormat flag.

2011-10-12 - lavu 51.12.0
  AVOptions API rewrite.

  - 145f741 FF_OPT_TYPE* renamed to AV_OPT_TYPE_*
  - new setting/getting functions with slightly different semantics:
        dac66da av_set_string3 -> av_opt_set
                av_set_double  -> av_opt_set_double
                av_set_q       -> av_opt_set_q
                av_set_int     -> av_opt_set_int

        41d9d51 av_get_string  -> av_opt_get
                av_get_double  -> av_opt_get_double
                av_get_q       -> av_opt_get_q
                av_get_int     -> av_opt_get_int

  - 8c5dcaa trivial rename av_next_option -> av_opt_next
  - 641c7af new functions - av_opt_child_next, av_opt_child_class_next
    and av_opt_find2()

2011-09-22 - a70e787 - lavu 51.17.0
  Add av_x_if_null().

2011-09-18 - 645cebb - lavc 53.16.0
  Add showall flag2

2011-09-16 - ea8de10 - lavfi 2.42.0
  Add avfilter_all_channel_layouts.

2011-09-16 - 9899037 - lavfi 2.41.0
  Rename avfilter_all_* function names to avfilter_make_all_*.

  In particular, apply the renames:
  avfilter_all_formats         -> avfilter_make_all_formats
  avfilter_all_channel_layouts -> avfilter_make_all_channel_layouts
  avfilter_all_packing_formats -> avfilter_make_all_packing_formats

2011-09-12 - 4381bdd - lavfi 2.40.0
  Change AVFilterBufferRefAudioProps.sample_rate type from uint32_t to int.

2011-09-12 - 2c03174 - lavfi 2.40.0
  Simplify signature for avfilter_get_audio_buffer(), make it
  consistent with avfilter_get_video_buffer().

2011-09-06 - 4f7dfe1 - lavfi 2.39.0
  Rename libavfilter/vsink_buffer.h to libavfilter/buffersink.h.

2011-09-06 - c4415f6 - lavfi 2.38.0
  Unify video and audio sink API.

  In particular, add av_buffersink_get_buffer_ref(), deprecate
  av_vsink_buffer_get_video_buffer_ref() and change the value for the
  opaque field passed to the abuffersink init function.

2011-09-04 - 61e2e29 - lavu 51.16.0
  Add av_asprintf().

2011-08-22 - dacd827 - lavf 53.10.0
  Add av_find_program_from_stream().

2011-08-20 - 69e2c1a - lavu 51.13.0
  Add av_get_media_type_string().

2011-09-03 - fb4ca26 - lavc 53.13.0
                       lavf 53.11.0
                       lsws  2.1.0
  Add {avcodec,avformat,sws}_get_class().

2011-08-03 - c11fb82 - lavu 51.15.0
  Add AV_OPT_SEARCH_FAKE_OBJ flag for av_opt_find() function.

2011-08-14 - 323b930 - lavu 51.12.0
  Add av_fifo_peek2(), deprecate av_fifo_peek().

2011-08-26 - lavu 51.9.0
  - add41de..abc78a5 Do not include intfloat_readwrite.h,
    mathematics.h, rational.h, pixfmt.h, or log.h from avutil.h.

2011-08-16 - 48f9e45 - lavf 53.8.0
  Add avformat_query_codec().

2011-08-16 - bca06e7 - lavc 53.11.0
  Add avcodec_get_type().

2011-08-06 - 2f63440 - lavf 53.7.0
  Add error_recognition to AVFormatContext.

2011-08-02 - 9d39cbf - lavc 53.9.1
  Add AV_PKT_FLAG_CORRUPT AVPacket flag.

2011-07-16 - b57df29 - lavfi 2.27.0
  Add audio packing negotiation fields and helper functions.

  In particular, add AVFilterPacking enum, planar, in_packings and
  out_packings fields to AVFilterLink, and the functions:
  avfilter_set_common_packing_formats()
  avfilter_all_packing_formats()

2011-07-10 - a67c061 - lavf 53.6.0
  Add avformat_find_stream_info(), deprecate av_find_stream_info().
  NOTE: this was backported to 0.7

2011-07-10 - 0b950fe - lavc 53.8.0
  Add avcodec_open2(), deprecate avcodec_open().
  NOTE: this was backported to 0.7

  Add avcodec_alloc_context3. Deprecate avcodec_alloc_context() and
  avcodec_alloc_context2().

2011-07-01 - b442ca6 - lavf 53.5.0 - avformat.h
  Add function av_get_output_timestamp().

2011-06-28 - 5129336 - lavu 51.11.0 - avutil.h
  Define the AV_PICTURE_TYPE_NONE value in AVPictureType enum.

2011-06-19 - fd2c0a5 - lavfi 2.23.0 - avfilter.h
  Add layout negotiation fields and helper functions.

  In particular, add in_chlayouts and out_chlayouts to AVFilterLink,
  and the functions:
  avfilter_set_common_sample_formats()
  avfilter_set_common_channel_layouts()
  avfilter_all_channel_layouts()

2011-06-19 - 527ca39 - lavfi 2.22.0 - AVFilterFormats
  Change type of AVFilterFormats.formats from int * to int64_t *,
  and update formats handling API accordingly.

  avfilter_make_format_list() still takes a int32_t array and converts
  it to int64_t. A new function, avfilter_make_format64_list(), that
  takes int64_t arrays has been added.

2011-06-19 - 44f669e - lavfi 2.21.0 - vsink_buffer.h
  Add video sink buffer and vsink_buffer.h public header.

2011-06-12 - 9fdf772 - lavfi 2.18.0 - avcodec.h
  Add avfilter_get_video_buffer_ref_from_frame() function in
  libavfilter/avcodec.h.

2011-06-12 - c535494 - lavfi 2.17.0 - avfiltergraph.h
  Add avfilter_inout_alloc() and avfilter_inout_free() functions.

2011-06-12 - 6119b23 - lavfi 2.16.0 - avfilter_graph_parse()
  Change avfilter_graph_parse() signature.

2011-06-23 - 67e9ae1 - lavu 51.8.0 - attributes.h
  Add av_printf_format().

2011-06-16 - 05e84c9, 25de595 - lavf 53.2.0 - avformat.h
  Add avformat_open_input and avformat_write_header().
  Deprecate av_open_input_stream, av_open_input_file,
  AVFormatParameters and av_write_header.

2011-06-16 - 7e83e1c, dc59ec5 - lavu 51.7.0 - opt.h
  Add av_opt_set_dict() and av_opt_find().
  Deprecate av_find_opt().
  Add AV_DICT_APPEND flag.

2011-06-10 - cb7c11c - lavu 51.6.0 - opt.h
  Add av_opt_flag_is_set().

2011-06-10 - c381960 - lavfi 2.15.0 - avfilter_get_audio_buffer_ref_from_arrays
  Add avfilter_get_audio_buffer_ref_from_arrays() to avfilter.h.

2011-06-09 - d9f80ea - lavu 51.8.0 - AVMetadata
  Move AVMetadata from lavf to lavu and rename it to
  AVDictionary -- new installed header dict.h.
  All av_metadata_* functions renamed to av_dict_*.

2011-06-07 - a6703fa - lavu 51.8.0 - av_get_bytes_per_sample()
  Add av_get_bytes_per_sample() in libavutil/samplefmt.h.
  Deprecate av_get_bits_per_sample_fmt().

2011-06-05 - b39b062 - lavu 51.8.0 - opt.h
  Add av_opt_free convenience function.

2011-06-06 - 95a0242 - lavfi 2.14.0 - AVFilterBufferRefAudioProps
  Remove AVFilterBufferRefAudioProps.size, and use nb_samples in
  avfilter_get_audio_buffer() and avfilter_default_get_audio_buffer() in
  place of size.

2011-06-06 - 0bc2cca - lavu 51.6.0 - av_samples_alloc()
  Switch nb_channels and nb_samples parameters order in
  av_samples_alloc().

2011-06-06 - e1c7414 - lavu 51.5.0 - av_samples_*
  Change the data layout created by av_samples_fill_arrays() and
  av_samples_alloc().

2011-06-06 - 27bcf55 - lavfi 2.13.0 - vsrc_buffer.h
  Make av_vsrc_buffer_add_video_buffer_ref() accepts an additional
  flags parameter in input.

2011-06-03 - e977ca2 - lavfi 2.12.0 - avfilter_link_free()
  Add avfilter_link_free() function.

2011-06-02 - 5ad38d9 - lavu 51.4.0 - av_force_cpu_flags()
  Add av_cpu_flags() in libavutil/cpu.h.

2011-05-28 - e71f260 - lavu 51.3.0 - pixdesc.h
  Add av_get_pix_fmt_name() in libavutil/pixdesc.h, and deprecate
  avcodec_get_pix_fmt_name() in libavcodec/avcodec.h in its favor.

2011-05-25 - 30315a8 - lavf 53.3.0 - avformat.h
  Add fps_probe_size to AVFormatContext.

2011-05-22 - 5ecdfd0 - lavf 53.2.0 - avformat.h
  Introduce avformat_alloc_output_context2() and deprecate
  avformat_alloc_output_context().

2011-05-22 - 83db719 - lavfi 2.10.0 - vsrc_buffer.h
  Make libavfilter/vsrc_buffer.h public.

2011-05-19 - c000a9f - lavfi 2.8.0 - avcodec.h
  Add av_vsrc_buffer_add_frame() to libavfilter/avcodec.h.

2011-05-14 - 9fdf772 - lavfi 2.6.0 - avcodec.h
  Add avfilter_get_video_buffer_ref_from_frame() to libavfilter/avcodec.h.

2011-05-18 - 64150ff - lavc 53.7.0 - AVCodecContext.request_sample_fmt
  Add request_sample_fmt field to AVCodecContext.

2011-05-10 - 188dea1 - lavc 53.6.0 - avcodec.h
  Deprecate AVLPCType and the following fields in
  AVCodecContext: lpc_coeff_precision, prediction_order_method,
  min_partition_order, max_partition_order, lpc_type, lpc_passes.
  Corresponding FLAC encoder options should be used instead.

2011-05-07 - 9fdf772 - lavfi 2.5.0 - avcodec.h
  Add libavfilter/avcodec.h header and avfilter_copy_frame_props()
  function.

2011-05-07 - 18ded93 - lavc 53.5.0 - AVFrame
  Add format field to AVFrame.

2011-05-07 - 22333a6 - lavc 53.4.0 - AVFrame
  Add width and height fields to AVFrame.

2011-05-01 - 35fe66a - lavfi 2.4.0 - avfilter.h
  Rename AVFilterBufferRefVideoProps.pixel_aspect to
  sample_aspect_ratio.

2011-05-01 - 77e9dee - lavc 53.3.0 - AVFrame
  Add a sample_aspect_ratio field to AVFrame.

2011-05-01 - 1ba5727 - lavc 53.2.0 - AVFrame
  Add a pkt_pos field to AVFrame.

2011-04-29 - 35ceaa7 - lavu 51.2.0 - mem.h
  Add av_dynarray_add function for adding
  an element to a dynamic array.

2011-04-26 - bebe72f - lavu 51.1.0 - avutil.h
  Add AVPictureType enum and av_get_picture_type_char(), deprecate
  FF_*_TYPE defines and av_get_pict_type_char() defined in
  libavcodec/avcodec.h.

2011-04-26 - 10d3940 - lavfi 2.3.0 - avfilter.h
  Add pict_type and key_frame fields to AVFilterBufferRefVideo.

2011-04-26 - 7a11c82 - lavfi 2.2.0 - vsrc_buffer
  Add sample_aspect_ratio fields to vsrc_buffer arguments

2011-04-21 - 94f7451 - lavc 53.1.0 - avcodec.h
  Add CODEC_CAP_SLICE_THREADS for codecs supporting sliced threading.

2011-04-15 - lavc 52.120.0 - avcodec.h
  AVPacket structure got additional members for passing side information:
    4de339e introduce side information for AVPacket
    2d8591c make containers pass palette change in AVPacket

2011-04-12 - lavf 52.107.0 - avio.h
  Avio cleanup, part II - deprecate the entire URLContext API:
    175389c add avio_check as a replacement for url_exist
    ff1ec0c add avio_pause and avio_seek_time as replacements
            for _av_url_read_fseek/fpause
    cdc6a87 deprecate av_protocol_next(), avio_enum_protocols
            should be used instead.
    80c6e23 rename url_set_interrupt_cb->avio_set_interrupt_cb.
    f87b1b3 rename open flags: URL_* -> AVIO_*
    f8270bb add avio_enum_protocols.
    5593f03 deprecate URLProtocol.
    c486dad deprecate URLContext.
    026e175 deprecate the typedef for URLInterruptCB
    8e76a19 deprecate av_register_protocol2.
    b840484 deprecate URL_PROTOCOL_FLAG_NESTED_SCHEME
    1305d93 deprecate av_url_read_seek
    fa104e1 deprecate av_url_read_pause
    727c7aa deprecate url_get_filename().
    5958df3 deprecate url_max_packet_size().
    1869ea0 deprecate url_get_file_handle().
    32a97d4 deprecate url_filesize().
    e52a914 deprecate url_close().
    58a48c6 deprecate url_seek().
    925e908 deprecate url_write().
    dce3756 deprecate url_read_complete().
    bc371ac deprecate url_read().
    0589da0 deprecate url_open().
    62eaaea deprecate url_connect.
    5652bb9 deprecate url_alloc.
    333e894 deprecate url_open_protocol
    e230705 deprecate url_poll and URLPollEntry

2011-04-08 - lavf 52.106.0 - avformat.h
  Minor avformat.h cleanup:
    a9bf9d8 deprecate av_guess_image2_codec
    c3675df rename avf_sdp_create->av_sdp_create

2011-04-03 - lavf 52.105.0 - avio.h
  Large-scale renaming/deprecating of AVIOContext-related functions:
    724f6a0 deprecate url_fdopen
    403ee83 deprecate url_open_dyn_packet_buf
    6dc7d80 rename url_close_dyn_buf       -> avio_close_dyn_buf
    b92c545 rename url_open_dyn_buf        -> avio_open_dyn_buf
    8978fed introduce an AVIOContext.seekable field as a replacement for
            AVIOContext.is_streamed and url_is_streamed()
    b64030f deprecate get_checksum()
    4c4427a deprecate init_checksum()
    4ec153b deprecate udp_set_remote_url/get_local_port
    933e90a deprecate av_url_read_fseek/fpause
    8d9769a deprecate url_fileno
    b7f2fdd rename put_flush_packet -> avio_flush
    35f1023 deprecate url_close_buf
    83fddae deprecate url_open_buf
    d9d86e0 rename url_fprintf -> avio_printf
    59f65d9 deprecate url_setbufsize
    3e68b3b deprecate url_ferror
    e8bb2e2 deprecate url_fget_max_packet_size
    76aa876 rename url_fsize -> avio_size
    e519753 deprecate url_fgetc
    655e45e deprecate url_fgets
    a2704c9 rename url_ftell -> avio_tell
    e16ead0 deprecate get_strz() in favor of avio_get_str
    0300db8,2af07d3 rename url_fskip -> avio_skip
    6b4aa5d rename url_fseek -> avio_seek
    61840b4 deprecate put_tag
    22a3212 rename url_fopen/fclose -> avio_open/close.
    0ac8e2b deprecate put_nbyte
    77eb550 rename put_byte          -> avio_w8
                   put_[b/l]e<type>  -> avio_w[b/l]<type>
                   put_buffer        -> avio_write
    b7effd4 rename get_byte          -> avio_r8,
                   get_[b/l]e<type>  -> avio_r[b/l]<type>
                   get_buffer        -> avio_read
    b3db9ce deprecate get_partial_buffer
    8d9ac96 rename av_alloc_put_byte -> avio_alloc_context

2011-03-25 - 34b47d7 - lavc 52.115.0 - AVCodecContext.audio_service_type
  Add audio_service_type field to AVCodecContext.

2011-03-17 - e309fdc - lavu 50.40.0 - pixfmt.h
  Add PIX_FMT_BGR48LE and PIX_FMT_BGR48BE pixel formats

2011-03-02 - 863c471 - lavf  52.103.0 - av_pkt_dump2, av_pkt_dump_log2
  Add new functions av_pkt_dump2, av_pkt_dump_log2 that uses the
  source stream timebase for outputting timestamps. Deprecate
  av_pkt_dump and av_pkt_dump_log.

2011-02-20 - e731b8d - lavf  52.102.0 - avio.h
  * e731b8d - rename init_put_byte() to ffio_init_context(), deprecating the
              original, and move it to a private header so it is no longer
              part of our public API. Instead, use av_alloc_put_byte().
  * ae628ec - rename ByteIOContext to AVIOContext.

2011-02-16 - 09d171b - lavf  52.101.0 - avformat.h
                       lavu  52.39.0  - parseutils.h
  * 610219a - Add av_ prefix to dump_format().
  * f6c7375 - Replace parse_date() in lavf with av_parse_time() in lavu.
  * ab0287f - Move find_info_tag from lavf to lavu and add av_prefix to it.

2011-02-15 - lavu 52.38.0 - merge libavcore
  libavcore is merged back completely into libavutil

2011-02-10 - 55bad0c - lavc 52.113.0 - vbv_delay
  Add vbv_delay field to AVCodecContext

2011-02-14 - 24a83bd - lavf 52.100.0 - AV_DISPOSITION_CLEAN_EFFECTS
  Add AV_DISPOSITION_CLEAN_EFFECTS disposition flag.

2011-02-14 - 910b5b8 - lavfi 1.76.0 - AVFilterLink sample_aspect_ratio
  Add sample_aspect_ratio field to AVFilterLink.

2011-02-10 - 12c14cd - lavf 52.99.0 - AVStream.disposition
  Add AV_DISPOSITION_HEARING_IMPAIRED and AV_DISPOSITION_VISUAL_IMPAIRED.

2011-02-09 - 5592734 - lavc 52.112.0 - avcodec_thread_init()
  Deprecate avcodec_thread_init()/avcodec_thread_free() use; instead
  set thread_count before calling avcodec_open.

2011-02-09 - 778b08a - lavc 52.111.0 - threading API
  Add CODEC_CAP_FRAME_THREADS with new restrictions on get_buffer()/
  release_buffer()/draw_horiz_band() callbacks for appropriate codecs.
  Add thread_type and active_thread_type fields to AVCodecContext.

2011-02-08 - 3940caa - lavf 52.98.0 - av_probe_input_buffer
  Add av_probe_input_buffer() to avformat.h for probing format from a
  ByteIOContext.

2011-02-06 - fe174fc - lavf 52.97.0 - avio.h
  Add flag for non-blocking protocols: URL_FLAG_NONBLOCK

2011-02-04 - f124b08 - lavf 52.96.0 - avformat_free_context()
  Add avformat_free_context() in avformat.h.

2011-02-03 - f5b82f4 - lavc 52.109.0 - add CODEC_ID_PRORES
  Add CODEC_ID_PRORES to avcodec.h.

2011-02-03 - fe9a3fb - lavc 52.109.0 - H.264 profile defines
  Add defines for H.264 * Constrained Baseline and Intra profiles

2011-02-02 - lavf 52.95.0
  * 50196a9 - add a new installed header version.h.
  * 4efd5cf, dccbd97, 93b78d1 - add several variants of public
    avio_{put,get}_str* functions.  Deprecate corresponding semi-public
    {put,get}_str*.

2011-02-02 - dfd2a00 - lavu 50.37.0 - log.h
  Make av_dlog public.

2011-01-31 - 7b3ea55 - lavfi 1.76.0 - vsrc_buffer
  Add sample_aspect_ratio fields to vsrc_buffer arguments

2011-01-31 - 910b5b8 - lavfi 1.75.0 - AVFilterLink sample_aspect_ratio
  Add sample_aspect_ratio field to AVFilterLink.

2011-01-15 - a242ac3 - lavfi 1.74.0 - AVFilterBufferRefAudioProps
  Rename AVFilterBufferRefAudioProps.samples_nb to nb_samples.

2011-01-14 - 7f88a5b - lavf 52.93.0 - av_metadata_copy()
  Add av_metadata_copy() in avformat.h.

2011-01-07 - 81c623f - lavc 52.107.0 - deprecate reordered_opaque
  Deprecate reordered_opaque in favor of pkt_pts/dts.

2011-01-07 - 1919fea - lavc 52.106.0 - pkt_dts
  Add pkt_dts to AVFrame, this will in the future allow multithreading decoders
  to not mess up dts.

2011-01-07 - 393cbb9 - lavc 52.105.0 - pkt_pts
  Add pkt_pts to AVFrame.

2011-01-07 - 060ec0a - lavc 52.104.0 - av_get_profile_name()
  Add av_get_profile_name to libavcodec/avcodec.h.

2010-12-27 - 0ccabee - lavfi 1.71.0 - AV_PERM_NEG_LINESIZES
  Add AV_PERM_NEG_LINESIZES in avfilter.h.

2010-12-27 - 9128ae0 - lavf 52.91.0 - av_find_best_stream()
  Add av_find_best_stream to libavformat/avformat.h.

2010-12-27 - 107a7e3 - lavf 52.90.0
  Add AVFMT_NOSTREAMS flag for formats with no streams,
  like e.g. text metadata.

2010-12-22 - 0328b9e - lavu 50.36.0 - file.h
  Add functions av_file_map() and av_file_unmap() in file.h.

2010-12-19 - 0bc55f5 - lavu 50.35.0 - error.h
  Add "not found" error codes:
  AVERROR_DEMUXER_NOT_FOUND
  AVERROR_MUXER_NOT_FOUND
  AVERROR_DECODER_NOT_FOUND
  AVERROR_ENCODER_NOT_FOUND
  AVERROR_PROTOCOL_NOT_FOUND
  AVERROR_FILTER_NOT_FOUND
  AVERROR_BSF_NOT_FOUND
  AVERROR_STREAM_NOT_FOUND

2010-12-09 - c61cdd0 - lavcore 0.16.0 - avcore.h
  Move AV_NOPTS_VALUE, AV_TIME_BASE, AV_TIME_BASE_Q symbols from
  avcodec.h to avcore.h.

2010-12-04 - 16cfc96 - lavc 52.98.0 - CODEC_CAP_NEG_LINESIZES
  Add CODEC_CAP_NEG_LINESIZES codec capability flag in avcodec.h.

2010-12-04 - bb4afa1 - lavu 50.34.0 - av_get_pix_fmt_string()
  Deprecate avcodec_pix_fmt_string() in favor of
  pixdesc.h/av_get_pix_fmt_string().

2010-12-04 - 4da12e3 - lavcore 0.15.0 - av_image_alloc()
  Add av_image_alloc() to libavcore/imgutils.h.

2010-12-02 - 037be76 - lavfi 1.67.0 - avfilter_graph_create_filter()
  Add function avfilter_graph_create_filter() in avfiltergraph.h.

2010-11-25 - 4723bc2 - lavfi 1.65.0 - avfilter_get_video_buffer_ref_from_arrays()
  Add function avfilter_get_video_buffer_ref_from_arrays() in
  avfilter.h.

2010-11-21 - 176a615 - lavcore 0.14.0 - audioconvert.h
  Add a public audio channel API in audioconvert.h, and deprecate the
  corresponding functions in libavcodec:
  avcodec_get_channel_name()
  avcodec_get_channel_layout()
  avcodec_get_channel_layout_string()
  avcodec_channel_layout_num_channels()
  and the CH_* macros defined in libavcodec/avcodec.h.

2010-11-21 - 6bfc268 - lavf 52.85.0 - avformat.h
  Add av_append_packet().

2010-11-21 - a08d918 - lavc 52.97.0 - avcodec.h
  Add av_grow_packet().

2010-11-17 - 0985e1a - lavcore 0.13.0 - parseutils.h
  Add av_parse_color() declared in libavcore/parseutils.h.

2010-11-13 - cb2c971 - lavc 52.95.0 - AVCodecContext
  Add AVCodecContext.subtitle_header and AVCodecContext.subtitle_header_size
  fields.

2010-11-13 - 5aaea02 - lavfi 1.62.0 - avfiltergraph.h
  Make avfiltergraph.h public.

2010-11-13 - 4fcbb2a - lavfi 1.61.0 - avfiltergraph.h
  Remove declarations from avfiltergraph.h for the functions:
  avfilter_graph_check_validity()
  avfilter_graph_config_links()
  avfilter_graph_config_formats()
  which are now internal.
  Use avfilter_graph_config() instead.

2010-11-08 - d2af720 - lavu 50.33.0 - eval.h
  Deprecate functions:
  av_parse_and_eval_expr(),
  av_parse_expr(),
  av_eval_expr(),
  av_free_expr(),
  in favor of the functions:
  av_expr_parse_and_eval(),
  av_expr_parse(),
  av_expr_eval(),
  av_expr_free().

2010-11-08 - 24de0ed - lavfi 1.59.0 - avfilter_free()
  Rename avfilter_destroy() to avfilter_free().
  This change breaks libavfilter API/ABI.

2010-11-07 - 1e80a0e - lavfi 1.58.0 - avfiltergraph.h
  Remove graphparser.h header, move AVFilterInOut and
  avfilter_graph_parse() declarations to libavfilter/avfiltergraph.h.

2010-11-07 - 7313132 - lavfi 1.57.0 - AVFilterInOut
  Rename field AVFilterInOut.filter to AVFilterInOut.filter_ctx.
  This change breaks libavfilter API.

2010-11-04 - 97dd1e4 - lavfi 1.56.0 - avfilter_graph_free()
  Rename avfilter_graph_destroy() to avfilter_graph_free().
  This change breaks libavfilter API/ABI.

2010-11-04 - e15aeea - lavfi 1.55.0 - avfilter_graph_alloc()
  Add avfilter_graph_alloc() to libavfilter/avfiltergraph.h.

2010-11-02 - 6f84cd1 - lavcore 0.12.0 - av_get_bits_per_sample_fmt()
  Add av_get_bits_per_sample_fmt() to libavcore/samplefmt.h and
  deprecate av_get_bits_per_sample_format().

2010-11-02 - d63e456 - lavcore 0.11.0 - samplefmt.h
  Add sample format functions in libavcore/samplefmt.h:
  av_get_sample_fmt_name(),
  av_get_sample_fmt(),
  av_get_sample_fmt_string(),
  and deprecate the corresponding libavcodec/audioconvert.h functions:
  avcodec_get_sample_fmt_name(),
  avcodec_get_sample_fmt(),
  avcodec_sample_fmt_string().

2010-11-02 - 262d1c5 - lavcore 0.10.0 - samplefmt.h
  Define enum AVSampleFormat in libavcore/samplefmt.h, deprecate enum
  SampleFormat.

2010-10-16 - 2a24df9 - lavfi 1.52.0 - avfilter_graph_config()
  Add the function avfilter_graph_config() in avfiltergraph.h.

2010-10-15 - 03700d3 - lavf 52.83.0 - metadata API
  Change demuxers to export metadata in generic format and
  muxers to accept generic format. Deprecate the public
  conversion API.

2010-10-10 - 867ae7a - lavfi 1.49.0 - AVFilterLink.time_base
  Add time_base field to AVFilterLink.

2010-09-27 - c85eef4 - lavu 50.31.0 - av_set_options_string()
  Move av_set_options_string() from libavfilter/parseutils.h to
  libavutil/opt.h.

2010-09-27 - acc0490 - lavfi 1.47.0 - AVFilterLink
  Make the AVFilterLink fields srcpad and dstpad store the pointers to
  the source and destination pads, rather than their indexes.

2010-09-27 - 372e288 - lavu 50.30.0 - av_get_token()
  Move av_get_token() from libavfilter/parseutils.h to
  libavutil/avstring.h.

2010-09-26 - 635d4ae - lsws 0.12.0 - swscale.h
  Add the functions sws_alloc_context() and sws_init_context().

2010-09-26 - 6ed0404 - lavu 50.29.0 - opt.h
  Move libavcodec/opt.h to libavutil/opt.h.

2010-09-24 - 1c1c80f - lavu 50.28.0 - av_log_set_flags()
  Default of av_log() changed due to many problems to the old no repeat
  detection. Read the docs of AV_LOG_SKIP_REPEATED in log.h before
  enabling it for your app!.

2010-09-24 - f66eb58 - lavc 52.90.0 - av_opt_show2()
  Deprecate av_opt_show() in favor or av_opt_show2().

2010-09-14 - bc6f0af - lavu 50.27.0 - av_popcount()
  Add av_popcount() to libavutil/common.h.

2010-09-08 - c6c98d0 - lavu 50.26.0 - av_get_cpu_flags()
  Add av_get_cpu_flags().

2010-09-07 - 34017fd - lavcore 0.9.0 - av_image_copy()
  Add av_image_copy().

2010-09-07 - 9686abb - lavcore 0.8.0 - av_image_copy_plane()
  Add av_image_copy_plane().

2010-09-07 - 9b7269e - lavcore 0.7.0 - imgutils.h
  Adopt hierarchical scheme for the imgutils.h function names,
  deprecate the old names.

2010-09-04 - 7160bb7 - lavu 50.25.0 - AV_CPU_FLAG_*
  Deprecate the FF_MM_* flags defined in libavcodec/avcodec.h in favor
  of the AV_CPU_FLAG_* flags defined in libavutil/cpu.h.

2010-08-26 - 5da19b5 - lavc 52.87.0 - avcodec_get_channel_layout()
  Add avcodec_get_channel_layout() in audioconvert.h.

2010-08-20 - e344336 - lavcore 0.6.0 - av_fill_image_max_pixsteps()
  Rename av_fill_image_max_pixstep() to av_fill_image_max_pixsteps().

2010-08-18 - a6ddf8b - lavcore 0.5.0 - av_fill_image_max_pixstep()
  Add av_fill_image_max_pixstep() in imgutils.h.

2010-08-17 - 4f2d2e4 - lavu 50.24.0 - AV_NE()
  Add the AV_NE macro.

2010-08-17 - ad2c950 - lavfi 1.36.0 - audio framework
  Implement AVFilterBufferRefAudioProps struct for audio properties,
  get_audio_buffer(), filter_samples() functions and related changes.

2010-08-12 - 81c1eca - lavcore 0.4.0 - av_get_image_linesize()
  Add av_get_image_linesize() in imgutils.h.

2010-08-11 - c1db7bf - lavfi 1.34.0 - AVFilterBufferRef
  Resize data and linesize arrays in AVFilterBufferRef to 8.

  This change breaks libavfilter API/ABI.

2010-08-11 - 9f08d80 - lavc 52.85.0 - av_picture_data_copy()
  Add av_picture_data_copy in avcodec.h.

2010-08-11 - 84c0386 - lavfi 1.33.0 - avfilter_open()
  Change avfilter_open() signature:
  AVFilterContext *avfilter_open(AVFilter *filter, const char *inst_name) ->
  int avfilter_open(AVFilterContext **filter_ctx, AVFilter *filter, const char *inst_name);

  This change breaks libavfilter API/ABI.

2010-08-11 - cc80caf - lavfi 1.32.0 - AVFilterBufferRef
  Add a type field to AVFilterBufferRef, and move video specific
  properties to AVFilterBufferRefVideoProps.

  This change breaks libavfilter API/ABI.

2010-08-07 - 5d4890d - lavfi 1.31.0 - AVFilterLink
  Rename AVFilterLink fields:
  AVFilterLink.srcpic    ->  AVFilterLink.src_buf
  AVFilterLink.cur_pic   ->  AVFilterLink.cur_buf
  AVFilterLink.outpic    ->  AVFilterLink.out_buf

2010-08-07 - 7fce481 - lavfi 1.30.0
  Rename functions and fields:
  avfilter_(un)ref_pic       -> avfilter_(un)ref_buffer
  avfilter_copy_picref_props -> avfilter_copy_buffer_ref_props
  AVFilterBufferRef.pic      -> AVFilterBufferRef.buffer

2010-08-07 - ecc8dad - lavfi 1.29.0 - AVFilterBufferRef
  Rename AVFilterPicRef to AVFilterBufferRef.

2010-08-07 - d54e094 - lavfi 1.28.0 - AVFilterBuffer
  Move format field from AVFilterBuffer to AVFilterPicRef.

2010-08-06 - bf176f5 - lavcore 0.3.0 - av_check_image_size()
  Deprecate avcodec_check_dimensions() in favor of the function
  av_check_image_size() defined in libavcore/imgutils.h.

2010-07-30 - 56b5e9d - lavfi 1.27.0 - AVFilterBuffer
  Increase size of the arrays AVFilterBuffer.data and
  AVFilterBuffer.linesize from 4 to 8.

  This change breaks libavfilter ABI.

2010-07-29 - e7bd48a - lavcore 0.2.0 - imgutils.h
  Add functions av_fill_image_linesizes() and
  av_fill_image_pointers(), declared in libavcore/imgutils.h.

2010-07-27 - 126b638 - lavcore 0.1.0 - parseutils.h
  Deprecate av_parse_video_frame_size() and av_parse_video_frame_rate()
  defined in libavcodec in favor of the newly added functions
  av_parse_video_size() and av_parse_video_rate() declared in
  libavcore/parseutils.h.

2010-07-23 - 4485247 - lavu 50.23.0 - mathematics.h
  Add the M_PHI constant definition.

2010-07-22 - bdab614 - lavfi 1.26.0 - media format generalization
  Add a type field to AVFilterLink.

  Change the field types:
  enum PixelFormat format   -> int format   in AVFilterBuffer
  enum PixelFormat *formats -> int *formats in AVFilterFormats
  enum PixelFormat *format  -> int format   in AVFilterLink

  Change the function signatures:
  AVFilterFormats *avfilter_make_format_list(const enum PixelFormat *pix_fmts); ->
  AVFilterFormats *avfilter_make_format_list(const int *fmts);

  int avfilter_add_colorspace(AVFilterFormats **avff, enum PixelFormat pix_fmt); ->
  int avfilter_add_format    (AVFilterFormats **avff, int fmt);

  AVFilterFormats *avfilter_all_colorspaces(void); ->
  AVFilterFormats *avfilter_all_formats    (enum AVMediaType type);

  This change breaks libavfilter API/ABI.

2010-07-21 - aac6ca6 - lavcore 0.0.0
  Add libavcore.

2010-07-17 - b5c582f - lavfi 1.25.0 - AVFilterBuffer
  Remove w and h fields from AVFilterBuffer.

2010-07-17 - f0d77b2 - lavfi 1.24.0 - AVFilterBuffer
  Rename AVFilterPic to AVFilterBuffer.

2010-07-17 - 57fe80f - lavf 52.74.0 - url_fskip()
  Make url_fskip() return an int error code instead of void.

2010-07-11 - 23940f1 - lavc 52.83.0
  Add AVCodecContext.lpc_type and AVCodecContext.lpc_passes fields.
  Add AVLPCType enum.
  Deprecate AVCodecContext.use_lpc.

2010-07-11 - e1d7c88 - lavc 52.82.0 - avsubtitle_free()
  Add a function for free the contents of a AVSubtitle generated by
  avcodec_decode_subtitle.

2010-07-11 - b91d08f - lavu 50.22.0 - bswap.h and intreadwrite.h
  Make the bswap.h and intreadwrite.h API public.

2010-07-08 - ce1cd1c - lavu 50.21.0 - pixdesc.h
  Rename read/write_line() to av_read/write_image_line().

2010-07-07 - 4d508e4 - lavfi 1.21.0 - avfilter_copy_picref_props()
  Add avfilter_copy_picref_props().

2010-07-03 - 2d525ef - lavc 52.79.0
  Add FF_COMPLIANCE_UNOFFICIAL and change all instances of
  FF_COMPLIANCE_INOFFICIAL to use FF_COMPLIANCE_UNOFFICIAL.

2010-07-02 - 89eec74 - lavu 50.20.0 - lfg.h
  Export av_lfg_init(), av_lfg_get(), av_mlfg_get(), and av_bmg_get() through
  lfg.h.

2010-06-28 - a52e2c3 - lavfi 1.20.1 - av_parse_color()
  Extend av_parse_color() syntax, make it accept an alpha value specifier and
  set the alpha value to 255 by default.

2010-06-22 - 735cf6b - lavf 52.71.0 - URLProtocol.priv_data_size, priv_data_class
  Add priv_data_size and priv_data_class to URLProtocol.

2010-06-22 - ffbb289 - lavf 52.70.0 - url_alloc(), url_connect()
  Add url_alloc() and url_connect().

2010-06-22 - 9b07a2d - lavf 52.69.0 - av_register_protocol2()
  Add av_register_protocol2(), deprecating av_register_protocol().

2010-06-09 - 65db058 - lavu 50.19.0 - av_compare_mod()
  Add av_compare_mod() to libavutil/mathematics.h.

2010-06-05 - 0b99215 - lavu 50.18.0 - eval API
  Make the eval API public.

2010-06-04 - 31878fc - lavu 50.17.0 - AV_BASE64_SIZE
  Add AV_BASE64_SIZE() macro.

2010-06-02 - 7e566bb - lavc 52.73.0 - av_get_codec_tag_string()
  Add av_get_codec_tag_string().

2010-06-01 - 2b99142 - lsws 0.11.0 - convertPalette API
  Add sws_convertPalette8ToPacked32() and sws_convertPalette8ToPacked24().

2010-05-26 - 93ebfee - lavc 52.72.0 - CODEC_CAP_EXPERIMENTAL
  Add CODEC_CAP_EXPERIMENTAL flag.
  NOTE: this was backported to 0.6

2010-05-23 - 9977863 - lavu 50.16.0 - av_get_random_seed()
  Add av_get_random_seed().

2010-05-18 - 796ac23 - lavf 52.63.0 - AVFMT_FLAG_RTP_HINT
  Add AVFMT_FLAG_RTP_HINT as possible value for AVFormatContext.flags.
  NOTE: this was backported to 0.6

2010-05-09 - b6bc205 - lavfi 1.20.0 - AVFilterPicRef
  Add interlaced and top_field_first fields to AVFilterPicRef.

------------------------------8<-------------------------------------
                   0.6 branch was cut here
----------------------------->8--------------------------------------

2010-05-01 - 8e2ee18 - lavf 52.62.0 - probe function
  Add av_probe_input_format2 to API, it allows ignoring probe
  results below given score and returns the actual probe score.

2010-04-01 - 3dd6180 - lavf 52.61.0 - metadata API
  Add a flag for av_metadata_set2() to disable overwriting of
  existing tags.

2010-04-01 - 0fb49b5 - lavc 52.66.0
  Add avcodec_get_edge_width().

2010-03-31 - d103218 - lavc 52.65.0
  Add avcodec_copy_context().

2010-03-31 - 1a70d12 - lavf 52.60.0 - av_match_ext()
  Make av_match_ext() public.

2010-03-31 - 1149150 - lavu 50.14.0 - AVMediaType
  Move AVMediaType enum from libavcodec to libavutil.

2010-03-31 - 72415b2 - lavc 52.64.0 - AVMediaType
  Define AVMediaType enum, and use it instead of enum CodecType, which
  is deprecated and will be dropped at the next major bump.

2010-03-25 - 8795823 - lavu 50.13.0 - av_strerror()
  Implement av_strerror().

2010-03-23 - e1484eb - lavc 52.60.0 - av_dct_init()
  Support DCT-I and DST-I.

2010-03-15 - b8819c8 - lavf 52.56.0 - AVFormatContext.start_time_realtime
  Add AVFormatContext.start_time_realtime field.

2010-03-13 - 5bb5c1d - lavfi 1.18.0 - AVFilterPicRef.pos
  Add AVFilterPicRef.pos field.

2010-03-13 - 60c144f - lavu 50.12.0 - error.h
  Move error code definitions from libavcodec/avcodec.h to
  the new public header libavutil/error.h.

2010-03-07 - c709483 - lavc 52.56.0 - avfft.h
  Add public FFT interface.

2010-03-06 - ac6ef86 - lavu 50.11.0 - av_stristr()
  Add av_stristr().

2010-03-03 - 4b83fc0 - lavu 50.10.0 - av_tree_enumerate()
  Add av_tree_enumerate().

2010-02-07 - b687c1a - lavu 50.9.0 - av_compare_ts()
  Add av_compare_ts().

2010-02-05 - 3f3dc76 - lsws 0.10.0 - sws_getCoefficients()
  Add sws_getCoefficients().

2010-02-01 - ca76a11 - lavf 52.50.0 - metadata API
  Add a list of generic tag names, change 'author' -> 'artist',
  'year' -> 'date'.

2010-01-30 - 80a07f6 - lavu 50.8.0 - av_get_pix_fmt()
  Add av_get_pix_fmt().

2010-01-21 - 01cc47d - lsws 0.9.0 - sws_scale()
  Change constness attributes of sws_scale() parameters.

2010-01-10 - 3fb8e77 - lavfi 1.15.0 - avfilter_graph_config_links()
  Add a log_ctx parameter to avfilter_graph_config_links().

2010-01-07 - 8e9767f - lsws 0.8.0 - sws_isSupported{In,Out}put()
  Add sws_isSupportedInput() and sws_isSupportedOutput() functions.

2010-01-06 - c1d662f - lavfi 1.14.0 - avfilter_add_colorspace()
  Change the avfilter_add_colorspace() signature, make it accept an
  (AVFilterFormats **) rather than an (AVFilterFormats *) as before.

2010-01-03 - 4fd1f18 - lavfi 1.13.0 - avfilter_add_colorspace()
  Add avfilter_add_colorspace().

2010-01-02 - 8eb631f - lavf 52.46.0 - av_match_ext()
  Add av_match_ext(), it should be used in place of match_ext().

2010-01-01 - a1f547b - lavf 52.45.0 - av_guess_format()
  Add av_guess_format(), it should be used in place of guess_format().

2009-12-13 - a181981 - lavf 52.43.0 - metadata API
  Add av_metadata_set2(), AV_METADATA_DONT_STRDUP_KEY and
  AV_METADATA_DONT_STRDUP_VAL.

2009-12-13 - 277c733 - lavu 50.7.0 - avstring.h API
  Add av_d2str().

2009-12-13 - 02b398e - lavc 52.42.0 - AVStream
  Add avg_frame_rate.

2009-12-12 - 3ba69a1 - lavu 50.6.0 - av_bmg_next()
  Introduce the av_bmg_next() function.

2009-12-05 - a13a543 - lavfi 1.12.0 - avfilter_draw_slice()
  Add a slice_dir parameter to avfilter_draw_slice().

2009-11-26 - 4cc3f6a - lavfi 1.11.0 - AVFilter
  Remove the next field from AVFilter, this is not anymore required.

2009-11-25 - 1433c4a - lavfi 1.10.0 - avfilter_next()
  Introduce the avfilter_next() function.

2009-11-25 - 86a60fa - lavfi 1.9.0 - avfilter_register()
  Change the signature of avfilter_register() to make it return an
  int. This is required since now the registration operation may fail.

2009-11-25 - 74a0059 - lavu 50.5.0 - pixdesc.h API
  Make the pixdesc.h API public.

2009-10-27 - 243110f - lavfi 1.5.0 - AVFilter.next
  Add a next field to AVFilter, this is used for simplifying the
  registration and management of the registered filters.

2009-10-23 - cccd292 - lavfi 1.4.1 - AVFilter.description
  Add a description field to AVFilter.

2009-10-19 - 6b5dc05 - lavfi 1.3.0 - avfilter_make_format_list()
  Change the interface of avfilter_make_format_list() from
  avfilter_make_format_list(int n, ...) to
  avfilter_make_format_list(enum PixelFormat *pix_fmts).

2009-10-18 - 0eb4ff9 - lavfi 1.0.0 - avfilter_get_video_buffer()
  Make avfilter_get_video_buffer() recursive and add the w and h
  parameters to it.

2009-10-07 - 46c40e4 - lavfi 0.5.1 - AVFilterPic
  Add w and h fields to AVFilterPic.

2009-06-22 - 92400be - lavf 52.34.1 - AVFormatContext.packet_size
  This is now an unsigned int instead of a signed int.

2009-06-19 - a4276ba - lavc 52.32.0 - AVSubtitle.pts
  Add a pts field to AVSubtitle which gives the subtitle packet pts
  in AV_TIME_BASE. Some subtitle de-/encoders (e.g. XSUB) will
  not work right without this.

2009-06-03 - 8f3f2e0 - lavc 52.30.2 - AV_PKT_FLAG_KEY
  PKT_FLAG_KEY has been deprecated and will be dropped at the next
  major version. Use AV_PKT_FLAG_KEY instead.

2009-06-01 - f988ce6 - lavc 52.30.0 - av_lockmgr_register()
  av_lockmgr_register() can be used to register a callback function
  that lavc (and in the future, libraries that depend on lavc) can use
  to implement mutexes. The application should provide a callback function
  that implements the AV_LOCK_* operations described in avcodec.h.
  When the lock manager is registered, FFmpeg is guaranteed to behave
  correctly in a multi-threaded application.

2009-04-30 - ce1d9c8 - lavc 52.28.0 - av_free_packet()
  av_free_packet() is no longer an inline function. It is now exported.

2009-04-11 - 80d403f - lavc 52.25.0 - deprecate av_destruct_packet_nofree()
  Please use NULL instead. This has been supported since r16506
  (lavf > 52.23.1, lavc > 52.10.0).

2009-04-07 - 7a00bba - lavc 52.23.0 - avcodec_decode_video/audio/subtitle
  The old decoding functions are deprecated, all new code should use the
  new functions avcodec_decode_video2(), avcodec_decode_audio3() and
  avcodec_decode_subtitle2(). These new functions take an AVPacket *pkt
  argument instead of a const uint8_t *buf / int buf_size pair.

2009-04-03 - 7b09db3 - lavu 50.3.0 - av_fifo_space()
  Introduce the av_fifo_space() function.

2009-04-02 - fabd246 - lavc 52.23.0 - AVPacket
  Move AVPacket declaration from libavformat/avformat.h to
  libavcodec/avcodec.h.

2009-03-22 - 6e08ca9 - lavu 50.2.0 - RGB32 pixel formats
  Convert the pixel formats PIX_FMT_ARGB, PIX_FMT_RGBA, PIX_FMT_ABGR,
  PIX_FMT_BGRA, which were defined as macros, into enum PixelFormat values.
  Conversely PIX_FMT_RGB32, PIX_FMT_RGB32_1, PIX_FMT_BGR32 and
  PIX_FMT_BGR32_1 are now macros.
  avcodec_get_pix_fmt() now recognizes the "rgb32" and "bgr32" aliases.
  Re-sort the enum PixelFormat list accordingly.
  This change breaks API/ABI backward compatibility.

2009-03-22 - f82674e - lavu 50.1.0 - PIX_FMT_RGB5X5 endian variants
  Add the enum PixelFormat values:
  PIX_FMT_RGB565BE, PIX_FMT_RGB565LE, PIX_FMT_RGB555BE, PIX_FMT_RGB555LE,
  PIX_FMT_BGR565BE, PIX_FMT_BGR565LE, PIX_FMT_BGR555BE, PIX_FMT_BGR555LE.

2009-03-21 - ee6624e - lavu 50.0.0  - av_random*
  The Mersenne Twister PRNG implemented through the av_random* functions
  was removed. Use the lagged Fibonacci PRNG through the av_lfg* functions
  instead.

2009-03-08 - 41dd680 - lavu 50.0.0  - AVFifoBuffer
  av_fifo_init, av_fifo_read, av_fifo_write and av_fifo_realloc were dropped
  and replaced by av_fifo_alloc, av_fifo_generic_read, av_fifo_generic_write
  and av_fifo_realloc2.
  In addition, the order of the function arguments of av_fifo_generic_read
  was changed to match av_fifo_generic_write.
  The AVFifoBuffer/struct AVFifoBuffer may only be used in an opaque way by
  applications, they may not use sizeof() or directly access members.

2009-03-01 - ec26457 - lavf 52.31.0 - Generic metadata API
  Introduce a new metadata API (see av_metadata_get() and friends).
  The old API is now deprecated and should not be used anymore. This especially
  includes the following structure fields:
    - AVFormatContext.title
    - AVFormatContext.author
    - AVFormatContext.copyright
    - AVFormatContext.comment
    - AVFormatContext.album
    - AVFormatContext.year
    - AVFormatContext.track
    - AVFormatContext.genre
    - AVStream.language
    - AVStream.filename
    - AVProgram.provider_name
    - AVProgram.name
    - AVChapter.title<|MERGE_RESOLUTION|>--- conflicted
+++ resolved
@@ -15,7 +15,6 @@
 
 API changes, most recent first:
 
-<<<<<<< HEAD
 2012-09-27 - a70b493 - lavd 54.3.100 - version.h
   Add LIBAVDEVICE_IDENT symbol.
 
@@ -98,15 +97,12 @@
 2012-03-26 - a67d9cf - lavfi 2.66.100
   Add avfilter_fill_frame_from_{audio_,}buffer_ref() functions.
 
-2012-09-23 - a42aada - lavc 54.28.0 - avcodec.h
-=======
 2012-10-05 - e7ba5b1 - lavr 1.0.0 - avresample.h
   Data planes parameters to avresample_convert() and
   avresample_read() are now uint8_t** instead of void**.
   Libavresample is now stable.
 
 2012-09-24 - a42aada - lavc 54.28.0 - avcodec.h
->>>>>>> d3a72bec
   Add avcodec_free_frame(). This function must now
   be used for freeing an AVFrame.
 
