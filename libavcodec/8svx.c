--- conflicted
+++ resolved
@@ -106,29 +106,8 @@
                                  int *got_frame_ptr, AVPacket *avpkt)
 {
     EightSvxContext *esc = avctx->priv_data;
-<<<<<<< HEAD
     int n, out_data_size, ret;
     uint8_t *src, *dst;
-=======
-    int buf_size;
-    uint8_t *out_data;
-    int ret;
-    int is_compr = (avctx->codec_id != AV_CODEC_ID_PCM_S8_PLANAR);
-
-    /* for the first packet, copy data to buffer */
-    if (avpkt->data) {
-        int hdr_size  = is_compr ? 2 : 0;
-        int chan_size = (avpkt->size - hdr_size * avctx->channels) / avctx->channels;
-
-        if (avpkt->size < hdr_size * avctx->channels) {
-            av_log(avctx, AV_LOG_ERROR, "packet size is too small\n");
-            return AVERROR(EINVAL);
-        }
-        if (esc->data[0]) {
-            av_log(avctx, AV_LOG_ERROR, "unexpected data after first packet\n");
-            return AVERROR(EINVAL);
-        }
->>>>>>> 36ef5369
 
     /* decode and interleave the first packet */
     if (!esc->samples && avpkt) {
@@ -211,28 +190,14 @@
         return AVERROR_INVALIDDATA;
     }
 
-<<<<<<< HEAD
     switch (avctx->codec->id) {
-    case CODEC_ID_8SVX_FIB: esc->table = fibonacci;    break;
-    case CODEC_ID_8SVX_EXP: esc->table = exponential;  break;
-    case CODEC_ID_PCM_S8_PLANAR:
-    case CODEC_ID_8SVX_RAW: esc->table = NULL;         break;
+    case AV_CODEC_ID_8SVX_FIB: esc->table = fibonacci;    break;
+    case AV_CODEC_ID_8SVX_EXP: esc->table = exponential;  break;
+    case AV_CODEC_ID_PCM_S8_PLANAR:
+    case AV_CODEC_ID_8SVX_RAW: esc->table = NULL;         break;
     default:
         av_log(avctx, AV_LOG_ERROR, "Invalid codec id %d.\n", avctx->codec->id);
         return AVERROR_INVALIDDATA;
-=======
-    switch(avctx->codec->id) {
-        case AV_CODEC_ID_8SVX_FIB:
-          esc->table = fibonacci;
-          break;
-        case AV_CODEC_ID_8SVX_EXP:
-          esc->table = exponential;
-          break;
-        case AV_CODEC_ID_PCM_S8_PLANAR:
-            break;
-        default:
-          return -1;
->>>>>>> 36ef5369
     }
     avctx->sample_fmt = AV_SAMPLE_FMT_U8;
 
