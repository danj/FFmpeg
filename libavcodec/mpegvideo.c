--- conflicted
+++ resolved
@@ -1784,384 +1784,6 @@
     }
 }
 
-<<<<<<< HEAD
-static inline int hpel_motion_lowres(MpegEncContext *s,
-                                     uint8_t *dest, uint8_t *src,
-                                     int field_based, int field_select,
-                                     int src_x, int src_y,
-                                     int width, int height, int stride,
-                                     int h_edge_pos, int v_edge_pos,
-                                     int w, int h, h264_chroma_mc_func *pix_op,
-                                     int motion_x, int motion_y)
-{
-    const int lowres   = s->avctx->lowres;
-    const int op_index = FFMIN(lowres, 2);
-    const int s_mask   = (2 << lowres) - 1;
-    int emu = 0;
-    int sx, sy;
-
-    if (s->quarter_sample) {
-        motion_x /= 2;
-        motion_y /= 2;
-    }
-
-    sx = motion_x & s_mask;
-    sy = motion_y & s_mask;
-    src_x += motion_x >> lowres + 1;
-    src_y += motion_y >> lowres + 1;
-
-    src   += src_y * stride + src_x;
-
-    if ((unsigned)src_x > FFMAX( h_edge_pos - (!!sx) - w,                 0) ||
-        (unsigned)src_y > FFMAX((v_edge_pos >> field_based) - (!!sy) - h, 0)) {
-        s->dsp.emulated_edge_mc(s->edge_emu_buffer, src, s->linesize, w + 1,
-                                (h + 1) << field_based, src_x,
-                                src_y   << field_based,
-                                h_edge_pos,
-                                v_edge_pos);
-        src = s->edge_emu_buffer;
-        emu = 1;
-    }
-
-    sx = (sx << 2) >> lowres;
-    sy = (sy << 2) >> lowres;
-    if (field_select)
-        src += s->linesize;
-    pix_op[op_index](dest, src, stride, h, sx, sy);
-    return emu;
-}
-
-/* apply one mpeg motion vector to the three components */
-static av_always_inline void mpeg_motion_lowres(MpegEncContext *s,
-                                                uint8_t *dest_y,
-                                                uint8_t *dest_cb,
-                                                uint8_t *dest_cr,
-                                                int field_based,
-                                                int bottom_field,
-                                                int field_select,
-                                                uint8_t **ref_picture,
-                                                h264_chroma_mc_func *pix_op,
-                                                int motion_x, int motion_y,
-                                                int h, int mb_y)
-{
-    uint8_t *ptr_y, *ptr_cb, *ptr_cr;
-    int mx, my, src_x, src_y, uvsrc_x, uvsrc_y, uvlinesize, linesize, sx, sy,
-        uvsx, uvsy;
-    const int lowres     = s->avctx->lowres;
-    const int op_index   = FFMIN(lowres-1+s->chroma_x_shift, 2);
-    const int block_s    = 8>>lowres;
-    const int s_mask     = (2 << lowres) - 1;
-    const int h_edge_pos = s->h_edge_pos >> lowres;
-    const int v_edge_pos = s->v_edge_pos >> lowres;
-    linesize   = s->current_picture.f.linesize[0] << field_based;
-    uvlinesize = s->current_picture.f.linesize[1] << field_based;
-
-    // FIXME obviously not perfect but qpel will not work in lowres anyway
-    if (s->quarter_sample) {
-        motion_x /= 2;
-        motion_y /= 2;
-    }
-
-    if(field_based){
-        motion_y += (bottom_field - field_select)*((1 << lowres)-1);
-    }
-
-    sx = motion_x & s_mask;
-    sy = motion_y & s_mask;
-    src_x = s->mb_x * 2 * block_s + (motion_x >> lowres + 1);
-    src_y = (mb_y * 2 * block_s >> field_based) + (motion_y >> lowres + 1);
-
-    if (s->out_format == FMT_H263) {
-        uvsx    = ((motion_x >> 1) & s_mask) | (sx & 1);
-        uvsy    = ((motion_y >> 1) & s_mask) | (sy & 1);
-        uvsrc_x = src_x >> 1;
-        uvsrc_y = src_y >> 1;
-    } else if (s->out_format == FMT_H261) {
-        // even chroma mv's are full pel in H261
-        mx      = motion_x / 4;
-        my      = motion_y / 4;
-        uvsx    = (2 * mx) & s_mask;
-        uvsy    = (2 * my) & s_mask;
-        uvsrc_x = s->mb_x * block_s + (mx >> lowres);
-        uvsrc_y =    mb_y * block_s + (my >> lowres);
-    } else {
-        if(s->chroma_y_shift){
-            mx      = motion_x / 2;
-            my      = motion_y / 2;
-            uvsx    = mx & s_mask;
-            uvsy    = my & s_mask;
-            uvsrc_x = s->mb_x * block_s                 + (mx >> lowres + 1);
-            uvsrc_y =   (mb_y * block_s >> field_based) + (my >> lowres + 1);
-        } else {
-            if(s->chroma_x_shift){
-            //Chroma422
-                mx = motion_x / 2;
-                uvsx = mx & s_mask;
-                uvsy = motion_y & s_mask;
-                uvsrc_y = src_y;
-                uvsrc_x = s->mb_x*block_s               + (mx >> (lowres+1));
-            } else {
-            //Chroma444
-                uvsx = motion_x & s_mask;
-                uvsy = motion_y & s_mask;
-                uvsrc_x = src_x;
-                uvsrc_y = src_y;
-            }
-        }
-    }
-
-    ptr_y  = ref_picture[0] + src_y   * linesize   + src_x;
-    ptr_cb = ref_picture[1] + uvsrc_y * uvlinesize + uvsrc_x;
-    ptr_cr = ref_picture[2] + uvsrc_y * uvlinesize + uvsrc_x;
-
-    if ((unsigned) src_x > FFMAX( h_edge_pos - (!!sx) - 2 * block_s,       0) ||
-        (unsigned) src_y > FFMAX((v_edge_pos >> field_based) - (!!sy) - h, 0)) {
-        s->dsp.emulated_edge_mc(s->edge_emu_buffer, ptr_y,
-                                s->linesize, 17, 17 + field_based,
-                                src_x, src_y << field_based, h_edge_pos,
-                                v_edge_pos);
-        ptr_y = s->edge_emu_buffer;
-        if (!CONFIG_GRAY || !(s->flags & CODEC_FLAG_GRAY)) {
-            uint8_t *uvbuf = s->edge_emu_buffer + 18 * s->linesize;
-            s->dsp.emulated_edge_mc(uvbuf , ptr_cb, s->uvlinesize, 9,
-                                    9 + field_based,
-                                    uvsrc_x, uvsrc_y << field_based,
-                                    h_edge_pos >> 1, v_edge_pos >> 1);
-            s->dsp.emulated_edge_mc(uvbuf + 16, ptr_cr, s->uvlinesize, 9,
-                                    9 + field_based,
-                                    uvsrc_x, uvsrc_y << field_based,
-                                    h_edge_pos >> 1, v_edge_pos >> 1);
-            ptr_cb = uvbuf;
-            ptr_cr = uvbuf + 16;
-        }
-    }
-
-    // FIXME use this for field pix too instead of the obnoxious hack which changes picture.f.data
-    if (bottom_field) {
-        dest_y  += s->linesize;
-        dest_cb += s->uvlinesize;
-        dest_cr += s->uvlinesize;
-    }
-
-    if (field_select) {
-        ptr_y   += s->linesize;
-        ptr_cb  += s->uvlinesize;
-        ptr_cr  += s->uvlinesize;
-    }
-
-    sx = (sx << 2) >> lowres;
-    sy = (sy << 2) >> lowres;
-    pix_op[lowres - 1](dest_y, ptr_y, linesize, h, sx, sy);
-
-    if (!CONFIG_GRAY || !(s->flags & CODEC_FLAG_GRAY)) {
-        uvsx = (uvsx << 2) >> lowres;
-        uvsy = (uvsy << 2) >> lowres;
-        if (h >> s->chroma_y_shift) {
-            pix_op[op_index](dest_cb, ptr_cb, uvlinesize, h >> s->chroma_y_shift, uvsx, uvsy);
-            pix_op[op_index](dest_cr, ptr_cr, uvlinesize, h >> s->chroma_y_shift, uvsx, uvsy);
-        }
-    }
-    // FIXME h261 lowres loop filter
-}
-
-static inline void chroma_4mv_motion_lowres(MpegEncContext *s,
-                                            uint8_t *dest_cb, uint8_t *dest_cr,
-                                            uint8_t **ref_picture,
-                                            h264_chroma_mc_func * pix_op,
-                                            int mx, int my)
-{
-    const int lowres     = s->avctx->lowres;
-    const int op_index   = FFMIN(lowres, 2);
-    const int block_s    = 8 >> lowres;
-    const int s_mask     = (2 << lowres) - 1;
-    const int h_edge_pos = s->h_edge_pos >> lowres + 1;
-    const int v_edge_pos = s->v_edge_pos >> lowres + 1;
-    int emu = 0, src_x, src_y, offset, sx, sy;
-    uint8_t *ptr;
-
-    if (s->quarter_sample) {
-        mx /= 2;
-        my /= 2;
-    }
-
-    /* In case of 8X8, we construct a single chroma motion vector
-       with a special rounding */
-    mx = ff_h263_round_chroma(mx);
-    my = ff_h263_round_chroma(my);
-
-    sx = mx & s_mask;
-    sy = my & s_mask;
-    src_x = s->mb_x * block_s + (mx >> lowres + 1);
-    src_y = s->mb_y * block_s + (my >> lowres + 1);
-
-    offset = src_y * s->uvlinesize + src_x;
-    ptr = ref_picture[1] + offset;
-    if (s->flags & CODEC_FLAG_EMU_EDGE) {
-        if ((unsigned) src_x > FFMAX(h_edge_pos - (!!sx) - block_s, 0) ||
-            (unsigned) src_y > FFMAX(v_edge_pos - (!!sy) - block_s, 0)) {
-            s->dsp.emulated_edge_mc(s->edge_emu_buffer, ptr, s->uvlinesize,
-                                    9, 9, src_x, src_y, h_edge_pos, v_edge_pos);
-            ptr = s->edge_emu_buffer;
-            emu = 1;
-        }
-    }
-    sx = (sx << 2) >> lowres;
-    sy = (sy << 2) >> lowres;
-    pix_op[op_index](dest_cb, ptr, s->uvlinesize, block_s, sx, sy);
-
-    ptr = ref_picture[2] + offset;
-    if (emu) {
-        s->dsp.emulated_edge_mc(s->edge_emu_buffer, ptr, s->uvlinesize, 9, 9,
-                                src_x, src_y, h_edge_pos, v_edge_pos);
-        ptr = s->edge_emu_buffer;
-    }
-    pix_op[op_index](dest_cr, ptr, s->uvlinesize, block_s, sx, sy);
-}
-
-/**
- * motion compensation of a single macroblock
- * @param s context
- * @param dest_y luma destination pointer
- * @param dest_cb chroma cb/u destination pointer
- * @param dest_cr chroma cr/v destination pointer
- * @param dir direction (0->forward, 1->backward)
- * @param ref_picture array[3] of pointers to the 3 planes of the reference picture
- * @param pix_op halfpel motion compensation function (average or put normally)
- * the motion vectors are taken from s->mv and the MV type from s->mv_type
- */
-static inline void MPV_motion_lowres(MpegEncContext *s,
-                                     uint8_t *dest_y, uint8_t *dest_cb,
-                                     uint8_t *dest_cr,
-                                     int dir, uint8_t **ref_picture,
-                                     h264_chroma_mc_func *pix_op)
-{
-    int mx, my;
-    int mb_x, mb_y, i;
-    const int lowres  = s->avctx->lowres;
-    const int block_s = 8 >>lowres;
-
-    mb_x = s->mb_x;
-    mb_y = s->mb_y;
-
-    switch (s->mv_type) {
-    case MV_TYPE_16X16:
-        mpeg_motion_lowres(s, dest_y, dest_cb, dest_cr,
-                           0, 0, 0,
-                           ref_picture, pix_op,
-                           s->mv[dir][0][0], s->mv[dir][0][1],
-                           2 * block_s, mb_y);
-        break;
-    case MV_TYPE_8X8:
-        mx = 0;
-        my = 0;
-        for (i = 0; i < 4; i++) {
-            hpel_motion_lowres(s, dest_y + ((i & 1) + (i >> 1) *
-                               s->linesize) * block_s,
-                               ref_picture[0], 0, 0,
-                               (2 * mb_x + (i & 1)) * block_s,
-                               (2 * mb_y + (i >> 1)) * block_s,
-                               s->width, s->height, s->linesize,
-                               s->h_edge_pos >> lowres, s->v_edge_pos >> lowres,
-                               block_s, block_s, pix_op,
-                               s->mv[dir][i][0], s->mv[dir][i][1]);
-
-            mx += s->mv[dir][i][0];
-            my += s->mv[dir][i][1];
-        }
-
-        if (!CONFIG_GRAY || !(s->flags & CODEC_FLAG_GRAY))
-            chroma_4mv_motion_lowres(s, dest_cb, dest_cr, ref_picture,
-                                     pix_op, mx, my);
-        break;
-    case MV_TYPE_FIELD:
-        if (s->picture_structure == PICT_FRAME) {
-            /* top field */
-            mpeg_motion_lowres(s, dest_y, dest_cb, dest_cr,
-                               1, 0, s->field_select[dir][0],
-                               ref_picture, pix_op,
-                               s->mv[dir][0][0], s->mv[dir][0][1],
-                               block_s, mb_y);
-            /* bottom field */
-            mpeg_motion_lowres(s, dest_y, dest_cb, dest_cr,
-                               1, 1, s->field_select[dir][1],
-                               ref_picture, pix_op,
-                               s->mv[dir][1][0], s->mv[dir][1][1],
-                               block_s, mb_y);
-        } else {
-            if (s->picture_structure != s->field_select[dir][0] + 1 &&
-                s->pict_type != AV_PICTURE_TYPE_B && !s->first_field) {
-                ref_picture = s->current_picture_ptr->f.data;
-
-            }
-            mpeg_motion_lowres(s, dest_y, dest_cb, dest_cr,
-                               0, 0, s->field_select[dir][0],
-                               ref_picture, pix_op,
-                               s->mv[dir][0][0],
-                               s->mv[dir][0][1], 2 * block_s, mb_y >> 1);
-            }
-        break;
-    case MV_TYPE_16X8:
-        for (i = 0; i < 2; i++) {
-            uint8_t **ref2picture;
-
-            if (s->picture_structure == s->field_select[dir][i] + 1 ||
-                s->pict_type == AV_PICTURE_TYPE_B || s->first_field) {
-                ref2picture = ref_picture;
-            } else {
-                ref2picture = s->current_picture_ptr->f.data;
-            }
-
-            mpeg_motion_lowres(s, dest_y, dest_cb, dest_cr,
-                               0, 0, s->field_select[dir][i],
-                               ref2picture, pix_op,
-                               s->mv[dir][i][0], s->mv[dir][i][1] +
-                               2 * block_s * i, block_s, mb_y >> 1);
-
-            dest_y  +=  2 * block_s *  s->linesize;
-            dest_cb += (2 * block_s >> s->chroma_y_shift) * s->uvlinesize;
-            dest_cr += (2 * block_s >> s->chroma_y_shift) * s->uvlinesize;
-        }
-        break;
-    case MV_TYPE_DMV:
-        if (s->picture_structure == PICT_FRAME) {
-            for (i = 0; i < 2; i++) {
-                int j;
-                for (j = 0; j < 2; j++) {
-                    mpeg_motion_lowres(s, dest_y, dest_cb, dest_cr,
-                                       1, j, j ^ i,
-                                       ref_picture, pix_op,
-                                       s->mv[dir][2 * i + j][0],
-                                       s->mv[dir][2 * i + j][1],
-                                       block_s, mb_y);
-                }
-                pix_op = s->dsp.avg_h264_chroma_pixels_tab;
-            }
-        } else {
-            for (i = 0; i < 2; i++) {
-                mpeg_motion_lowres(s, dest_y, dest_cb, dest_cr,
-                                   0, 0, s->picture_structure != i + 1,
-                                   ref_picture, pix_op,
-                                   s->mv[dir][2 * i][0],s->mv[dir][2 * i][1],
-                                   2 * block_s, mb_y >> 1);
-
-                // after put we make avg of the same block
-                pix_op = s->dsp.avg_h264_chroma_pixels_tab;
-
-                // opposite parity is always in the same
-                // frame if this is second field
-                if (!s->first_field) {
-                    ref_picture = s->current_picture_ptr->f.data;
-                }
-            }
-        }
-        break;
-    default:
-        assert(0);
-    }
-}
-
-=======
->>>>>>> d526c533
 /**
  * find the lowest MB row referenced in the MVs
  */
