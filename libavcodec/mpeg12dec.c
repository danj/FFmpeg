/*
 * MPEG-1/2 decoder
 * Copyright (c) 2000, 2001 Fabrice Bellard
 * Copyright (c) 2002-2013 Michael Niedermayer <michaelni@gmx.at>
 *
 * This file is part of FFmpeg.
 *
 * FFmpeg is free software; you can redistribute it and/or
 * modify it under the terms of the GNU Lesser General Public
 * License as published by the Free Software Foundation; either
 * version 2.1 of the License, or (at your option) any later version.
 *
 * FFmpeg is distributed in the hope that it will be useful,
 * but WITHOUT ANY WARRANTY; without even the implied warranty of
 * MERCHANTABILITY or FITNESS FOR A PARTICULAR PURPOSE.  See the GNU
 * Lesser General Public License for more details.
 *
 * You should have received a copy of the GNU Lesser General Public
 * License along with FFmpeg; if not, write to the Free Software
 * Foundation, Inc., 51 Franklin Street, Fifth Floor, Boston, MA 02110-1301 USA
 */

/**
 * @file
 * MPEG-1/2 decoder
 */

#include "libavutil/attributes.h"
#include "libavutil/internal.h"
#include "internal.h"
#include "avcodec.h"
#include "dsputil.h"
#include "mpegvideo.h"
#include "error_resilience.h"
#include "mpeg12.h"
#include "mpeg12data.h"
#include "bytestream.h"
#include "vdpau_internal.h"
#include "xvmc_internal.h"
#include "thread.h"

typedef struct Mpeg1Context {
    MpegEncContext mpeg_enc_ctx;
    int mpeg_enc_ctx_allocated; /* true if decoding context allocated */
    int repeat_field; /* true if we must repeat the field */
    AVPanScan pan_scan;              /**< some temporary storage for the panscan */
    int slice_count;
    int swap_uv;//indicate VCR2
    int save_aspect_info;
    int save_width, save_height, save_progressive_seq;
    AVRational frame_rate_ext;       ///< MPEG-2 specific framerate modificator
    int sync;                        ///< Did we reach a sync point like a GOP/SEQ/KEYFrame?
    int tmpgexs;
    int extradata_decoded;
} Mpeg1Context;

#define MB_TYPE_ZERO_MV   0x20000000

static const uint32_t ptype2mb_type[7] = {
                    MB_TYPE_INTRA,
                    MB_TYPE_L0 | MB_TYPE_CBP | MB_TYPE_ZERO_MV | MB_TYPE_16x16,
                    MB_TYPE_L0,
                    MB_TYPE_L0 | MB_TYPE_CBP,
    MB_TYPE_QUANT | MB_TYPE_INTRA,
    MB_TYPE_QUANT | MB_TYPE_L0 | MB_TYPE_CBP | MB_TYPE_ZERO_MV | MB_TYPE_16x16,
    MB_TYPE_QUANT | MB_TYPE_L0 | MB_TYPE_CBP,
};

static const uint32_t btype2mb_type[11] = {
                    MB_TYPE_INTRA,
                    MB_TYPE_L1,
                    MB_TYPE_L1   | MB_TYPE_CBP,
                    MB_TYPE_L0,
                    MB_TYPE_L0   | MB_TYPE_CBP,
                    MB_TYPE_L0L1,
                    MB_TYPE_L0L1 | MB_TYPE_CBP,
    MB_TYPE_QUANT | MB_TYPE_INTRA,
    MB_TYPE_QUANT | MB_TYPE_L1   | MB_TYPE_CBP,
    MB_TYPE_QUANT | MB_TYPE_L0   | MB_TYPE_CBP,
    MB_TYPE_QUANT | MB_TYPE_L0L1 | MB_TYPE_CBP,
};

static const uint8_t non_linear_qscale[32] = {
    0, 1, 2, 3, 4, 5, 6, 7,
    8,10,12,14,16,18,20,22,
    24,28,32,36,40,44,48,52,
    56,64,72,80,88,96,104,112,
};

/* as H.263, but only 17 codes */
static int mpeg_decode_motion(MpegEncContext *s, int fcode, int pred)
{
    int code, sign, val, shift;

    code = get_vlc2(&s->gb, ff_mv_vlc.table, MV_VLC_BITS, 2);
    if (code == 0) {
        return pred;
    }
    if (code < 0) {
        return 0xffff;
    }

    sign  = get_bits1(&s->gb);
    shift = fcode - 1;
    val   = code;
    if (shift) {
        val  = (val - 1) << shift;
        val |= get_bits(&s->gb, shift);
        val++;
    }
    if (sign)
        val = -val;
    val += pred;

    /* modulo decoding */
    return sign_extend(val, 5 + shift);
}

static inline int mpeg1_decode_block_intra(MpegEncContext *s, int16_t *block, int n)
{
    int level, dc, diff, i, j, run;
    int component;
    RLTable *rl = &ff_rl_mpeg1;
    uint8_t * const scantable    = s->intra_scantable.permutated;
    const uint16_t *quant_matrix = s->intra_matrix;
    const int qscale             = s->qscale;

    /* DC coefficient */
    component = (n <= 3 ? 0 : n - 4 + 1);
    diff = decode_dc(&s->gb, component);
    if (diff >= 0xffff)
        return -1;
    dc  = s->last_dc[component];
    dc += diff;
    s->last_dc[component] = dc;
    block[0] = dc * quant_matrix[0];
    av_dlog(s->avctx, "dc=%d diff=%d\n", dc, diff);
    i = 0;
    {
        OPEN_READER(re, &s->gb);
        /* now quantify & encode AC coefficients */
        for (;;) {
            UPDATE_CACHE(re, &s->gb);
            GET_RL_VLC(level, run, re, &s->gb, rl->rl_vlc[0], TEX_VLC_BITS, 2, 0);

            if (level == 127) {
                break;
            } else if (level != 0) {
                i += run;
                j = scantable[i];
                level = (level * qscale * quant_matrix[j]) >> 4;
                level = (level - 1) | 1;
                level = (level ^ SHOW_SBITS(re, &s->gb, 1)) - SHOW_SBITS(re, &s->gb, 1);
                LAST_SKIP_BITS(re, &s->gb, 1);
            } else {
                /* escape */
                run = SHOW_UBITS(re, &s->gb, 6) + 1; LAST_SKIP_BITS(re, &s->gb, 6);
                UPDATE_CACHE(re, &s->gb);
                level = SHOW_SBITS(re, &s->gb, 8); SKIP_BITS(re, &s->gb, 8);
                if (level == -128) {
                    level = SHOW_UBITS(re, &s->gb, 8) - 256; LAST_SKIP_BITS(re, &s->gb, 8);
                } else if (level == 0) {
                    level = SHOW_UBITS(re, &s->gb, 8)      ; LAST_SKIP_BITS(re, &s->gb, 8);
                }
                i += run;
                j = scantable[i];
                if (level < 0) {
                    level = -level;
                    level = (level * qscale * quant_matrix[j]) >> 4;
                    level = (level - 1) | 1;
                    level = -level;
                } else {
                    level = (level * qscale * quant_matrix[j]) >> 4;
                    level = (level - 1) | 1;
                }
            }
            if (i > 63) {
                av_log(s->avctx, AV_LOG_ERROR, "ac-tex damaged at %d %d\n", s->mb_x, s->mb_y);
                return -1;
            }

            block[j] = level;
        }
        CLOSE_READER(re, &s->gb);
    }
    s->block_last_index[n] = i;
   return 0;
}

int ff_mpeg1_decode_block_intra(MpegEncContext *s, int16_t *block, int n)
{
    return mpeg1_decode_block_intra(s, block, n);
}

static inline int mpeg1_decode_block_inter(MpegEncContext *s, int16_t *block, int n)
{
    int level, i, j, run;
    RLTable *rl = &ff_rl_mpeg1;
    uint8_t * const scantable    = s->intra_scantable.permutated;
    const uint16_t *quant_matrix = s->inter_matrix;
    const int qscale             = s->qscale;

    {
        OPEN_READER(re, &s->gb);
        i = -1;
        // special case for first coefficient, no need to add second VLC table
        UPDATE_CACHE(re, &s->gb);
        if (((int32_t)GET_CACHE(re, &s->gb)) < 0) {
            level = (3 * qscale * quant_matrix[0]) >> 5;
            level = (level - 1) | 1;
            if (GET_CACHE(re, &s->gb) & 0x40000000)
                level = -level;
            block[0] = level;
            i++;
            SKIP_BITS(re, &s->gb, 2);
            if (((int32_t)GET_CACHE(re, &s->gb)) <= (int32_t)0xBFFFFFFF)
                goto end;
        }
        /* now quantify & encode AC coefficients */
        for (;;) {
            GET_RL_VLC(level, run, re, &s->gb, rl->rl_vlc[0], TEX_VLC_BITS, 2, 0);

            if (level != 0) {
                i += run;
                j = scantable[i];
                level = ((level * 2 + 1) * qscale * quant_matrix[j]) >> 5;
                level = (level - 1) | 1;
                level = (level ^ SHOW_SBITS(re, &s->gb, 1)) - SHOW_SBITS(re, &s->gb, 1);
                SKIP_BITS(re, &s->gb, 1);
            } else {
                /* escape */
                run = SHOW_UBITS(re, &s->gb, 6) + 1; LAST_SKIP_BITS(re, &s->gb, 6);
                UPDATE_CACHE(re, &s->gb);
                level = SHOW_SBITS(re, &s->gb, 8); SKIP_BITS(re, &s->gb, 8);
                if (level == -128) {
                    level = SHOW_UBITS(re, &s->gb, 8) - 256; SKIP_BITS(re, &s->gb, 8);
                } else if (level == 0) {
                    level = SHOW_UBITS(re, &s->gb, 8)      ; SKIP_BITS(re, &s->gb, 8);
                }
                i += run;
                j = scantable[i];
                if (level < 0) {
                    level = -level;
                    level = ((level * 2 + 1) * qscale * quant_matrix[j]) >> 5;
                    level = (level - 1) | 1;
                    level = -level;
                } else {
                    level = ((level * 2 + 1) * qscale * quant_matrix[j]) >> 5;
                    level = (level - 1) | 1;
                }
            }
            if (i > 63) {
                av_log(s->avctx, AV_LOG_ERROR, "ac-tex damaged at %d %d\n", s->mb_x, s->mb_y);
                return -1;
            }

            block[j] = level;
            if (((int32_t)GET_CACHE(re, &s->gb)) <= (int32_t)0xBFFFFFFF)
                break;
            UPDATE_CACHE(re, &s->gb);
        }
end:
        LAST_SKIP_BITS(re, &s->gb, 2);
        CLOSE_READER(re, &s->gb);
    }
    s->block_last_index[n] = i;
    return 0;
}

/**
 * Note: this function can read out of range and crash for corrupt streams.
 * Changing this would eat up any speed benefits it has.
 * Do not use "fast" flag if you need the code to be robust.
 */
static inline int mpeg1_fast_decode_block_inter(MpegEncContext *s, int16_t *block, int n)
{
    int level, i, j, run;
    RLTable *rl = &ff_rl_mpeg1;
    uint8_t * const scantable = s->intra_scantable.permutated;
    const int qscale          = s->qscale;

    {
        OPEN_READER(re, &s->gb);
        i = -1;
        // special case for first coefficient, no need to add second VLC table
        UPDATE_CACHE(re, &s->gb);
        if (((int32_t)GET_CACHE(re, &s->gb)) < 0) {
            level = (3 * qscale) >> 1;
            level = (level - 1) | 1;
            if (GET_CACHE(re, &s->gb) & 0x40000000)
                level = -level;
            block[0] = level;
            i++;
            SKIP_BITS(re, &s->gb, 2);
            if (((int32_t)GET_CACHE(re, &s->gb)) <= (int32_t)0xBFFFFFFF)
                goto end;
        }

        /* now quantify & encode AC coefficients */
        for (;;) {
            GET_RL_VLC(level, run, re, &s->gb, rl->rl_vlc[0], TEX_VLC_BITS, 2, 0);

            if (level != 0) {
                i += run;
                j = scantable[i];
                level = ((level * 2 + 1) * qscale) >> 1;
                level = (level - 1) | 1;
                level = (level ^ SHOW_SBITS(re, &s->gb, 1)) - SHOW_SBITS(re, &s->gb, 1);
                SKIP_BITS(re, &s->gb, 1);
            } else {
                /* escape */
                run = SHOW_UBITS(re, &s->gb, 6)+1; LAST_SKIP_BITS(re, &s->gb, 6);
                UPDATE_CACHE(re, &s->gb);
                level = SHOW_SBITS(re, &s->gb, 8); SKIP_BITS(re, &s->gb, 8);
                if (level == -128) {
                    level = SHOW_UBITS(re, &s->gb, 8) - 256; SKIP_BITS(re, &s->gb, 8);
                } else if (level == 0) {
                    level = SHOW_UBITS(re, &s->gb, 8)      ; SKIP_BITS(re, &s->gb, 8);
                }
                i += run;
                j = scantable[i];
                if (level < 0) {
                    level = -level;
                    level = ((level * 2 + 1) * qscale) >> 1;
                    level = (level - 1) | 1;
                    level = -level;
                } else {
                    level = ((level * 2 + 1) * qscale) >> 1;
                    level = (level - 1) | 1;
                }
            }

            block[j] = level;
            if (((int32_t)GET_CACHE(re, &s->gb)) <= (int32_t)0xBFFFFFFF)
                break;
            UPDATE_CACHE(re, &s->gb);
        }
end:
        LAST_SKIP_BITS(re, &s->gb, 2);
        CLOSE_READER(re, &s->gb);
    }
    s->block_last_index[n] = i;
    return 0;
}


static inline int mpeg2_decode_block_non_intra(MpegEncContext *s, int16_t *block, int n)
{
    int level, i, j, run;
    RLTable *rl = &ff_rl_mpeg1;
    uint8_t * const scantable = s->intra_scantable.permutated;
    const uint16_t *quant_matrix;
    const int qscale = s->qscale;
    int mismatch;

    mismatch = 1;

    {
        OPEN_READER(re, &s->gb);
        i = -1;
        if (n < 4)
            quant_matrix = s->inter_matrix;
        else
            quant_matrix = s->chroma_inter_matrix;

        // special case for first coefficient, no need to add second VLC table
        UPDATE_CACHE(re, &s->gb);
        if (((int32_t)GET_CACHE(re, &s->gb)) < 0) {
            level= (3 * qscale * quant_matrix[0]) >> 5;
            if (GET_CACHE(re, &s->gb) & 0x40000000)
                level = -level;
            block[0]  = level;
            mismatch ^= level;
            i++;
            SKIP_BITS(re, &s->gb, 2);
            if (((int32_t)GET_CACHE(re, &s->gb)) <= (int32_t)0xBFFFFFFF)
                goto end;
        }

        /* now quantify & encode AC coefficients */
        for (;;) {
            GET_RL_VLC(level, run, re, &s->gb, rl->rl_vlc[0], TEX_VLC_BITS, 2, 0);

            if (level != 0) {
                i += run;
                j = scantable[i];
                level = ((level * 2 + 1) * qscale * quant_matrix[j]) >> 5;
                level = (level ^ SHOW_SBITS(re, &s->gb, 1)) - SHOW_SBITS(re, &s->gb, 1);
                SKIP_BITS(re, &s->gb, 1);
            } else {
                /* escape */
                run = SHOW_UBITS(re, &s->gb, 6) + 1; LAST_SKIP_BITS(re, &s->gb, 6);
                UPDATE_CACHE(re, &s->gb);
                level = SHOW_SBITS(re, &s->gb, 12); SKIP_BITS(re, &s->gb, 12);

                i += run;
                j = scantable[i];
                if (level < 0) {
                    level = ((-level * 2 + 1) * qscale * quant_matrix[j]) >> 5;
                    level = -level;
                } else {
                    level = ((level * 2 + 1) * qscale * quant_matrix[j]) >> 5;
                }
            }
            if (i > 63) {
                av_log(s->avctx, AV_LOG_ERROR, "ac-tex damaged at %d %d\n", s->mb_x, s->mb_y);
                return -1;
            }

            mismatch ^= level;
            block[j]  = level;
            if (((int32_t)GET_CACHE(re, &s->gb)) <= (int32_t)0xBFFFFFFF)
                break;
            UPDATE_CACHE(re, &s->gb);
        }
end:
        LAST_SKIP_BITS(re, &s->gb, 2);
        CLOSE_READER(re, &s->gb);
    }
    block[63] ^= (mismatch & 1);

    s->block_last_index[n] = i;
    return 0;
}

/**
 * Note: this function can read out of range and crash for corrupt streams.
 * Changing this would eat up any speed benefits it has.
 * Do not use "fast" flag if you need the code to be robust.
 */
static inline int mpeg2_fast_decode_block_non_intra(MpegEncContext *s,
                                                    int16_t *block, int n)
{
    int level, i, j, run;
    RLTable *rl = &ff_rl_mpeg1;
    uint8_t * const scantable = s->intra_scantable.permutated;
    const int qscale          = s->qscale;
    OPEN_READER(re, &s->gb);
    i = -1;

    // special case for first coefficient, no need to add second VLC table
    UPDATE_CACHE(re, &s->gb);
    if (((int32_t)GET_CACHE(re, &s->gb)) < 0) {
        level = (3 * qscale) >> 1;
        if (GET_CACHE(re, &s->gb) & 0x40000000)
            level = -level;
        block[0] = level;
        i++;
        SKIP_BITS(re, &s->gb, 2);
        if (((int32_t)GET_CACHE(re, &s->gb)) <= (int32_t)0xBFFFFFFF)
            goto end;
    }

    /* now quantify & encode AC coefficients */
    for (;;) {
        GET_RL_VLC(level, run, re, &s->gb, rl->rl_vlc[0], TEX_VLC_BITS, 2, 0);

        if (level != 0) {
            i += run;
            j  = scantable[i];
            level = ((level * 2 + 1) * qscale) >> 1;
            level = (level ^ SHOW_SBITS(re, &s->gb, 1)) - SHOW_SBITS(re, &s->gb, 1);
            SKIP_BITS(re, &s->gb, 1);
        } else {
            /* escape */
            run = SHOW_UBITS(re, &s->gb, 6) + 1; LAST_SKIP_BITS(re, &s->gb, 6);
            UPDATE_CACHE(re, &s->gb);
            level = SHOW_SBITS(re, &s->gb, 12); SKIP_BITS(re, &s->gb, 12);

            i += run;
            j  = scantable[i];
            if (level < 0) {
                level = ((-level * 2 + 1) * qscale) >> 1;
                level = -level;
            } else {
                level = ((level * 2 + 1) * qscale) >> 1;
            }
        }

        block[j] = level;
        if (((int32_t)GET_CACHE(re, &s->gb)) <= (int32_t)0xBFFFFFFF)
            break;
        UPDATE_CACHE(re, &s->gb);
    }
end:
    LAST_SKIP_BITS(re, &s->gb, 2);
    CLOSE_READER(re, &s->gb);
    s->block_last_index[n] = i;
    return 0;
}


static inline int mpeg2_decode_block_intra(MpegEncContext *s, int16_t *block, int n)
{
    int level, dc, diff, i, j, run;
    int component;
    RLTable *rl;
    uint8_t * const scantable = s->intra_scantable.permutated;
    const uint16_t *quant_matrix;
    const int qscale = s->qscale;
    int mismatch;

    /* DC coefficient */
    if (n < 4) {
        quant_matrix = s->intra_matrix;
        component = 0;
    } else {
        quant_matrix = s->chroma_intra_matrix;
        component = (n & 1) + 1;
    }
    diff = decode_dc(&s->gb, component);
    if (diff >= 0xffff)
        return -1;
    dc  = s->last_dc[component];
    dc += diff;
    s->last_dc[component] = dc;
    block[0] = dc << (3 - s->intra_dc_precision);
    av_dlog(s->avctx, "dc=%d\n", block[0]);
    mismatch = block[0] ^ 1;
    i = 0;
    if (s->intra_vlc_format)
        rl = &ff_rl_mpeg2;
    else
        rl = &ff_rl_mpeg1;

    {
        OPEN_READER(re, &s->gb);
        /* now quantify & encode AC coefficients */
        for (;;) {
            UPDATE_CACHE(re, &s->gb);
            GET_RL_VLC(level, run, re, &s->gb, rl->rl_vlc[0], TEX_VLC_BITS, 2, 0);

            if (level == 127) {
                break;
            } else if (level != 0) {
                i += run;
                j  = scantable[i];
                level = (level * qscale * quant_matrix[j]) >> 4;
                level = (level ^ SHOW_SBITS(re, &s->gb, 1)) - SHOW_SBITS(re, &s->gb, 1);
                LAST_SKIP_BITS(re, &s->gb, 1);
            } else {
                /* escape */
                run = SHOW_UBITS(re, &s->gb, 6) + 1; LAST_SKIP_BITS(re, &s->gb, 6);
                UPDATE_CACHE(re, &s->gb);
                level = SHOW_SBITS(re, &s->gb, 12); SKIP_BITS(re, &s->gb, 12);
                i += run;
                j  = scantable[i];
                if (level < 0) {
                    level = (-level * qscale * quant_matrix[j]) >> 4;
                    level = -level;
                } else {
                    level = (level * qscale * quant_matrix[j]) >> 4;
                }
            }
            if (i > 63) {
                av_log(s->avctx, AV_LOG_ERROR, "ac-tex damaged at %d %d\n", s->mb_x, s->mb_y);
                return -1;
            }

            mismatch ^= level;
            block[j]  = level;
        }
        CLOSE_READER(re, &s->gb);
    }
    block[63] ^= mismatch & 1;

    s->block_last_index[n] = i;
    return 0;
}

/**
 * Note: this function can read out of range and crash for corrupt streams.
 * Changing this would eat up any speed benefits it has.
 * Do not use "fast" flag if you need the code to be robust.
 */
static inline int mpeg2_fast_decode_block_intra(MpegEncContext *s, int16_t *block, int n)
{
    int level, dc, diff, j, run;
    int component;
    RLTable *rl;
    uint8_t * scantable = s->intra_scantable.permutated;
    const uint16_t *quant_matrix;
    const int qscale = s->qscale;

    /* DC coefficient */
    if (n < 4) {
        quant_matrix = s->intra_matrix;
        component = 0;
    } else {
        quant_matrix = s->chroma_intra_matrix;
        component = (n & 1) + 1;
    }
    diff = decode_dc(&s->gb, component);
    if (diff >= 0xffff)
        return -1;
    dc = s->last_dc[component];
    dc += diff;
    s->last_dc[component] = dc;
    block[0] = dc << (3 - s->intra_dc_precision);
    if (s->intra_vlc_format)
        rl = &ff_rl_mpeg2;
    else
        rl = &ff_rl_mpeg1;

    {
        OPEN_READER(re, &s->gb);
        /* now quantify & encode AC coefficients */
        for (;;) {
            UPDATE_CACHE(re, &s->gb);
            GET_RL_VLC(level, run, re, &s->gb, rl->rl_vlc[0], TEX_VLC_BITS, 2, 0);

            if (level == 127) {
                break;
            } else if (level != 0) {
                scantable += run;
                j = *scantable;
                level = (level * qscale * quant_matrix[j]) >> 4;
                level = (level ^ SHOW_SBITS(re, &s->gb, 1)) - SHOW_SBITS(re, &s->gb, 1);
                LAST_SKIP_BITS(re, &s->gb, 1);
            } else {
                /* escape */
                run = SHOW_UBITS(re, &s->gb, 6) + 1; LAST_SKIP_BITS(re, &s->gb, 6);
                UPDATE_CACHE(re, &s->gb);
                level = SHOW_SBITS(re, &s->gb, 12); SKIP_BITS(re, &s->gb, 12);
                scantable += run;
                j = *scantable;
                if (level < 0) {
                    level = (-level * qscale * quant_matrix[j]) >> 4;
                    level = -level;
                } else {
                    level = (level * qscale * quant_matrix[j]) >> 4;
                }
            }

            block[j] = level;
        }
        CLOSE_READER(re, &s->gb);
    }

    s->block_last_index[n] = scantable - s->intra_scantable.permutated;
    return 0;
}

/******************************************/
/* decoding */

static inline int get_dmv(MpegEncContext *s)
{
    if (get_bits1(&s->gb))
        return 1 - (get_bits1(&s->gb) << 1);
    else
        return 0;
}

static inline int get_qscale(MpegEncContext *s)
{
    int qscale = get_bits(&s->gb, 5);
    if (s->q_scale_type) {
        return non_linear_qscale[qscale];
    } else {
        return qscale << 1;
    }
}

static void exchange_uv(MpegEncContext *s)
{
    int16_t (*tmp)[64];

    tmp           = s->pblocks[4];
    s->pblocks[4] = s->pblocks[5];
    s->pblocks[5] = tmp;
}

/* motion type (for MPEG-2) */
#define MT_FIELD 1
#define MT_FRAME 2
#define MT_16X8  2
#define MT_DMV   3

static int mpeg_decode_mb(MpegEncContext *s, int16_t block[12][64])
{
    int i, j, k, cbp, val, mb_type, motion_type;
    const int mb_block_count = 4 + (1 << s->chroma_format);

    av_dlog(s->avctx, "decode_mb: x=%d y=%d\n", s->mb_x, s->mb_y);

    av_assert2(s->mb_skipped == 0);

    if (s->mb_skip_run-- != 0) {
        if (s->pict_type == AV_PICTURE_TYPE_P) {
            s->mb_skipped = 1;
            s->current_picture.mb_type[s->mb_x + s->mb_y * s->mb_stride] = MB_TYPE_SKIP | MB_TYPE_L0 | MB_TYPE_16x16;
        } else {
            int mb_type;

            if (s->mb_x)
                mb_type = s->current_picture.mb_type[s->mb_x + s->mb_y * s->mb_stride - 1];
            else
                mb_type = s->current_picture.mb_type[s->mb_width + (s->mb_y - 1) * s->mb_stride - 1]; // FIXME not sure if this is allowed in MPEG at all
            if (IS_INTRA(mb_type)) {
                av_log(s->avctx, AV_LOG_ERROR, "skip with previntra\n");
                return -1;
            }
            s->current_picture.mb_type[s->mb_x + s->mb_y*s->mb_stride] =
                mb_type | MB_TYPE_SKIP;

            if ((s->mv[0][0][0] | s->mv[0][0][1] | s->mv[1][0][0] | s->mv[1][0][1]) == 0)
                s->mb_skipped = 1;
        }

        return 0;
    }

    switch (s->pict_type) {
    default:
    case AV_PICTURE_TYPE_I:
        if (get_bits1(&s->gb) == 0) {
            if (get_bits1(&s->gb) == 0) {
                av_log(s->avctx, AV_LOG_ERROR, "invalid mb type in I Frame at %d %d\n", s->mb_x, s->mb_y);
                return -1;
            }
            mb_type = MB_TYPE_QUANT | MB_TYPE_INTRA;
        } else {
            mb_type = MB_TYPE_INTRA;
        }
        break;
    case AV_PICTURE_TYPE_P:
        mb_type = get_vlc2(&s->gb, ff_mb_ptype_vlc.table, MB_PTYPE_VLC_BITS, 1);
        if (mb_type < 0) {
            av_log(s->avctx, AV_LOG_ERROR, "invalid mb type in P Frame at %d %d\n", s->mb_x, s->mb_y);
            return -1;
        }
        mb_type = ptype2mb_type[mb_type];
        break;
    case AV_PICTURE_TYPE_B:
        mb_type = get_vlc2(&s->gb, ff_mb_btype_vlc.table, MB_BTYPE_VLC_BITS, 1);
        if (mb_type < 0) {
            av_log(s->avctx, AV_LOG_ERROR, "invalid mb type in B Frame at %d %d\n", s->mb_x, s->mb_y);
            return -1;
        }
        mb_type = btype2mb_type[mb_type];
        break;
    }
    av_dlog(s->avctx, "mb_type=%x\n", mb_type);
//    motion_type = 0; /* avoid warning */
    if (IS_INTRA(mb_type)) {
        s->dsp.clear_blocks(s->block[0]);

        if (!s->chroma_y_shift) {
            s->dsp.clear_blocks(s->block[6]);
        }

        /* compute DCT type */
        if (s->picture_structure == PICT_FRAME && // FIXME add an interlaced_dct coded var?
            !s->frame_pred_frame_dct) {
            s->interlaced_dct = get_bits1(&s->gb);
        }

        if (IS_QUANT(mb_type))
            s->qscale = get_qscale(s);

        if (s->concealment_motion_vectors) {
            /* just parse them */
            if (s->picture_structure != PICT_FRAME)
                skip_bits1(&s->gb); /* field select */

            s->mv[0][0][0]= s->last_mv[0][0][0]= s->last_mv[0][1][0] =
                mpeg_decode_motion(s, s->mpeg_f_code[0][0], s->last_mv[0][0][0]);
            s->mv[0][0][1]= s->last_mv[0][0][1]= s->last_mv[0][1][1] =
                mpeg_decode_motion(s, s->mpeg_f_code[0][1], s->last_mv[0][0][1]);

            skip_bits1(&s->gb); /* marker */
        } else
            memset(s->last_mv, 0, sizeof(s->last_mv)); /* reset mv prediction */
        s->mb_intra = 1;
        // if 1, we memcpy blocks in xvmcvideo
        if (CONFIG_MPEG_XVMC_DECODER && s->avctx->xvmc_acceleration > 1) {
            ff_xvmc_pack_pblocks(s, -1); // inter are always full blocks
            if (s->swap_uv) {
                exchange_uv(s);
            }
        }

        if (s->codec_id == AV_CODEC_ID_MPEG2VIDEO) {
            if (s->flags2 & CODEC_FLAG2_FAST) {
                for (i = 0; i < 6; i++) {
                    mpeg2_fast_decode_block_intra(s, *s->pblocks[i], i);
                }
            } else {
                for (i = 0; i < mb_block_count; i++) {
                    if (mpeg2_decode_block_intra(s, *s->pblocks[i], i) < 0)
                        return -1;
                }
            }
        } else {
            for (i = 0; i < 6; i++) {
                if (mpeg1_decode_block_intra(s, *s->pblocks[i], i) < 0)
                    return -1;
            }
        }
    } else {
        if (mb_type & MB_TYPE_ZERO_MV) {
            av_assert2(mb_type & MB_TYPE_CBP);

            s->mv_dir = MV_DIR_FORWARD;
            if (s->picture_structure == PICT_FRAME) {
                if (s->picture_structure == PICT_FRAME
                    && !s->frame_pred_frame_dct)
                    s->interlaced_dct = get_bits1(&s->gb);
                s->mv_type = MV_TYPE_16X16;
            } else {
                s->mv_type = MV_TYPE_FIELD;
                mb_type |= MB_TYPE_INTERLACED;
                s->field_select[0][0] = s->picture_structure - 1;
            }

            if (IS_QUANT(mb_type))
                s->qscale = get_qscale(s);

            s->last_mv[0][0][0] = 0;
            s->last_mv[0][0][1] = 0;
            s->last_mv[0][1][0] = 0;
            s->last_mv[0][1][1] = 0;
            s->mv[0][0][0] = 0;
            s->mv[0][0][1] = 0;
        } else {
            av_assert2(mb_type & MB_TYPE_L0L1);
            // FIXME decide if MBs in field pictures are MB_TYPE_INTERLACED
            /* get additional motion vector type */
            if (s->picture_structure == PICT_FRAME && s->frame_pred_frame_dct)
                motion_type = MT_FRAME;
            else {
                motion_type = get_bits(&s->gb, 2);
                if (s->picture_structure == PICT_FRAME && HAS_CBP(mb_type))
                    s->interlaced_dct = get_bits1(&s->gb);
            }

            if (IS_QUANT(mb_type))
                s->qscale = get_qscale(s);

            /* motion vectors */
            s->mv_dir = (mb_type >> 13) & 3;
            av_dlog(s->avctx, "motion_type=%d\n", motion_type);
            switch (motion_type) {
            case MT_FRAME: /* or MT_16X8 */
                if (s->picture_structure == PICT_FRAME) {
                    mb_type |= MB_TYPE_16x16;
                    s->mv_type = MV_TYPE_16X16;
                    for (i = 0; i < 2; i++) {
                        if (USES_LIST(mb_type, i)) {
                            /* MT_FRAME */
                            s->mv[i][0][0]= s->last_mv[i][0][0]= s->last_mv[i][1][0] =
                                mpeg_decode_motion(s, s->mpeg_f_code[i][0], s->last_mv[i][0][0]);
                            s->mv[i][0][1]= s->last_mv[i][0][1]= s->last_mv[i][1][1] =
                                mpeg_decode_motion(s, s->mpeg_f_code[i][1], s->last_mv[i][0][1]);
                            /* full_pel: only for MPEG-1 */
                            if (s->full_pel[i]) {
                                s->mv[i][0][0] <<= 1;
                                s->mv[i][0][1] <<= 1;
                            }
                        }
                    }
                } else {
                    mb_type |= MB_TYPE_16x8 | MB_TYPE_INTERLACED;
                    s->mv_type = MV_TYPE_16X8;
                    for (i = 0; i < 2; i++) {
                        if (USES_LIST(mb_type, i)) {
                            /* MT_16X8 */
                            for (j = 0; j < 2; j++) {
                                s->field_select[i][j] = get_bits1(&s->gb);
                                for (k = 0; k < 2; k++) {
                                    val = mpeg_decode_motion(s, s->mpeg_f_code[i][k],
                                                             s->last_mv[i][j][k]);
                                    s->last_mv[i][j][k] = val;
                                    s->mv[i][j][k]      = val;
                                }
                            }
                        }
                    }
                }
                break;
            case MT_FIELD:
                s->mv_type = MV_TYPE_FIELD;
                if (s->picture_structure == PICT_FRAME) {
                    mb_type |= MB_TYPE_16x8 | MB_TYPE_INTERLACED;
                    for (i = 0; i < 2; i++) {
                        if (USES_LIST(mb_type, i)) {
                            for (j = 0; j < 2; j++) {
                                s->field_select[i][j] = get_bits1(&s->gb);
                                val = mpeg_decode_motion(s, s->mpeg_f_code[i][0],
                                                         s->last_mv[i][j][0]);
                                s->last_mv[i][j][0] = val;
                                s->mv[i][j][0]      = val;
                                av_dlog(s->avctx, "fmx=%d\n", val);
                                val = mpeg_decode_motion(s, s->mpeg_f_code[i][1],
                                                         s->last_mv[i][j][1] >> 1);
                                s->last_mv[i][j][1] = val << 1;
                                s->mv[i][j][1]      = val;
                                av_dlog(s->avctx, "fmy=%d\n", val);
                            }
                        }
                    }
                } else {
                    av_assert0(!s->progressive_sequence);
                    mb_type |= MB_TYPE_16x16 | MB_TYPE_INTERLACED;
                    for (i = 0; i < 2; i++) {
                        if (USES_LIST(mb_type, i)) {
                            s->field_select[i][0] = get_bits1(&s->gb);
                            for (k = 0; k < 2; k++) {
                                val = mpeg_decode_motion(s, s->mpeg_f_code[i][k],
                                                         s->last_mv[i][0][k]);
                                s->last_mv[i][0][k] = val;
                                s->last_mv[i][1][k] = val;
                                s->mv[i][0][k]      = val;
                            }
                        }
                    }
                }
                break;
            case MT_DMV:
                if(s->progressive_sequence){
                    av_log(s->avctx, AV_LOG_ERROR, "MT_DMV in progressive_sequence\n");
                    return -1;
                }
                s->mv_type = MV_TYPE_DMV;
                for (i = 0; i < 2; i++) {
                    if (USES_LIST(mb_type, i)) {
                        int dmx, dmy, mx, my, m;
                        const int my_shift = s->picture_structure == PICT_FRAME;

                        mx = mpeg_decode_motion(s, s->mpeg_f_code[i][0],
                                                s->last_mv[i][0][0]);
                        s->last_mv[i][0][0] = mx;
                        s->last_mv[i][1][0] = mx;
                        dmx = get_dmv(s);
                        my  = mpeg_decode_motion(s, s->mpeg_f_code[i][1],
                                                 s->last_mv[i][0][1] >> my_shift);
                        dmy = get_dmv(s);


                        s->last_mv[i][0][1] = my << my_shift;
                        s->last_mv[i][1][1] = my << my_shift;

                        s->mv[i][0][0] = mx;
                        s->mv[i][0][1] = my;
                        s->mv[i][1][0] = mx; // not used
                        s->mv[i][1][1] = my; // not used

                        if (s->picture_structure == PICT_FRAME) {
                            mb_type |= MB_TYPE_16x16 | MB_TYPE_INTERLACED;

                            // m = 1 + 2 * s->top_field_first;
                            m = s->top_field_first ? 1 : 3;

                            /* top -> top pred */
                            s->mv[i][2][0] = ((mx * m + (mx > 0)) >> 1) + dmx;
                            s->mv[i][2][1] = ((my * m + (my > 0)) >> 1) + dmy - 1;
                            m = 4 - m;
                            s->mv[i][3][0] = ((mx * m + (mx > 0)) >> 1) + dmx;
                            s->mv[i][3][1] = ((my * m + (my > 0)) >> 1) + dmy + 1;
                        } else {
                            mb_type |= MB_TYPE_16x16;

                            s->mv[i][2][0] = ((mx + (mx > 0)) >> 1) + dmx;
                            s->mv[i][2][1] = ((my + (my > 0)) >> 1) + dmy;
                            if (s->picture_structure == PICT_TOP_FIELD)
                                s->mv[i][2][1]--;
                            else
                                s->mv[i][2][1]++;
                        }
                    }
                }
                break;
            default:
                av_log(s->avctx, AV_LOG_ERROR, "00 motion_type at %d %d\n", s->mb_x, s->mb_y);
                return -1;
            }
        }

        s->mb_intra = 0;
        if (HAS_CBP(mb_type)) {
            s->dsp.clear_blocks(s->block[0]);

            cbp = get_vlc2(&s->gb, ff_mb_pat_vlc.table, MB_PAT_VLC_BITS, 1);
            if (mb_block_count > 6) {
                 cbp <<= mb_block_count - 6;
                 cbp  |= get_bits(&s->gb, mb_block_count - 6);
                 s->dsp.clear_blocks(s->block[6]);
            }
            if (cbp <= 0) {
                av_log(s->avctx, AV_LOG_ERROR, "invalid cbp %d at %d %d\n", cbp, s->mb_x, s->mb_y);
                return -1;
            }

            //if 1, we memcpy blocks in xvmcvideo
            if (CONFIG_MPEG_XVMC_DECODER && s->avctx->xvmc_acceleration > 1) {
                ff_xvmc_pack_pblocks(s, cbp);
                if (s->swap_uv) {
                    exchange_uv(s);
                }
            }

            if (s->codec_id == AV_CODEC_ID_MPEG2VIDEO) {
                if (s->flags2 & CODEC_FLAG2_FAST) {
                    for (i = 0; i < 6; i++) {
                        if (cbp & 32) {
                            mpeg2_fast_decode_block_non_intra(s, *s->pblocks[i], i);
                        } else {
                            s->block_last_index[i] = -1;
                        }
                        cbp += cbp;
                    }
                } else {
                    cbp <<= 12-mb_block_count;

                    for (i = 0; i < mb_block_count; i++) {
                        if (cbp & (1 << 11)) {
                            if (mpeg2_decode_block_non_intra(s, *s->pblocks[i], i) < 0)
                                return -1;
                        } else {
                            s->block_last_index[i] = -1;
                        }
                        cbp += cbp;
                    }
                }
            } else {
                if (s->flags2 & CODEC_FLAG2_FAST) {
                    for (i = 0; i < 6; i++) {
                        if (cbp & 32) {
                            mpeg1_fast_decode_block_inter(s, *s->pblocks[i], i);
                        } else {
                            s->block_last_index[i] = -1;
                        }
                        cbp += cbp;
                    }
                } else {
                    for (i = 0; i < 6; i++) {
                        if (cbp & 32) {
                            if (mpeg1_decode_block_inter(s, *s->pblocks[i], i) < 0)
                                return -1;
                        } else {
                            s->block_last_index[i] = -1;
                        }
                        cbp += cbp;
                    }
                }
            }
        } else {
            for (i = 0; i < 12; i++)
                s->block_last_index[i] = -1;
        }
    }

    s->current_picture.mb_type[s->mb_x + s->mb_y * s->mb_stride] = mb_type;

    return 0;
}

static av_cold int mpeg_decode_init(AVCodecContext *avctx)
{
    Mpeg1Context *s = avctx->priv_data;
    MpegEncContext *s2 = &s->mpeg_enc_ctx;
    int i;

    /* we need some permutation to store matrices,
     * until MPV_common_init() sets the real permutation. */
    for (i = 0; i < 64; i++)
       s2->dsp.idct_permutation[i]=i;

    ff_MPV_decode_defaults(s2);

    s->mpeg_enc_ctx.avctx  = avctx;
    s->mpeg_enc_ctx.flags  = avctx->flags;
    s->mpeg_enc_ctx.flags2 = avctx->flags2;
    ff_mpeg12_common_init(&s->mpeg_enc_ctx);
    ff_mpeg12_init_vlcs();

    s->mpeg_enc_ctx_allocated      = 0;
    s->mpeg_enc_ctx.picture_number = 0;
    s->repeat_field                = 0;
    s->mpeg_enc_ctx.codec_id       = avctx->codec->id;
    avctx->color_range = AVCOL_RANGE_MPEG;
    if (avctx->codec->id == AV_CODEC_ID_MPEG1VIDEO)
        avctx->chroma_sample_location = AVCHROMA_LOC_CENTER;
    else
        avctx->chroma_sample_location = AVCHROMA_LOC_LEFT;
    return 0;
}

static int mpeg_decode_update_thread_context(AVCodecContext *avctx, const AVCodecContext *avctx_from)
{
    Mpeg1Context *ctx = avctx->priv_data, *ctx_from = avctx_from->priv_data;
    MpegEncContext *s = &ctx->mpeg_enc_ctx, *s1 = &ctx_from->mpeg_enc_ctx;
    int err;

    if (avctx == avctx_from || !ctx_from->mpeg_enc_ctx_allocated || !s1->context_initialized)
        return 0;

    err = ff_mpeg_update_thread_context(avctx, avctx_from);
    if (err) return err;

    if (!ctx->mpeg_enc_ctx_allocated)
        memcpy(s + 1, s1 + 1, sizeof(Mpeg1Context) - sizeof(MpegEncContext));

    if (!(s->pict_type == AV_PICTURE_TYPE_B || s->low_delay))
        s->picture_number++;

    return 0;
}

static void quant_matrix_rebuild(uint16_t *matrix, const uint8_t *old_perm,
                                 const uint8_t *new_perm)
{
    uint16_t temp_matrix[64];
    int i;

    memcpy(temp_matrix, matrix, 64 * sizeof(uint16_t));

    for (i = 0; i < 64; i++) {
        matrix[new_perm[i]] = temp_matrix[old_perm[i]];
    }
}

static const enum AVPixelFormat mpeg1_hwaccel_pixfmt_list_420[] = {
#if CONFIG_MPEG_XVMC_DECODER
    AV_PIX_FMT_XVMC_MPEG2_IDCT,
    AV_PIX_FMT_XVMC_MPEG2_MC,
#endif
#if CONFIG_MPEG1_VDPAU_HWACCEL
    AV_PIX_FMT_VDPAU_MPEG1,
    AV_PIX_FMT_VDPAU,
#endif
    AV_PIX_FMT_YUV420P,
    AV_PIX_FMT_NONE
};

static const enum AVPixelFormat mpeg2_hwaccel_pixfmt_list_420[] = {
#if CONFIG_MPEG_XVMC_DECODER
    AV_PIX_FMT_XVMC_MPEG2_IDCT,
    AV_PIX_FMT_XVMC_MPEG2_MC,
#endif
#if CONFIG_MPEG2_VDPAU_HWACCEL
    AV_PIX_FMT_VDPAU_MPEG2,
    AV_PIX_FMT_VDPAU,
#endif
#if CONFIG_MPEG2_DXVA2_HWACCEL
    AV_PIX_FMT_DXVA2_VLD,
#endif
#if CONFIG_MPEG2_VAAPI_HWACCEL
    AV_PIX_FMT_VAAPI_VLD,
#endif
    AV_PIX_FMT_YUV420P,
    AV_PIX_FMT_NONE
};

static inline int uses_vdpau(AVCodecContext *avctx) {
    return avctx->pix_fmt == AV_PIX_FMT_VDPAU_MPEG1 || avctx->pix_fmt == AV_PIX_FMT_VDPAU_MPEG2;
}

static enum AVPixelFormat mpeg_get_pixelformat(AVCodecContext *avctx)
{
    Mpeg1Context *s1 = avctx->priv_data;
    MpegEncContext *s = &s1->mpeg_enc_ctx;

    if(s->chroma_format < 2) {
        return ff_thread_get_format(avctx,
                                avctx->codec_id == AV_CODEC_ID_MPEG1VIDEO ?
                                mpeg1_hwaccel_pixfmt_list_420 :
                                mpeg2_hwaccel_pixfmt_list_420);
    } else if(s->chroma_format == 2)
        return AV_PIX_FMT_YUV422P;
    else
        return AV_PIX_FMT_YUV444P;
}

static void setup_hwaccel_for_pixfmt(AVCodecContext *avctx)
{
    if (avctx->pix_fmt != AV_PIX_FMT_XVMC_MPEG2_IDCT && avctx->pix_fmt != AV_PIX_FMT_XVMC_MPEG2_MC) {
        avctx->xvmc_acceleration = 0;
    } else if (!avctx->xvmc_acceleration) {
        avctx->xvmc_acceleration = 2;
    }
    avctx->hwaccel = ff_find_hwaccel(avctx->codec->id, avctx->pix_fmt);
    // until then pix_fmt may be changed right after codec init
    if (avctx->pix_fmt == AV_PIX_FMT_XVMC_MPEG2_IDCT ||
        avctx->hwaccel || uses_vdpau(avctx))
        if (avctx->idct_algo == FF_IDCT_AUTO)
            avctx->idct_algo = FF_IDCT_SIMPLE;
}

/* Call this function when we know all parameters.
 * It may be called in different places for MPEG-1 and MPEG-2. */
static int mpeg_decode_postinit(AVCodecContext *avctx)
{
    Mpeg1Context *s1 = avctx->priv_data;
    MpegEncContext *s = &s1->mpeg_enc_ctx;
    uint8_t old_permutation[64];
    int ret;

    if ((s1->mpeg_enc_ctx_allocated == 0) ||
        avctx->coded_width  != s->width   ||
        avctx->coded_height != s->height  ||
        s1->save_width           != s->width                ||
        s1->save_height          != s->height               ||
        s1->save_aspect_info     != s->aspect_ratio_info    ||
        (s1->save_progressive_seq != s->progressive_sequence && (s->height&31)) ||
        0)
    {

        if (s1->mpeg_enc_ctx_allocated) {
            ParseContext pc = s->parse_context;
            s->parse_context.buffer = 0;
            ff_MPV_common_end(s);
            s->parse_context = pc;
            s1->mpeg_enc_ctx_allocated = 0;
        }

        if ((s->width == 0) || (s->height == 0))
            return -2;

<<<<<<< HEAD
        avcodec_set_dimensions(avctx, s->width, s->height);
        if (avctx->codec_id == AV_CODEC_ID_MPEG2VIDEO && s->bit_rate) {
            avctx->rc_max_rate = s->bit_rate;
        } else if (avctx->codec_id == AV_CODEC_ID_MPEG1VIDEO && s->bit_rate &&
                   (s->bit_rate != 0x3FFFF*400 || s->vbv_delay != 0xFFFF)) {
            avctx->bit_rate = s->bit_rate;
        }
=======
        ret = ff_set_dimensions(avctx, s->width, s->height);
        if (ret < 0)
            return ret;

        avctx->bit_rate          = s->bit_rate;
>>>>>>> 13207484
        s1->save_aspect_info     = s->aspect_ratio_info;
        s1->save_width           = s->width;
        s1->save_height          = s->height;
        s1->save_progressive_seq = s->progressive_sequence;

        /* low_delay may be forced, in this case we will have B-frames
         * that behave like P-frames. */
        avctx->has_b_frames = !s->low_delay;

        if (avctx->codec_id == AV_CODEC_ID_MPEG1VIDEO) {
            //MPEG-1 fps
            avctx->time_base.den = ff_mpeg12_frame_rate_tab[s->frame_rate_index].num;
            avctx->time_base.num = ff_mpeg12_frame_rate_tab[s->frame_rate_index].den;
            //MPEG-1 aspect
            avctx->sample_aspect_ratio = av_d2q(1.0/ff_mpeg1_aspect[s->aspect_ratio_info], 255);
            avctx->ticks_per_frame=1;
        } else {//MPEG-2
        //MPEG-2 fps
            av_reduce(&s->avctx->time_base.den,
                      &s->avctx->time_base.num,
                      ff_mpeg12_frame_rate_tab[s->frame_rate_index].num * s1->frame_rate_ext.num*2,
                      ff_mpeg12_frame_rate_tab[s->frame_rate_index].den * s1->frame_rate_ext.den,
                      1 << 30);
            avctx->ticks_per_frame = 2;
            //MPEG-2 aspect
            if (s->aspect_ratio_info > 1) {
                AVRational dar =
                    av_mul_q(av_div_q(ff_mpeg2_aspect[s->aspect_ratio_info],
                                      (AVRational) {s1->pan_scan.width, s1->pan_scan.height}),
                             (AVRational) {s->width, s->height});

                // we ignore the spec here and guess a bit as reality does not match the spec, see for example
                // res_change_ffmpeg_aspect.ts and sequence-display-aspect.mpg
                // issue1613, 621, 562
                if ((s1->pan_scan.width == 0) || (s1->pan_scan.height == 0) ||
                   (av_cmp_q(dar, (AVRational) {4, 3}) && av_cmp_q(dar, (AVRational) {16, 9}))) {
                    s->avctx->sample_aspect_ratio =
                        av_div_q(ff_mpeg2_aspect[s->aspect_ratio_info],
                                 (AVRational) {s->width, s->height});
                } else {
                    s->avctx->sample_aspect_ratio =
                        av_div_q(ff_mpeg2_aspect[s->aspect_ratio_info],
                                 (AVRational) {s1->pan_scan.width, s1->pan_scan.height});
//issue1613 4/3 16/9 -> 16/9
//res_change_ffmpeg_aspect.ts 4/3 225/44 ->4/3
//widescreen-issue562.mpg 4/3 16/9 -> 16/9
//                    s->avctx->sample_aspect_ratio = av_mul_q(s->avctx->sample_aspect_ratio, (AVRational) {s->width, s->height});
                    av_dlog(avctx, "A %d/%d\n",
                            ff_mpeg2_aspect[s->aspect_ratio_info].num, ff_mpeg2_aspect[s->aspect_ratio_info].den);
                    av_dlog(avctx, "B %d/%d\n", s->avctx->sample_aspect_ratio.num,
                            s->avctx->sample_aspect_ratio.den);
                }
            } else {
                s->avctx->sample_aspect_ratio =
                    ff_mpeg2_aspect[s->aspect_ratio_info];
            }
        } // MPEG-2

        avctx->pix_fmt = mpeg_get_pixelformat(avctx);
        setup_hwaccel_for_pixfmt(avctx);

        /* Quantization matrices may need reordering
         * if DCT permutation is changed. */
        memcpy(old_permutation, s->dsp.idct_permutation, 64 * sizeof(uint8_t));

        if (ff_MPV_common_init(s) < 0)
            return -2;

        quant_matrix_rebuild(s->intra_matrix,        old_permutation, s->dsp.idct_permutation);
        quant_matrix_rebuild(s->inter_matrix,        old_permutation, s->dsp.idct_permutation);
        quant_matrix_rebuild(s->chroma_intra_matrix, old_permutation, s->dsp.idct_permutation);
        quant_matrix_rebuild(s->chroma_inter_matrix, old_permutation, s->dsp.idct_permutation);

        s1->mpeg_enc_ctx_allocated = 1;
    }
    return 0;
}

static int mpeg1_decode_picture(AVCodecContext *avctx,
                                const uint8_t *buf, int buf_size)
{
    Mpeg1Context *s1 = avctx->priv_data;
    MpegEncContext *s = &s1->mpeg_enc_ctx;
    int ref, f_code, vbv_delay;

    init_get_bits(&s->gb, buf, buf_size*8);

    ref = get_bits(&s->gb, 10); /* temporal ref */
    s->pict_type = get_bits(&s->gb, 3);
    if (s->pict_type == 0 || s->pict_type > 3)
        return -1;

    vbv_delay = get_bits(&s->gb, 16);
    s->vbv_delay = vbv_delay;
    if (s->pict_type == AV_PICTURE_TYPE_P || s->pict_type == AV_PICTURE_TYPE_B) {
        s->full_pel[0] = get_bits1(&s->gb);
        f_code = get_bits(&s->gb, 3);
        if (f_code == 0 && (avctx->err_recognition & (AV_EF_BITSTREAM|AV_EF_COMPLIANT)))
            return -1;
        f_code += !f_code;
        s->mpeg_f_code[0][0] = f_code;
        s->mpeg_f_code[0][1] = f_code;
    }
    if (s->pict_type == AV_PICTURE_TYPE_B) {
        s->full_pel[1] = get_bits1(&s->gb);
        f_code = get_bits(&s->gb, 3);
        if (f_code == 0 && (avctx->err_recognition & (AV_EF_BITSTREAM|AV_EF_COMPLIANT)))
            return -1;
        f_code += !f_code;
        s->mpeg_f_code[1][0] = f_code;
        s->mpeg_f_code[1][1] = f_code;
    }
    s->current_picture.f.pict_type = s->pict_type;
    s->current_picture.f.key_frame = s->pict_type == AV_PICTURE_TYPE_I;

    if (avctx->debug & FF_DEBUG_PICT_INFO)
        av_log(avctx, AV_LOG_DEBUG, "vbv_delay %d, ref %d type:%d\n", vbv_delay, ref, s->pict_type);

    s->y_dc_scale = 8;
    s->c_dc_scale = 8;
    return 0;
}

static void mpeg_decode_sequence_extension(Mpeg1Context *s1)
{
    MpegEncContext *s= &s1->mpeg_enc_ctx;
    int horiz_size_ext, vert_size_ext;
    int bit_rate_ext;

    skip_bits(&s->gb, 1); /* profile and level esc*/
    s->avctx->profile       = get_bits(&s->gb, 3);
    s->avctx->level         = get_bits(&s->gb, 4);
    s->progressive_sequence = get_bits1(&s->gb); /* progressive_sequence */
    s->chroma_format        = get_bits(&s->gb, 2); /* chroma_format 1=420, 2=422, 3=444 */
    horiz_size_ext          = get_bits(&s->gb, 2);
    vert_size_ext           = get_bits(&s->gb, 2);
    s->width  |= (horiz_size_ext << 12);
    s->height |= (vert_size_ext  << 12);
    bit_rate_ext = get_bits(&s->gb, 12);  /* XXX: handle it */
    s->bit_rate += (bit_rate_ext << 18) * 400;
    skip_bits1(&s->gb); /* marker */
    s->avctx->rc_buffer_size += get_bits(&s->gb, 8) * 1024 * 16 << 10;

    s->low_delay = get_bits1(&s->gb);
    if (s->flags & CODEC_FLAG_LOW_DELAY)
        s->low_delay = 1;

    s1->frame_rate_ext.num = get_bits(&s->gb, 2) + 1;
    s1->frame_rate_ext.den = get_bits(&s->gb, 5) + 1;

    av_dlog(s->avctx, "sequence extension\n");
    s->codec_id      = s->avctx->codec_id = AV_CODEC_ID_MPEG2VIDEO;

    if (s->avctx->debug & FF_DEBUG_PICT_INFO)
        av_log(s->avctx, AV_LOG_DEBUG, "profile: %d, level: %d ps: %d cf:%d vbv buffer: %d, bitrate:%d\n",
               s->avctx->profile, s->avctx->level, s->progressive_sequence, s->chroma_format, s->avctx->rc_buffer_size, s->bit_rate);

}

static void mpeg_decode_sequence_display_extension(Mpeg1Context *s1)
{
    MpegEncContext *s = &s1->mpeg_enc_ctx;
    int color_description, w, h;

    skip_bits(&s->gb, 3); /* video format */
    color_description = get_bits1(&s->gb);
    if (color_description) {
        s->avctx->color_primaries = get_bits(&s->gb, 8);
        s->avctx->color_trc       = get_bits(&s->gb, 8);
        s->avctx->colorspace      = get_bits(&s->gb, 8);
    }
    w = get_bits(&s->gb, 14);
    skip_bits(&s->gb, 1); //marker
    h = get_bits(&s->gb, 14);
    // remaining 3 bits are zero padding

    s1->pan_scan.width  = 16 * w;
    s1->pan_scan.height = 16 * h;

    if (s->avctx->debug & FF_DEBUG_PICT_INFO)
        av_log(s->avctx, AV_LOG_DEBUG, "sde w:%d, h:%d\n", w, h);
}

static void mpeg_decode_picture_display_extension(Mpeg1Context *s1)
{
    MpegEncContext *s = &s1->mpeg_enc_ctx;
    int i, nofco;

    nofco = 1;
    if (s->progressive_sequence) {
        if (s->repeat_first_field) {
            nofco++;
            if (s->top_field_first)
                nofco++;
        }
    } else {
        if (s->picture_structure == PICT_FRAME) {
            nofco++;
            if (s->repeat_first_field)
                nofco++;
        }
    }
    for (i = 0; i < nofco; i++) {
        s1->pan_scan.position[i][0] = get_sbits(&s->gb, 16);
        skip_bits(&s->gb, 1); // marker
        s1->pan_scan.position[i][1] = get_sbits(&s->gb, 16);
        skip_bits(&s->gb, 1); // marker
    }

    if (s->avctx->debug & FF_DEBUG_PICT_INFO)
        av_log(s->avctx, AV_LOG_DEBUG, "pde (%d,%d) (%d,%d) (%d,%d)\n",
               s1->pan_scan.position[0][0], s1->pan_scan.position[0][1],
               s1->pan_scan.position[1][0], s1->pan_scan.position[1][1],
               s1->pan_scan.position[2][0], s1->pan_scan.position[2][1]);
}

static int load_matrix(MpegEncContext *s, uint16_t matrix0[64], uint16_t matrix1[64], int intra)
{
    int i;

    for (i = 0; i < 64; i++) {
        int j = s->dsp.idct_permutation[ff_zigzag_direct[i]];
        int v = get_bits(&s->gb, 8);
        if (v == 0) {
            av_log(s->avctx, AV_LOG_ERROR, "matrix damaged\n");
            return -1;
        }
        if (intra && i == 0 && v != 8) {
            av_log(s->avctx, AV_LOG_DEBUG, "intra matrix specifies invalid DC quantizer %d, ignoring\n", v);
            v = 8; // needed by pink.mpg / issue1046
        }
        matrix0[j] = v;
        if (matrix1)
            matrix1[j] = v;
    }
    return 0;
}

static void mpeg_decode_quant_matrix_extension(MpegEncContext *s)
{
    av_dlog(s->avctx, "matrix extension\n");

    if (get_bits1(&s->gb)) load_matrix(s, s->chroma_intra_matrix, s->intra_matrix, 1);
    if (get_bits1(&s->gb)) load_matrix(s, s->chroma_inter_matrix, s->inter_matrix, 0);
    if (get_bits1(&s->gb)) load_matrix(s, s->chroma_intra_matrix, NULL           , 1);
    if (get_bits1(&s->gb)) load_matrix(s, s->chroma_inter_matrix, NULL           , 0);
}

static void mpeg_decode_picture_coding_extension(Mpeg1Context *s1)
{
    MpegEncContext *s = &s1->mpeg_enc_ctx;

    s->full_pel[0] = s->full_pel[1] = 0;
    s->mpeg_f_code[0][0] = get_bits(&s->gb, 4);
    s->mpeg_f_code[0][1] = get_bits(&s->gb, 4);
    s->mpeg_f_code[1][0] = get_bits(&s->gb, 4);
    s->mpeg_f_code[1][1] = get_bits(&s->gb, 4);
    if (!s->pict_type && s1->mpeg_enc_ctx_allocated) {
        av_log(s->avctx, AV_LOG_ERROR, "Missing picture start code, guessing missing values\n");
        if (s->mpeg_f_code[1][0] == 15 && s->mpeg_f_code[1][1] == 15) {
            if (s->mpeg_f_code[0][0] == 15 && s->mpeg_f_code[0][1] == 15)
                s->pict_type = AV_PICTURE_TYPE_I;
            else
                s->pict_type = AV_PICTURE_TYPE_P;
        } else
            s->pict_type = AV_PICTURE_TYPE_B;
        s->current_picture.f.pict_type = s->pict_type;
        s->current_picture.f.key_frame = s->pict_type == AV_PICTURE_TYPE_I;
    }
    s->mpeg_f_code[0][0] += !s->mpeg_f_code[0][0];
    s->mpeg_f_code[0][1] += !s->mpeg_f_code[0][1];
    s->mpeg_f_code[1][0] += !s->mpeg_f_code[1][0];
    s->mpeg_f_code[1][1] += !s->mpeg_f_code[1][1];

    s->intra_dc_precision         = get_bits(&s->gb, 2);
    s->picture_structure          = get_bits(&s->gb, 2);
    s->top_field_first            = get_bits1(&s->gb);
    s->frame_pred_frame_dct       = get_bits1(&s->gb);
    s->concealment_motion_vectors = get_bits1(&s->gb);
    s->q_scale_type               = get_bits1(&s->gb);
    s->intra_vlc_format           = get_bits1(&s->gb);
    s->alternate_scan             = get_bits1(&s->gb);
    s->repeat_first_field         = get_bits1(&s->gb);
    s->chroma_420_type            = get_bits1(&s->gb);
    s->progressive_frame          = get_bits1(&s->gb);


    if (s->alternate_scan) {
        ff_init_scantable(s->dsp.idct_permutation, &s->inter_scantable, ff_alternate_vertical_scan);
        ff_init_scantable(s->dsp.idct_permutation, &s->intra_scantable, ff_alternate_vertical_scan);
    } else {
        ff_init_scantable(s->dsp.idct_permutation, &s->inter_scantable, ff_zigzag_direct);
        ff_init_scantable(s->dsp.idct_permutation, &s->intra_scantable, ff_zigzag_direct);
    }

    /* composite display not parsed */
    av_dlog(s->avctx, "intra_dc_precision=%d\n", s->intra_dc_precision);
    av_dlog(s->avctx, "picture_structure=%d\n", s->picture_structure);
    av_dlog(s->avctx, "top field first=%d\n", s->top_field_first);
    av_dlog(s->avctx, "repeat first field=%d\n", s->repeat_first_field);
    av_dlog(s->avctx, "conceal=%d\n", s->concealment_motion_vectors);
    av_dlog(s->avctx, "intra_vlc_format=%d\n", s->intra_vlc_format);
    av_dlog(s->avctx, "alternate_scan=%d\n", s->alternate_scan);
    av_dlog(s->avctx, "frame_pred_frame_dct=%d\n", s->frame_pred_frame_dct);
    av_dlog(s->avctx, "progressive_frame=%d\n", s->progressive_frame);
}

static int mpeg_field_start(MpegEncContext *s, const uint8_t *buf, int buf_size)
{
    AVCodecContext *avctx = s->avctx;
    Mpeg1Context *s1 = (Mpeg1Context*)s;

    /* start frame decoding */
    if (s->first_field || s->picture_structure == PICT_FRAME) {
        AVFrameSideData *pan_scan;

        if (ff_MPV_frame_start(s, avctx) < 0)
            return -1;

        ff_mpeg_er_frame_start(s);

        /* first check if we must repeat the frame */
        s->current_picture_ptr->f.repeat_pict = 0;
        if (s->repeat_first_field) {
            if (s->progressive_sequence) {
                if (s->top_field_first)
                    s->current_picture_ptr->f.repeat_pict = 4;
                else
                    s->current_picture_ptr->f.repeat_pict = 2;
            } else if (s->progressive_frame) {
                s->current_picture_ptr->f.repeat_pict = 1;
            }
        }

        pan_scan = av_frame_new_side_data(&s->current_picture_ptr->f,
                                          AV_FRAME_DATA_PANSCAN,
                                          sizeof(s1->pan_scan));
        if (!pan_scan)
            return AVERROR(ENOMEM);
        memcpy(pan_scan->data, &s1->pan_scan, sizeof(s1->pan_scan));

        if (HAVE_THREADS && (avctx->active_thread_type & FF_THREAD_FRAME))
            ff_thread_finish_setup(avctx);
    } else { // second field
        int i;

        if (!s->current_picture_ptr) {
            av_log(s->avctx, AV_LOG_ERROR, "first field missing\n");
            return -1;
        }

        if (s->avctx->hwaccel &&
            (s->avctx->slice_flags & SLICE_FLAG_ALLOW_FIELD)) {
            if (s->avctx->hwaccel->end_frame(s->avctx) < 0)
                av_log(avctx, AV_LOG_ERROR, "hardware accelerator failed to decode first field\n");
        }

        for (i = 0; i < 4; i++) {
            s->current_picture.f.data[i] = s->current_picture_ptr->f.data[i];
            if (s->picture_structure == PICT_BOTTOM_FIELD) {
                s->current_picture.f.data[i] += s->current_picture_ptr->f.linesize[i];
            }
        }
    }

    if (avctx->hwaccel) {
        if (avctx->hwaccel->start_frame(avctx, buf, buf_size) < 0)
            return -1;
    }

// MPV_frame_start will call this function too,
// but we need to call it on every field
    if (CONFIG_MPEG_XVMC_DECODER && s->avctx->xvmc_acceleration)
        if (ff_xvmc_field_start(s, avctx) < 0)
            return -1;

    return 0;
}

#define DECODE_SLICE_ERROR -1
#define DECODE_SLICE_OK     0

/**
 * Decode a slice.
 * MpegEncContext.mb_y must be set to the MB row from the startcode.
 * @return DECODE_SLICE_ERROR if the slice is damaged,
 *         DECODE_SLICE_OK if this slice is OK
 */
static int mpeg_decode_slice(MpegEncContext *s, int mb_y,
                             const uint8_t **buf, int buf_size)
{
    AVCodecContext *avctx = s->avctx;
    const int lowres      = s->avctx->lowres;
    const int field_pic   = s->picture_structure != PICT_FRAME;

    s->resync_mb_x =
    s->resync_mb_y = -1;

    av_assert0(mb_y < s->mb_height);

    init_get_bits(&s->gb, *buf, buf_size * 8);
    if(s->codec_id != AV_CODEC_ID_MPEG1VIDEO && s->mb_height > 2800/16)
        skip_bits(&s->gb, 3);

    ff_mpeg1_clean_buffers(s);
    s->interlaced_dct = 0;

    s->qscale = get_qscale(s);

    if (s->qscale == 0) {
        av_log(s->avctx, AV_LOG_ERROR, "qscale == 0\n");
        return -1;
    }

    /* extra slice info */
    if (skip_1stop_8data_bits(&s->gb) < 0)
        return AVERROR_INVALIDDATA;

    s->mb_x = 0;

    if (mb_y == 0 && s->codec_tag == AV_RL32("SLIF")) {
        skip_bits1(&s->gb);
    } else {
        while (get_bits_left(&s->gb) > 0) {
            int code = get_vlc2(&s->gb, ff_mbincr_vlc.table,
                                MBINCR_VLC_BITS, 2);
            if (code < 0) {
                av_log(s->avctx, AV_LOG_ERROR, "first mb_incr damaged\n");
                return -1;
            }
            if (code >= 33) {
                if (code == 33) {
                    s->mb_x += 33;
                }
                /* otherwise, stuffing, nothing to do */
            } else {
                s->mb_x += code;
                break;
            }
        }
    }

    if (s->mb_x >= (unsigned)s->mb_width) {
        av_log(s->avctx, AV_LOG_ERROR, "initial skip overflow\n");
        return -1;
    }

    if (avctx->hwaccel) {
        const uint8_t *buf_end, *buf_start = *buf - 4; /* include start_code */
        int start_code = -1;
        buf_end = avpriv_find_start_code(buf_start + 2, *buf + buf_size, &start_code);
        if (buf_end < *buf + buf_size)
            buf_end -= 4;
        s->mb_y = mb_y;
        if (avctx->hwaccel->decode_slice(avctx, buf_start, buf_end - buf_start) < 0)
            return DECODE_SLICE_ERROR;
        *buf = buf_end;
        return DECODE_SLICE_OK;
    }

    s->resync_mb_x = s->mb_x;
    s->resync_mb_y = s->mb_y = mb_y;
    s->mb_skip_run = 0;
    ff_init_block_index(s);

    if (s->mb_y == 0 && s->mb_x == 0 && (s->first_field || s->picture_structure == PICT_FRAME)) {
        if (s->avctx->debug & FF_DEBUG_PICT_INFO) {
             av_log(s->avctx, AV_LOG_DEBUG, "qp:%d fc:%2d%2d%2d%2d %s %s %s %s %s dc:%d pstruct:%d fdct:%d cmv:%d qtype:%d ivlc:%d rff:%d %s\n",
                    s->qscale, s->mpeg_f_code[0][0], s->mpeg_f_code[0][1], s->mpeg_f_code[1][0], s->mpeg_f_code[1][1],
                    s->pict_type == AV_PICTURE_TYPE_I ? "I" : (s->pict_type == AV_PICTURE_TYPE_P ? "P" : (s->pict_type == AV_PICTURE_TYPE_B ? "B" : "S")),
                    s->progressive_sequence ? "ps" :"", s->progressive_frame ? "pf" : "", s->alternate_scan ? "alt" :"", s->top_field_first ? "top" :"",
                    s->intra_dc_precision, s->picture_structure, s->frame_pred_frame_dct, s->concealment_motion_vectors,
                    s->q_scale_type, s->intra_vlc_format, s->repeat_first_field, s->chroma_420_type ? "420" :"");
        }
    }

    for (;;) {
        // If 1, we memcpy blocks in xvmcvideo.
        if (CONFIG_MPEG_XVMC_DECODER && s->avctx->xvmc_acceleration > 1)
            ff_xvmc_init_block(s); // set s->block

        if (mpeg_decode_mb(s, s->block) < 0)
            return -1;

        if (s->current_picture.motion_val[0] && !s->encoding) { // note motion_val is normally NULL unless we want to extract the MVs
            const int wrap = s->b8_stride;
            int xy         = s->mb_x * 2 + s->mb_y * 2 * wrap;
            int b8_xy      = 4 * (s->mb_x + s->mb_y * s->mb_stride);
            int motion_x, motion_y, dir, i;

            for (i = 0; i < 2; i++) {
                for (dir = 0; dir < 2; dir++) {
                    if (s->mb_intra || (dir == 1 && s->pict_type != AV_PICTURE_TYPE_B)) {
                        motion_x = motion_y = 0;
                    } else if (s->mv_type == MV_TYPE_16X16 || (s->mv_type == MV_TYPE_FIELD && field_pic)) {
                        motion_x = s->mv[dir][0][0];
                        motion_y = s->mv[dir][0][1];
                    } else /*if ((s->mv_type == MV_TYPE_FIELD) || (s->mv_type == MV_TYPE_16X8))*/ {
                        motion_x = s->mv[dir][i][0];
                        motion_y = s->mv[dir][i][1];
                    }

                    s->current_picture.motion_val[dir][xy    ][0] = motion_x;
                    s->current_picture.motion_val[dir][xy    ][1] = motion_y;
                    s->current_picture.motion_val[dir][xy + 1][0] = motion_x;
                    s->current_picture.motion_val[dir][xy + 1][1] = motion_y;
                    s->current_picture.ref_index [dir][b8_xy    ] =
                    s->current_picture.ref_index [dir][b8_xy + 1] = s->field_select[dir][i];
                    av_assert2(s->field_select[dir][i] == 0 || s->field_select[dir][i] == 1);
                }
                xy += wrap;
                b8_xy +=2;
            }
        }

        s->dest[0] += 16 >> lowres;
        s->dest[1] +=(16 >> lowres) >> s->chroma_x_shift;
        s->dest[2] +=(16 >> lowres) >> s->chroma_x_shift;

        ff_MPV_decode_mb(s, s->block);

        if (++s->mb_x >= s->mb_width) {
            const int mb_size = 16 >> s->avctx->lowres;

            ff_mpeg_draw_horiz_band(s, mb_size*(s->mb_y >> field_pic), mb_size);
            ff_MPV_report_decode_progress(s);

            s->mb_x = 0;
            s->mb_y += 1 << field_pic;

            if (s->mb_y >= s->mb_height) {
                int left   = get_bits_left(&s->gb);
                int is_d10 = s->chroma_format == 2 && s->pict_type == AV_PICTURE_TYPE_I && avctx->profile == 0 && avctx->level == 5
                             && s->intra_dc_precision == 2 && s->q_scale_type == 1 && s->alternate_scan == 0
                             && s->progressive_frame == 0 /* vbv_delay == 0xBBB || 0xE10*/;

                if (left >= 32 && !is_d10) {
                    GetBitContext gb = s->gb;
                    align_get_bits(&gb);
                    if (show_bits(&gb, 24) == 0x060E2B) {
                        av_log(avctx, AV_LOG_DEBUG, "Invalid MXF data found in video stream\n");
                        is_d10 = 1;
                    }
                }

                if (left < 0 || (left && show_bits(&s->gb, FFMIN(left, 23)) && !is_d10)
                    || ((avctx->err_recognition & (AV_EF_BITSTREAM | AV_EF_AGGRESSIVE)) && left > 8)) {
                    av_log(avctx, AV_LOG_ERROR, "end mismatch left=%d %0X\n", left, show_bits(&s->gb, FFMIN(left, 23)));
                    return -1;
                } else
                    goto eos;
            }

            ff_init_block_index(s);
        }

        /* skip mb handling */
        if (s->mb_skip_run == -1) {
            /* read increment again */
            s->mb_skip_run = 0;
            for (;;) {
                int code = get_vlc2(&s->gb, ff_mbincr_vlc.table,
                                    MBINCR_VLC_BITS, 2);
                if (code < 0) {
                    av_log(s->avctx, AV_LOG_ERROR, "mb incr damaged\n");
                    return -1;
                }
                if (code >= 33) {
                    if (code == 33) {
                        s->mb_skip_run += 33;
                    } else if (code == 35) {
                        if (s->mb_skip_run != 0 || show_bits(&s->gb, 15) != 0) {
                            av_log(s->avctx, AV_LOG_ERROR, "slice mismatch\n");
                            return -1;
                        }
                        goto eos; /* end of slice */
                    }
                    /* otherwise, stuffing, nothing to do */
                } else {
                    s->mb_skip_run += code;
                    break;
                }
            }
            if (s->mb_skip_run) {
                int i;
                if (s->pict_type == AV_PICTURE_TYPE_I) {
                    av_log(s->avctx, AV_LOG_ERROR, "skipped MB in I frame at %d %d\n", s->mb_x, s->mb_y);
                    return -1;
                }

                /* skip mb */
                s->mb_intra = 0;
                for (i = 0; i < 12; i++)
                    s->block_last_index[i] = -1;
                if (s->picture_structure == PICT_FRAME)
                    s->mv_type = MV_TYPE_16X16;
                else
                    s->mv_type = MV_TYPE_FIELD;
                if (s->pict_type == AV_PICTURE_TYPE_P) {
                    /* if P type, zero motion vector is implied */
                    s->mv_dir             = MV_DIR_FORWARD;
                    s->mv[0][0][0]        = s->mv[0][0][1]      = 0;
                    s->last_mv[0][0][0]   = s->last_mv[0][0][1] = 0;
                    s->last_mv[0][1][0]   = s->last_mv[0][1][1] = 0;
                    s->field_select[0][0] = (s->picture_structure - 1) & 1;
                } else {
                    /* if B type, reuse previous vectors and directions */
                    s->mv[0][0][0] = s->last_mv[0][0][0];
                    s->mv[0][0][1] = s->last_mv[0][0][1];
                    s->mv[1][0][0] = s->last_mv[1][0][0];
                    s->mv[1][0][1] = s->last_mv[1][0][1];
                }
            }
        }
    }
eos: // end of slice
    *buf += (get_bits_count(&s->gb)-1)/8;
    av_dlog(s, "y %d %d %d %d\n", s->resync_mb_x, s->resync_mb_y, s->mb_x, s->mb_y);
    return 0;
}

static int slice_decode_thread(AVCodecContext *c, void *arg)
{
    MpegEncContext *s   = *(void**)arg;
    const uint8_t *buf  = s->gb.buffer;
    int mb_y            = s->start_mb_y;
    const int field_pic = s->picture_structure != PICT_FRAME;

    s->er.error_count = (3 * (s->end_mb_y - s->start_mb_y) * s->mb_width) >> field_pic;

    for (;;) {
        uint32_t start_code;
        int ret;

        ret = mpeg_decode_slice(s, mb_y, &buf, s->gb.buffer_end - buf);
        emms_c();
        av_dlog(c, "ret:%d resync:%d/%d mb:%d/%d ts:%d/%d ec:%d\n",
                ret, s->resync_mb_x, s->resync_mb_y, s->mb_x, s->mb_y,
                s->start_mb_y, s->end_mb_y, s->er.error_count);
        if (ret < 0) {
            if (c->err_recognition & AV_EF_EXPLODE)
                return ret;
            if (s->resync_mb_x >= 0 && s->resync_mb_y >= 0)
                ff_er_add_slice(&s->er, s->resync_mb_x, s->resync_mb_y, s->mb_x, s->mb_y, ER_AC_ERROR | ER_DC_ERROR | ER_MV_ERROR);
        } else {
            ff_er_add_slice(&s->er, s->resync_mb_x, s->resync_mb_y, s->mb_x-1, s->mb_y, ER_AC_END | ER_DC_END | ER_MV_END);
        }

        if (s->mb_y == s->end_mb_y)
            return 0;

        start_code = -1;
        buf = avpriv_find_start_code(buf, s->gb.buffer_end, &start_code);
        mb_y= start_code - SLICE_MIN_START_CODE;
        if(s->codec_id != AV_CODEC_ID_MPEG1VIDEO && s->mb_height > 2800/16)
            mb_y += (*buf&0xE0)<<2;
        mb_y <<= field_pic;
        if (s->picture_structure == PICT_BOTTOM_FIELD)
            mb_y++;
        if (mb_y < 0 || mb_y >= s->end_mb_y)
            return -1;
    }
}

/**
 * Handle slice ends.
 * @return 1 if it seems to be the last slice
 */
static int slice_end(AVCodecContext *avctx, AVFrame *pict)
{
    Mpeg1Context *s1 = avctx->priv_data;
    MpegEncContext *s = &s1->mpeg_enc_ctx;

    if (!s1->mpeg_enc_ctx_allocated || !s->current_picture_ptr)
        return 0;

    if (s->avctx->hwaccel) {
        if (s->avctx->hwaccel->end_frame(s->avctx) < 0)
            av_log(avctx, AV_LOG_ERROR, "hardware accelerator failed to decode picture\n");
    }

    if (CONFIG_MPEG_XVMC_DECODER && s->avctx->xvmc_acceleration)
        ff_xvmc_field_end(s);

    /* end of slice reached */
    if (/*s->mb_y << field_pic == s->mb_height &&*/ !s->first_field && !s->first_slice) {
        /* end of image */

        ff_er_frame_end(&s->er);

        ff_MPV_frame_end(s);

        if (s->pict_type == AV_PICTURE_TYPE_B || s->low_delay) {
            int ret = av_frame_ref(pict, &s->current_picture_ptr->f);
            if (ret < 0)
                return ret;
            ff_print_debug_info(s, s->current_picture_ptr, pict);
            ff_mpv_export_qp_table(s, pict, s->current_picture_ptr, FF_QSCALE_TYPE_MPEG2);
        } else {
            if (avctx->active_thread_type & FF_THREAD_FRAME)
                s->picture_number++;
            /* latency of 1 frame for I- and P-frames */
            /* XXX: use another variable than picture_number */
            if (s->last_picture_ptr != NULL) {
                int ret = av_frame_ref(pict, &s->last_picture_ptr->f);
                if (ret < 0)
                    return ret;
                ff_print_debug_info(s, s->last_picture_ptr, pict);
                ff_mpv_export_qp_table(s, pict, s->last_picture_ptr, FF_QSCALE_TYPE_MPEG2);
            }
        }

        return 1;
    } else {
        return 0;
    }
}

static int mpeg1_decode_sequence(AVCodecContext *avctx,
                                 const uint8_t *buf, int buf_size)
{
    Mpeg1Context *s1 = avctx->priv_data;
    MpegEncContext *s = &s1->mpeg_enc_ctx;
    int width, height;
    int i, v, j;

    init_get_bits(&s->gb, buf, buf_size*8);

    width  = get_bits(&s->gb, 12);
    height = get_bits(&s->gb, 12);
    if (width == 0 || height == 0) {
        av_log(avctx, AV_LOG_WARNING, "Invalid horizontal or vertical size "
               "value.\n");
        if (avctx->err_recognition & (AV_EF_BITSTREAM | AV_EF_COMPLIANT))
            return AVERROR_INVALIDDATA;
    }
    s->aspect_ratio_info = get_bits(&s->gb, 4);
    if (s->aspect_ratio_info == 0) {
        av_log(avctx, AV_LOG_ERROR, "aspect ratio has forbidden 0 value\n");
        if (avctx->err_recognition & (AV_EF_BITSTREAM | AV_EF_COMPLIANT))
            return -1;
    }
    s->frame_rate_index = get_bits(&s->gb, 4);
    if (s->frame_rate_index == 0 || s->frame_rate_index > 13)
        return -1;
    s->bit_rate = get_bits(&s->gb, 18) * 400;
    if (get_bits1(&s->gb) == 0) /* marker */
        return -1;
    s->width  = width;
    s->height = height;

    s->avctx->rc_buffer_size = get_bits(&s->gb, 10) * 1024 * 16;
    skip_bits(&s->gb, 1);

    /* get matrix */
    if (get_bits1(&s->gb)) {
        load_matrix(s, s->chroma_intra_matrix, s->intra_matrix, 1);
    } else {
        for (i = 0; i < 64; i++) {
            j = s->dsp.idct_permutation[i];
            v = ff_mpeg1_default_intra_matrix[i];
            s->intra_matrix[j]        = v;
            s->chroma_intra_matrix[j] = v;
        }
    }
    if (get_bits1(&s->gb)) {
        load_matrix(s, s->chroma_inter_matrix, s->inter_matrix, 0);
    } else {
        for (i = 0; i < 64; i++) {
            int j = s->dsp.idct_permutation[i];
            v = ff_mpeg1_default_non_intra_matrix[i];
            s->inter_matrix[j]        = v;
            s->chroma_inter_matrix[j] = v;
        }
    }

    if (show_bits(&s->gb, 23) != 0) {
        av_log(s->avctx, AV_LOG_ERROR, "sequence header damaged\n");
        return -1;
    }

    /* we set MPEG-2 parameters so that it emulates MPEG-1 */
    s->progressive_sequence = 1;
    s->progressive_frame    = 1;
    s->picture_structure    = PICT_FRAME;
    s->first_field          = 0;
    s->frame_pred_frame_dct = 1;
    s->chroma_format        = 1;
    s->codec_id             = s->avctx->codec_id = AV_CODEC_ID_MPEG1VIDEO;
    s->out_format           = FMT_MPEG1;
    s->swap_uv              = 0; // AFAIK VCR2 does not have SEQ_HEADER
    if (s->flags & CODEC_FLAG_LOW_DELAY)
        s->low_delay = 1;

    if (s->avctx->debug & FF_DEBUG_PICT_INFO)
        av_log(s->avctx, AV_LOG_DEBUG, "vbv buffer: %d, bitrate:%d\n",
               s->avctx->rc_buffer_size, s->bit_rate);

    return 0;
}

static int vcr2_init_sequence(AVCodecContext *avctx)
{
    Mpeg1Context *s1 = avctx->priv_data;
    MpegEncContext *s = &s1->mpeg_enc_ctx;
    int i, v;

    /* start new MPEG-1 context decoding */
    s->out_format = FMT_MPEG1;
    if (s1->mpeg_enc_ctx_allocated) {
        ff_MPV_common_end(s);
        s1->mpeg_enc_ctx_allocated = 0;
    }
    s->width  = avctx->coded_width;
    s->height = avctx->coded_height;
    avctx->has_b_frames = 0; // true?
    s->low_delay = 1;

    avctx->pix_fmt = mpeg_get_pixelformat(avctx);
    setup_hwaccel_for_pixfmt(avctx);

    if (ff_MPV_common_init(s) < 0)
        return -1;
    s1->mpeg_enc_ctx_allocated = 1;

    for (i = 0; i < 64; i++) {
        int j = s->dsp.idct_permutation[i];
        v = ff_mpeg1_default_intra_matrix[i];
        s->intra_matrix[j]        = v;
        s->chroma_intra_matrix[j] = v;

        v = ff_mpeg1_default_non_intra_matrix[i];
        s->inter_matrix[j]        = v;
        s->chroma_inter_matrix[j] = v;
    }

    s->progressive_sequence  = 1;
    s->progressive_frame     = 1;
    s->picture_structure     = PICT_FRAME;
    s->first_field           = 0;
    s->frame_pred_frame_dct  = 1;
    s->chroma_format         = 1;
    if (s->codec_tag == AV_RL32("BW10")) {
        s->codec_id              = s->avctx->codec_id = AV_CODEC_ID_MPEG1VIDEO;
    } else {
        exchange_uv(s); // common init reset pblocks, so we swap them here
        s->swap_uv = 1; // in case of xvmc we need to swap uv for each MB
        s->codec_id              = s->avctx->codec_id = AV_CODEC_ID_MPEG2VIDEO;
    }
    s1->save_width           = s->width;
    s1->save_height          = s->height;
    s1->save_progressive_seq = s->progressive_sequence;
    return 0;
}


static void mpeg_decode_user_data(AVCodecContext *avctx,
                                  const uint8_t *p, int buf_size)
{
    Mpeg1Context *s = avctx->priv_data;
    const uint8_t *buf_end = p + buf_size;

    if(buf_size > 29){
        int i;
        for(i=0; i<20; i++)
            if(!memcmp(p+i, "\0TMPGEXS\0", 9)){
                s->tmpgexs= 1;
            }

/*        for(i=0; !(!p[i-2] && !p[i-1] && p[i]==1) && i<buf_size; i++){
            av_log(avctx, AV_LOG_ERROR, "%c", p[i]);
        }
            av_log(avctx, AV_LOG_ERROR, "\n");*/
    }

    /* we parse the DTG active format information */
    if (buf_end - p >= 5 &&
        p[0] == 'D' && p[1] == 'T' && p[2] == 'G' && p[3] == '1') {
        int flags = p[4];
        p += 5;
        if (flags & 0x80) {
            /* skip event id */
            p += 2;
        }
        if (flags & 0x40) {
            if (buf_end - p < 1)
                return;
            avctx->dtg_active_format = p[0] & 0x0f;
        }
    }
}

static void mpeg_decode_gop(AVCodecContext *avctx,
                            const uint8_t *buf, int buf_size)
{
    Mpeg1Context *s1  = avctx->priv_data;
    MpegEncContext *s = &s1->mpeg_enc_ctx;
    int broken_link;
    int64_t tc;

    init_get_bits(&s->gb, buf, buf_size*8);

    tc = avctx->timecode_frame_start = get_bits(&s->gb, 25);

    s->closed_gop = get_bits1(&s->gb);
    /*broken_link indicate that after editing the
      reference frames of the first B-Frames after GOP I-Frame
      are missing (open gop)*/
    broken_link = get_bits1(&s->gb);

    if (s->avctx->debug & FF_DEBUG_PICT_INFO) {
        char tcbuf[AV_TIMECODE_STR_SIZE];
        av_timecode_make_mpeg_tc_string(tcbuf, tc);
        av_log(s->avctx, AV_LOG_DEBUG,
               "GOP (%s) closed_gop=%d broken_link=%d\n",
               tcbuf, s->closed_gop, broken_link);
    }
}

static int decode_chunks(AVCodecContext *avctx,
                         AVFrame *picture, int *got_output,
                         const uint8_t *buf, int buf_size)
{
    Mpeg1Context *s = avctx->priv_data;
    MpegEncContext *s2 = &s->mpeg_enc_ctx;
    const uint8_t *buf_ptr = buf;
    const uint8_t *buf_end = buf + buf_size;
    int ret, input_size;
    int last_code = 0, skip_frame = 0;
    int picture_start_code_seen = 0;

    for (;;) {
        /* find next start code */
        uint32_t start_code = -1;
        buf_ptr = avpriv_find_start_code(buf_ptr, buf_end, &start_code);
        if (start_code > 0x1ff) {
            if (!skip_frame) {
                if (HAVE_THREADS && (avctx->active_thread_type & FF_THREAD_SLICE) &&
                    !avctx->hwaccel) {
                    int i;
                    av_assert0(avctx->thread_count > 1);

                    avctx->execute(avctx, slice_decode_thread,  &s2->thread_context[0], NULL, s->slice_count, sizeof(void*));
                    for (i = 0; i < s->slice_count; i++)
                        s2->er.error_count += s2->thread_context[i]->er.error_count;
                }

                if ((CONFIG_MPEG_VDPAU_DECODER || CONFIG_MPEG1_VDPAU_DECODER)
                    && uses_vdpau(avctx))
                    ff_vdpau_mpeg_picture_complete(s2, buf, buf_size, s->slice_count);

                ret = slice_end(avctx, picture);
                if (ret < 0)
                    return ret;
                else if (ret) {
                    if (s2->last_picture_ptr || s2->low_delay) //FIXME merge with the stuff in mpeg_decode_slice
                        *got_output = 1;
                }
            }
            s2->pict_type = 0;

            if (avctx->err_recognition & AV_EF_EXPLODE && s2->er.error_count)
                return AVERROR_INVALIDDATA;

            return FFMAX(0, buf_ptr - buf - s2->parse_context.last_index);
        }

        input_size = buf_end - buf_ptr;

        if (avctx->debug & FF_DEBUG_STARTCODE) {
            av_log(avctx, AV_LOG_DEBUG, "%3X at %td left %d\n", start_code, buf_ptr-buf, input_size);
        }

        /* prepare data for next start code */
        switch (start_code) {
        case SEQ_START_CODE:
            if (last_code == 0) {
                mpeg1_decode_sequence(avctx, buf_ptr, input_size);
                if(buf != avctx->extradata)
                    s->sync=1;
            } else {
                av_log(avctx, AV_LOG_ERROR, "ignoring SEQ_START_CODE after %X\n", last_code);
                if (avctx->err_recognition & AV_EF_EXPLODE)
                    return AVERROR_INVALIDDATA;
            }
            break;

        case PICTURE_START_CODE:
            if (picture_start_code_seen && s2->picture_structure == PICT_FRAME) {
               /* If it's a frame picture, there can't be more than one picture header.
                  Yet, it does happen and we need to handle it. */
               av_log(avctx, AV_LOG_WARNING, "ignoring extra picture following a frame-picture\n");
               break;
            }
            picture_start_code_seen = 1;

            if (s2->width <= 0 || s2->height <= 0) {
                av_log(avctx, AV_LOG_ERROR, "Invalid frame dimensions %dx%d.\n",
                       s2->width, s2->height);
                return AVERROR_INVALIDDATA;
            }

            if(s->tmpgexs){
                s2->intra_dc_precision= 3;
                s2->intra_matrix[0]= 1;
            }
            if (HAVE_THREADS && (avctx->active_thread_type & FF_THREAD_SLICE) &&
                !avctx->hwaccel && s->slice_count) {
                int i;

                avctx->execute(avctx, slice_decode_thread,
                               s2->thread_context, NULL,
                               s->slice_count, sizeof(void*));
                for (i = 0; i < s->slice_count; i++)
                    s2->er.error_count += s2->thread_context[i]->er.error_count;
                s->slice_count = 0;
            }
            if (last_code == 0 || last_code == SLICE_MIN_START_CODE) {
                ret = mpeg_decode_postinit(avctx);
                if (ret < 0) {
                    av_log(avctx, AV_LOG_ERROR, "mpeg_decode_postinit() failure\n");
                    return ret;
                }

                /* we have a complete image: we try to decompress it */
                if (mpeg1_decode_picture(avctx, buf_ptr, input_size) < 0)
                    s2->pict_type = 0;
                s2->first_slice = 1;
                last_code = PICTURE_START_CODE;
            } else {
                av_log(avctx, AV_LOG_ERROR, "ignoring pic after %X\n", last_code);
                if (avctx->err_recognition & AV_EF_EXPLODE)
                    return AVERROR_INVALIDDATA;
            }
            break;
        case EXT_START_CODE:
            init_get_bits(&s2->gb, buf_ptr, input_size*8);

            switch (get_bits(&s2->gb, 4)) {
            case 0x1:
                if (last_code == 0) {
                mpeg_decode_sequence_extension(s);
                } else {
                    av_log(avctx, AV_LOG_ERROR, "ignoring seq ext after %X\n", last_code);
                    if (avctx->err_recognition & AV_EF_EXPLODE)
                        return AVERROR_INVALIDDATA;
                }
                break;
            case 0x2:
                mpeg_decode_sequence_display_extension(s);
                break;
            case 0x3:
                mpeg_decode_quant_matrix_extension(s2);
                break;
            case 0x7:
                mpeg_decode_picture_display_extension(s);
                break;
            case 0x8:
                if (last_code == PICTURE_START_CODE) {
                    mpeg_decode_picture_coding_extension(s);
                } else {
                    av_log(avctx, AV_LOG_ERROR, "ignoring pic cod ext after %X\n", last_code);
                    if (avctx->err_recognition & AV_EF_EXPLODE)
                        return AVERROR_INVALIDDATA;
                }
                break;
            }
            break;
        case USER_START_CODE:
            mpeg_decode_user_data(avctx, buf_ptr, input_size);
            break;
        case GOP_START_CODE:
            if (last_code == 0) {
                s2->first_field=0;
                mpeg_decode_gop(avctx, buf_ptr, input_size);
                s->sync=1;
            } else {
                av_log(avctx, AV_LOG_ERROR, "ignoring GOP_START_CODE after %X\n", last_code);
                if (avctx->err_recognition & AV_EF_EXPLODE)
                    return AVERROR_INVALIDDATA;
            }
            break;
        default:
            if (start_code >= SLICE_MIN_START_CODE &&
                start_code <= SLICE_MAX_START_CODE && last_code == PICTURE_START_CODE) {

                if (s2->progressive_sequence && !s2->progressive_frame) {
                    s2->progressive_frame = 1;
                    av_log(s2->avctx, AV_LOG_ERROR, "interlaced frame in progressive sequence, ignoring\n");
                }

                if (s2->picture_structure == 0 || (s2->progressive_frame && s2->picture_structure != PICT_FRAME)) {
                    av_log(s2->avctx, AV_LOG_ERROR, "picture_structure %d invalid, ignoring\n", s2->picture_structure);
                    s2->picture_structure = PICT_FRAME;
                }

                if (s2->progressive_sequence && !s2->frame_pred_frame_dct) {
                    av_log(s2->avctx, AV_LOG_WARNING, "invalid frame_pred_frame_dct\n");
                }

                if (s2->picture_structure == PICT_FRAME) {
                    s2->first_field = 0;
                    s2->v_edge_pos  = 16 * s2->mb_height;
                } else {
                    s2->first_field ^= 1;
                    s2->v_edge_pos   = 8 * s2->mb_height;
                    memset(s2->mbskip_table, 0, s2->mb_stride * s2->mb_height);
                }
            }
            if (start_code >= SLICE_MIN_START_CODE &&
                start_code <= SLICE_MAX_START_CODE && last_code != 0) {
                const int field_pic = s2->picture_structure != PICT_FRAME;
                int mb_y = start_code - SLICE_MIN_START_CODE;
                last_code = SLICE_MIN_START_CODE;
                if(s2->codec_id != AV_CODEC_ID_MPEG1VIDEO && s2->mb_height > 2800/16)
                    mb_y += (*buf_ptr&0xE0)<<2;

                mb_y <<= field_pic;
                if (s2->picture_structure == PICT_BOTTOM_FIELD)
                    mb_y++;

                if (buf_end - buf_ptr < 2) {
                    av_log(s2->avctx, AV_LOG_ERROR, "slice too small\n");
                    return AVERROR_INVALIDDATA;
                }

                if (mb_y >= s2->mb_height) {
                    av_log(s2->avctx, AV_LOG_ERROR, "slice below image (%d >= %d)\n", mb_y, s2->mb_height);
                    return -1;
                }

                if (s2->last_picture_ptr == NULL) {
                /* Skip B-frames if we do not have reference frames and gop is not closed */
                    if (s2->pict_type == AV_PICTURE_TYPE_B) {
                        if (!s2->closed_gop) {
                            skip_frame = 1;
                            break;
                        }
                    }
                }
                if (s2->pict_type == AV_PICTURE_TYPE_I || (s2->flags2 & CODEC_FLAG2_SHOW_ALL))
                    s->sync=1;
                if (s2->next_picture_ptr == NULL) {
                /* Skip P-frames if we do not have a reference frame or we have an invalid header. */
                    if (s2->pict_type == AV_PICTURE_TYPE_P && !s->sync) {
                        skip_frame = 1;
                        break;
                    }
                }
                if ((avctx->skip_frame >= AVDISCARD_NONREF && s2->pict_type == AV_PICTURE_TYPE_B) ||
                    (avctx->skip_frame >= AVDISCARD_NONKEY && s2->pict_type != AV_PICTURE_TYPE_I) ||
                     avctx->skip_frame >= AVDISCARD_ALL) {
                    skip_frame = 1;
                    break;
                }

                if (!s->mpeg_enc_ctx_allocated)
                    break;

                if (s2->codec_id == AV_CODEC_ID_MPEG2VIDEO) {
                    if (mb_y < avctx->skip_top || mb_y >= s2->mb_height - avctx->skip_bottom)
                        break;
                }

                if (!s2->pict_type) {
                    av_log(avctx, AV_LOG_ERROR, "Missing picture start code\n");
                    if (avctx->err_recognition & AV_EF_EXPLODE)
                        return AVERROR_INVALIDDATA;
                    break;
                }

                if (s2->first_slice) {
                    skip_frame = 0;
                    s2->first_slice = 0;
                    if (mpeg_field_start(s2, buf, buf_size) < 0)
                        return -1;
                }
                if (!s2->current_picture_ptr) {
                    av_log(avctx, AV_LOG_ERROR, "current_picture not initialized\n");
                    return AVERROR_INVALIDDATA;
                }

                if (uses_vdpau(avctx)) {
                    s->slice_count++;
                    break;
                }

                if (HAVE_THREADS && (avctx->active_thread_type & FF_THREAD_SLICE) &&
                    !avctx->hwaccel) {
                    int threshold = (s2->mb_height * s->slice_count +
                                     s2->slice_context_count / 2) /
                                    s2->slice_context_count;
                    av_assert0(avctx->thread_count > 1);
                    if (threshold <= mb_y) {
                        MpegEncContext *thread_context = s2->thread_context[s->slice_count];

                        thread_context->start_mb_y = mb_y;
                        thread_context->end_mb_y   = s2->mb_height;
                        if (s->slice_count) {
                            s2->thread_context[s->slice_count-1]->end_mb_y = mb_y;
                            ret = ff_update_duplicate_context(thread_context,
                                                              s2);
                            if (ret < 0)
                                return ret;
                        }
                        init_get_bits(&thread_context->gb, buf_ptr, input_size*8);
                        s->slice_count++;
                    }
                    buf_ptr += 2; // FIXME add minimum number of bytes per slice
                } else {
                    ret = mpeg_decode_slice(s2, mb_y, &buf_ptr, input_size);
                    emms_c();

                    if (ret < 0) {
                        if (avctx->err_recognition & AV_EF_EXPLODE)
                            return ret;
                        if (s2->resync_mb_x >= 0 && s2->resync_mb_y >= 0)
                            ff_er_add_slice(&s2->er, s2->resync_mb_x, s2->resync_mb_y, s2->mb_x, s2->mb_y, ER_AC_ERROR | ER_DC_ERROR | ER_MV_ERROR);
                    } else {
                        ff_er_add_slice(&s2->er, s2->resync_mb_x, s2->resync_mb_y, s2->mb_x-1, s2->mb_y, ER_AC_END | ER_DC_END | ER_MV_END);
                    }
                }
            }
            break;
        }
    }
}

static int mpeg_decode_frame(AVCodecContext *avctx,
                             void *data, int *got_output,
                             AVPacket *avpkt)
{
    const uint8_t *buf = avpkt->data;
    int ret;
    int buf_size = avpkt->size;
    Mpeg1Context *s = avctx->priv_data;
    AVFrame *picture = data;
    MpegEncContext *s2 = &s->mpeg_enc_ctx;
    av_dlog(avctx, "fill_buffer\n");

    if (buf_size == 0 || (buf_size == 4 && AV_RB32(buf) == SEQ_END_CODE)) {
        /* special case for last picture */
        if (s2->low_delay == 0 && s2->next_picture_ptr) {
            int ret = av_frame_ref(picture, &s2->next_picture_ptr->f);
            if (ret < 0)
                return ret;

            s2->next_picture_ptr = NULL;

            *got_output = 1;
        }
        return buf_size;
    }

    if (s2->flags & CODEC_FLAG_TRUNCATED) {
        int next = ff_mpeg1_find_frame_end(&s2->parse_context, buf, buf_size, NULL);

        if (ff_combine_frame(&s2->parse_context, next, (const uint8_t **)&buf, &buf_size) < 0)
            return buf_size;
    }

    s2->codec_tag = avpriv_toupper4(avctx->codec_tag);
    if (s->mpeg_enc_ctx_allocated == 0 && (   s2->codec_tag == AV_RL32("VCR2")
                                           || s2->codec_tag == AV_RL32("BW10")
                                          ))
        vcr2_init_sequence(avctx);

    s->slice_count = 0;

    if (avctx->extradata && !s->extradata_decoded) {
        ret = decode_chunks(avctx, picture, got_output, avctx->extradata, avctx->extradata_size);
        if(*got_output) {
            av_log(avctx, AV_LOG_ERROR, "picture in extradata\n");
            *got_output = 0;
        }
        s->extradata_decoded = 1;
        if (ret < 0 && (avctx->err_recognition & AV_EF_EXPLODE)) {
            s2->current_picture_ptr = NULL;
            return ret;
        }
    }

    ret = decode_chunks(avctx, picture, got_output, buf, buf_size);
    if (ret<0 || *got_output)
        s2->current_picture_ptr = NULL;

    return ret;
}


static void flush(AVCodecContext *avctx)
{
    Mpeg1Context *s = avctx->priv_data;

    s->sync=0;

    ff_mpeg_flush(avctx);
}

static av_cold int mpeg_decode_end(AVCodecContext *avctx)
{
    Mpeg1Context *s = avctx->priv_data;

    if (s->mpeg_enc_ctx_allocated)
        ff_MPV_common_end(&s->mpeg_enc_ctx);
    return 0;
}

static const AVProfile mpeg2_video_profiles[] = {
    { FF_PROFILE_MPEG2_422,          "4:2:2"              },
    { FF_PROFILE_MPEG2_HIGH,         "High"               },
    { FF_PROFILE_MPEG2_SS,           "Spatially Scalable" },
    { FF_PROFILE_MPEG2_SNR_SCALABLE, "SNR Scalable"       },
    { FF_PROFILE_MPEG2_MAIN,         "Main"               },
    { FF_PROFILE_MPEG2_SIMPLE,       "Simple"             },
    { FF_PROFILE_RESERVED,           "Reserved"           },
    { FF_PROFILE_RESERVED,           "Reserved"           },
    { FF_PROFILE_UNKNOWN },
};


AVCodec ff_mpeg1video_decoder = {
    .name                  = "mpeg1video",
    .long_name             = NULL_IF_CONFIG_SMALL("MPEG-1 video"),
    .type                  = AVMEDIA_TYPE_VIDEO,
    .id                    = AV_CODEC_ID_MPEG1VIDEO,
    .priv_data_size        = sizeof(Mpeg1Context),
    .init                  = mpeg_decode_init,
    .close                 = mpeg_decode_end,
    .decode                = mpeg_decode_frame,
    .capabilities          = CODEC_CAP_DRAW_HORIZ_BAND | CODEC_CAP_DR1 |
                             CODEC_CAP_TRUNCATED | CODEC_CAP_DELAY |
                             CODEC_CAP_SLICE_THREADS,
    .flush                 = flush,
    .max_lowres            = 3,
    .update_thread_context = ONLY_IF_THREADS_ENABLED(mpeg_decode_update_thread_context)
};

AVCodec ff_mpeg2video_decoder = {
    .name           = "mpeg2video",
    .long_name      = NULL_IF_CONFIG_SMALL("MPEG-2 video"),
    .type           = AVMEDIA_TYPE_VIDEO,
    .id             = AV_CODEC_ID_MPEG2VIDEO,
    .priv_data_size = sizeof(Mpeg1Context),
    .init           = mpeg_decode_init,
    .close          = mpeg_decode_end,
    .decode         = mpeg_decode_frame,
    .capabilities   = CODEC_CAP_DRAW_HORIZ_BAND | CODEC_CAP_DR1 |
                      CODEC_CAP_TRUNCATED | CODEC_CAP_DELAY |
                      CODEC_CAP_SLICE_THREADS,
    .flush          = flush,
    .max_lowres     = 3,
    .profiles       = NULL_IF_CONFIG_SMALL(mpeg2_video_profiles),
};

//legacy decoder
AVCodec ff_mpegvideo_decoder = {
    .name           = "mpegvideo",
    .long_name      = NULL_IF_CONFIG_SMALL("MPEG-1 video"),
    .type           = AVMEDIA_TYPE_VIDEO,
    .id             = AV_CODEC_ID_MPEG2VIDEO,
    .priv_data_size = sizeof(Mpeg1Context),
    .init           = mpeg_decode_init,
    .close          = mpeg_decode_end,
    .decode         = mpeg_decode_frame,
    .capabilities   = CODEC_CAP_DRAW_HORIZ_BAND | CODEC_CAP_DR1 | CODEC_CAP_TRUNCATED | CODEC_CAP_DELAY | CODEC_CAP_SLICE_THREADS,
    .flush          = flush,
    .max_lowres     = 3,
};

#if CONFIG_MPEG_XVMC_DECODER
static av_cold int mpeg_mc_decode_init(AVCodecContext *avctx)
{
    if (avctx->active_thread_type & FF_THREAD_SLICE)
        return -1;
    if (!(avctx->slice_flags & SLICE_FLAG_CODED_ORDER))
        return -1;
    if (!(avctx->slice_flags & SLICE_FLAG_ALLOW_FIELD)) {
        av_dlog(avctx, "mpeg12.c: XvMC decoder will work better if SLICE_FLAG_ALLOW_FIELD is set\n");
    }
    mpeg_decode_init(avctx);

    avctx->pix_fmt           = AV_PIX_FMT_XVMC_MPEG2_IDCT;
    avctx->xvmc_acceleration = 2; // 2 - the blocks are packed!

    return 0;
}

AVCodec ff_mpeg_xvmc_decoder = {
    .name           = "mpegvideo_xvmc",
    .long_name      = NULL_IF_CONFIG_SMALL("MPEG-1/2 video XvMC (X-Video Motion Compensation)"),
    .type           = AVMEDIA_TYPE_VIDEO,
    .id             = AV_CODEC_ID_MPEG2VIDEO_XVMC,
    .priv_data_size = sizeof(Mpeg1Context),
    .init           = mpeg_mc_decode_init,
    .close          = mpeg_decode_end,
    .decode         = mpeg_decode_frame,
    .capabilities   = CODEC_CAP_DRAW_HORIZ_BAND | CODEC_CAP_DR1 |
                      CODEC_CAP_TRUNCATED| CODEC_CAP_HWACCEL | CODEC_CAP_DELAY,
    .flush          = flush,
};

#endif

#if CONFIG_MPEG_VDPAU_DECODER
AVCodec ff_mpeg_vdpau_decoder = {
    .name           = "mpegvideo_vdpau",
    .long_name      = NULL_IF_CONFIG_SMALL("MPEG-1/2 video (VDPAU acceleration)"),
    .type           = AVMEDIA_TYPE_VIDEO,
    .id             = AV_CODEC_ID_MPEG2VIDEO,
    .priv_data_size = sizeof(Mpeg1Context),
    .init           = mpeg_decode_init,
    .close          = mpeg_decode_end,
    .decode         = mpeg_decode_frame,
    .capabilities   = CODEC_CAP_DR1 | CODEC_CAP_TRUNCATED |
                      CODEC_CAP_HWACCEL_VDPAU | CODEC_CAP_DELAY,
    .flush          = flush,
};
#endif

#if CONFIG_MPEG1_VDPAU_DECODER
AVCodec ff_mpeg1_vdpau_decoder = {
    .name           = "mpeg1video_vdpau",
    .long_name      = NULL_IF_CONFIG_SMALL("MPEG-1 video (VDPAU acceleration)"),
    .type           = AVMEDIA_TYPE_VIDEO,
    .id             = AV_CODEC_ID_MPEG1VIDEO,
    .priv_data_size = sizeof(Mpeg1Context),
    .init           = mpeg_decode_init,
    .close          = mpeg_decode_end,
    .decode         = mpeg_decode_frame,
    .capabilities   = CODEC_CAP_DR1 | CODEC_CAP_TRUNCATED |
                      CODEC_CAP_HWACCEL_VDPAU | CODEC_CAP_DELAY,
    .flush          = flush,
};
#endif<|MERGE_RESOLUTION|>--- conflicted
+++ resolved
@@ -1218,21 +1218,16 @@
         if ((s->width == 0) || (s->height == 0))
             return -2;
 
-<<<<<<< HEAD
-        avcodec_set_dimensions(avctx, s->width, s->height);
+        ret = ff_set_dimensions(avctx, s->width, s->height);
+        if (ret < 0)
+            return ret;
+
         if (avctx->codec_id == AV_CODEC_ID_MPEG2VIDEO && s->bit_rate) {
             avctx->rc_max_rate = s->bit_rate;
         } else if (avctx->codec_id == AV_CODEC_ID_MPEG1VIDEO && s->bit_rate &&
                    (s->bit_rate != 0x3FFFF*400 || s->vbv_delay != 0xFFFF)) {
             avctx->bit_rate = s->bit_rate;
         }
-=======
-        ret = ff_set_dimensions(avctx, s->width, s->height);
-        if (ret < 0)
-            return ret;
-
-        avctx->bit_rate          = s->bit_rate;
->>>>>>> 13207484
         s1->save_aspect_info     = s->aspect_ratio_info;
         s1->save_width           = s->width;
         s1->save_height          = s->height;
