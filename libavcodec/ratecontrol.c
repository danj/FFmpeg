--- conflicted
+++ resolved
@@ -790,18 +790,12 @@
                          s->frame_bits - s->stuffing_bits);
     }
 
-<<<<<<< HEAD
-    if (s->avctx->flags & CODEC_FLAG_PASS2) {
+    if (s->avctx->flags & AV_CODEC_FLAG_PASS2) {
         av_assert0(picture_number >= 0);
         if (picture_number >= rcc->num_entries) {
             av_log(s, AV_LOG_ERROR, "Input is longer than 2-pass log file\n");
             return -1;
         }
-=======
-    if (s->avctx->flags & AV_CODEC_FLAG_PASS2) {
-        assert(picture_number >= 0);
-        assert(picture_number < rcc->num_entries);
->>>>>>> 7c6eb0a1
         rce         = &rcc->entry[picture_number];
         wanted_bits = rce->expected_bits;
     } else {
