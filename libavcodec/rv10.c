/*
 * RV10/RV20 decoder
 * Copyright (c) 2000,2001 Fabrice Bellard
 * Copyright (c) 2002-2004 Michael Niedermayer
 *
 * This file is part of FFmpeg.
 *
 * FFmpeg is free software; you can redistribute it and/or
 * modify it under the terms of the GNU Lesser General Public
 * License as published by the Free Software Foundation; either
 * version 2.1 of the License, or (at your option) any later version.
 *
 * FFmpeg is distributed in the hope that it will be useful,
 * but WITHOUT ANY WARRANTY; without even the implied warranty of
 * MERCHANTABILITY or FITNESS FOR A PARTICULAR PURPOSE.  See the GNU
 * Lesser General Public License for more details.
 *
 * You should have received a copy of the GNU Lesser General Public
 * License along with FFmpeg; if not, write to the Free Software
 * Foundation, Inc., 51 Franklin Street, Fifth Floor, Boston, MA 02110-1301 USA
 */

/**
 * @file
 * RV10/RV20 decoder
 */

#include <inttypes.h>

#include "libavutil/imgutils.h"

#include "avcodec.h"
#include "error_resilience.h"
#include "h263.h"
#include "internal.h"
#include "mpeg_er.h"
#include "mpegvideo.h"
#include "mpeg4video.h"

#define RV_GET_MAJOR_VER(x)  ((x) >> 28)
#define RV_GET_MINOR_VER(x) (((x) >> 20) & 0xFF)
#define RV_GET_MICRO_VER(x) (((x) >> 12) & 0xFF)

#define DC_VLC_BITS 14 // FIXME find a better solution

typedef struct RVDecContext {
    MpegEncContext m;
    int sub_id;
    int orig_width, orig_height;
} RVDecContext;

static const uint16_t rv_lum_code[256] = {
    0x3e7f, 0x0f00, 0x0f01, 0x0f02, 0x0f03, 0x0f04, 0x0f05, 0x0f06,
    0x0f07, 0x0f08, 0x0f09, 0x0f0a, 0x0f0b, 0x0f0c, 0x0f0d, 0x0f0e,
    0x0f0f, 0x0f10, 0x0f11, 0x0f12, 0x0f13, 0x0f14, 0x0f15, 0x0f16,
    0x0f17, 0x0f18, 0x0f19, 0x0f1a, 0x0f1b, 0x0f1c, 0x0f1d, 0x0f1e,
    0x0f1f, 0x0f20, 0x0f21, 0x0f22, 0x0f23, 0x0f24, 0x0f25, 0x0f26,
    0x0f27, 0x0f28, 0x0f29, 0x0f2a, 0x0f2b, 0x0f2c, 0x0f2d, 0x0f2e,
    0x0f2f, 0x0f30, 0x0f31, 0x0f32, 0x0f33, 0x0f34, 0x0f35, 0x0f36,
    0x0f37, 0x0f38, 0x0f39, 0x0f3a, 0x0f3b, 0x0f3c, 0x0f3d, 0x0f3e,
    0x0f3f, 0x0380, 0x0381, 0x0382, 0x0383, 0x0384, 0x0385, 0x0386,
    0x0387, 0x0388, 0x0389, 0x038a, 0x038b, 0x038c, 0x038d, 0x038e,
    0x038f, 0x0390, 0x0391, 0x0392, 0x0393, 0x0394, 0x0395, 0x0396,
    0x0397, 0x0398, 0x0399, 0x039a, 0x039b, 0x039c, 0x039d, 0x039e,
    0x039f, 0x00c0, 0x00c1, 0x00c2, 0x00c3, 0x00c4, 0x00c5, 0x00c6,
    0x00c7, 0x00c8, 0x00c9, 0x00ca, 0x00cb, 0x00cc, 0x00cd, 0x00ce,
    0x00cf, 0x0050, 0x0051, 0x0052, 0x0053, 0x0054, 0x0055, 0x0056,
    0x0057, 0x0020, 0x0021, 0x0022, 0x0023, 0x000c, 0x000d, 0x0004,
    0x0000, 0x0005, 0x000e, 0x000f, 0x0024, 0x0025, 0x0026, 0x0027,
    0x0058, 0x0059, 0x005a, 0x005b, 0x005c, 0x005d, 0x005e, 0x005f,
    0x00d0, 0x00d1, 0x00d2, 0x00d3, 0x00d4, 0x00d5, 0x00d6, 0x00d7,
    0x00d8, 0x00d9, 0x00da, 0x00db, 0x00dc, 0x00dd, 0x00de, 0x00df,
    0x03a0, 0x03a1, 0x03a2, 0x03a3, 0x03a4, 0x03a5, 0x03a6, 0x03a7,
    0x03a8, 0x03a9, 0x03aa, 0x03ab, 0x03ac, 0x03ad, 0x03ae, 0x03af,
    0x03b0, 0x03b1, 0x03b2, 0x03b3, 0x03b4, 0x03b5, 0x03b6, 0x03b7,
    0x03b8, 0x03b9, 0x03ba, 0x03bb, 0x03bc, 0x03bd, 0x03be, 0x03bf,
    0x0f40, 0x0f41, 0x0f42, 0x0f43, 0x0f44, 0x0f45, 0x0f46, 0x0f47,
    0x0f48, 0x0f49, 0x0f4a, 0x0f4b, 0x0f4c, 0x0f4d, 0x0f4e, 0x0f4f,
    0x0f50, 0x0f51, 0x0f52, 0x0f53, 0x0f54, 0x0f55, 0x0f56, 0x0f57,
    0x0f58, 0x0f59, 0x0f5a, 0x0f5b, 0x0f5c, 0x0f5d, 0x0f5e, 0x0f5f,
    0x0f60, 0x0f61, 0x0f62, 0x0f63, 0x0f64, 0x0f65, 0x0f66, 0x0f67,
    0x0f68, 0x0f69, 0x0f6a, 0x0f6b, 0x0f6c, 0x0f6d, 0x0f6e, 0x0f6f,
    0x0f70, 0x0f71, 0x0f72, 0x0f73, 0x0f74, 0x0f75, 0x0f76, 0x0f77,
    0x0f78, 0x0f79, 0x0f7a, 0x0f7b, 0x0f7c, 0x0f7d, 0x0f7e, 0x0f7f,
};

static const uint8_t rv_lum_bits[256] = {
    14, 12, 12, 12, 12, 12, 12, 12,
    12, 12, 12, 12, 12, 12, 12, 12,
    12, 12, 12, 12, 12, 12, 12, 12,
    12, 12, 12, 12, 12, 12, 12, 12,
    12, 12, 12, 12, 12, 12, 12, 12,
    12, 12, 12, 12, 12, 12, 12, 12,
    12, 12, 12, 12, 12, 12, 12, 12,
    12, 12, 12, 12, 12, 12, 12, 12,
    12, 10, 10, 10, 10, 10, 10, 10,
    10, 10, 10, 10, 10, 10, 10, 10,
    10, 10, 10, 10, 10, 10, 10, 10,
    10, 10, 10, 10, 10, 10, 10, 10,
    10,  8,  8,  8,  8,  8,  8,  8,
     8,  8,  8,  8,  8,  8,  8,  8,
     8,  7,  7,  7,  7,  7,  7,  7,
     7,  6,  6,  6,  6,  5,  5,  4,
     2,  4,  5,  5,  6,  6,  6,  6,
     7,  7,  7,  7,  7,  7,  7,  7,
     8,  8,  8,  8,  8,  8,  8,  8,
     8,  8,  8,  8,  8,  8,  8,  8,
    10, 10, 10, 10, 10, 10, 10, 10,
    10, 10, 10, 10, 10, 10, 10, 10,
    10, 10, 10, 10, 10, 10, 10, 10,
    10, 10, 10, 10, 10, 10, 10, 10,
    12, 12, 12, 12, 12, 12, 12, 12,
    12, 12, 12, 12, 12, 12, 12, 12,
    12, 12, 12, 12, 12, 12, 12, 12,
    12, 12, 12, 12, 12, 12, 12, 12,
    12, 12, 12, 12, 12, 12, 12, 12,
    12, 12, 12, 12, 12, 12, 12, 12,
    12, 12, 12, 12, 12, 12, 12, 12,
    12, 12, 12, 12, 12, 12, 12, 12,
};

static const uint16_t rv_chrom_code[256] = {
    0xfe7f, 0x3f00, 0x3f01, 0x3f02, 0x3f03, 0x3f04, 0x3f05, 0x3f06,
    0x3f07, 0x3f08, 0x3f09, 0x3f0a, 0x3f0b, 0x3f0c, 0x3f0d, 0x3f0e,
    0x3f0f, 0x3f10, 0x3f11, 0x3f12, 0x3f13, 0x3f14, 0x3f15, 0x3f16,
    0x3f17, 0x3f18, 0x3f19, 0x3f1a, 0x3f1b, 0x3f1c, 0x3f1d, 0x3f1e,
    0x3f1f, 0x3f20, 0x3f21, 0x3f22, 0x3f23, 0x3f24, 0x3f25, 0x3f26,
    0x3f27, 0x3f28, 0x3f29, 0x3f2a, 0x3f2b, 0x3f2c, 0x3f2d, 0x3f2e,
    0x3f2f, 0x3f30, 0x3f31, 0x3f32, 0x3f33, 0x3f34, 0x3f35, 0x3f36,
    0x3f37, 0x3f38, 0x3f39, 0x3f3a, 0x3f3b, 0x3f3c, 0x3f3d, 0x3f3e,
    0x3f3f, 0x0f80, 0x0f81, 0x0f82, 0x0f83, 0x0f84, 0x0f85, 0x0f86,
    0x0f87, 0x0f88, 0x0f89, 0x0f8a, 0x0f8b, 0x0f8c, 0x0f8d, 0x0f8e,
    0x0f8f, 0x0f90, 0x0f91, 0x0f92, 0x0f93, 0x0f94, 0x0f95, 0x0f96,
    0x0f97, 0x0f98, 0x0f99, 0x0f9a, 0x0f9b, 0x0f9c, 0x0f9d, 0x0f9e,
    0x0f9f, 0x03c0, 0x03c1, 0x03c2, 0x03c3, 0x03c4, 0x03c5, 0x03c6,
    0x03c7, 0x03c8, 0x03c9, 0x03ca, 0x03cb, 0x03cc, 0x03cd, 0x03ce,
    0x03cf, 0x00e0, 0x00e1, 0x00e2, 0x00e3, 0x00e4, 0x00e5, 0x00e6,
    0x00e7, 0x0030, 0x0031, 0x0032, 0x0033, 0x0008, 0x0009, 0x0002,
    0x0000, 0x0003, 0x000a, 0x000b, 0x0034, 0x0035, 0x0036, 0x0037,
    0x00e8, 0x00e9, 0x00ea, 0x00eb, 0x00ec, 0x00ed, 0x00ee, 0x00ef,
    0x03d0, 0x03d1, 0x03d2, 0x03d3, 0x03d4, 0x03d5, 0x03d6, 0x03d7,
    0x03d8, 0x03d9, 0x03da, 0x03db, 0x03dc, 0x03dd, 0x03de, 0x03df,
    0x0fa0, 0x0fa1, 0x0fa2, 0x0fa3, 0x0fa4, 0x0fa5, 0x0fa6, 0x0fa7,
    0x0fa8, 0x0fa9, 0x0faa, 0x0fab, 0x0fac, 0x0fad, 0x0fae, 0x0faf,
    0x0fb0, 0x0fb1, 0x0fb2, 0x0fb3, 0x0fb4, 0x0fb5, 0x0fb6, 0x0fb7,
    0x0fb8, 0x0fb9, 0x0fba, 0x0fbb, 0x0fbc, 0x0fbd, 0x0fbe, 0x0fbf,
    0x3f40, 0x3f41, 0x3f42, 0x3f43, 0x3f44, 0x3f45, 0x3f46, 0x3f47,
    0x3f48, 0x3f49, 0x3f4a, 0x3f4b, 0x3f4c, 0x3f4d, 0x3f4e, 0x3f4f,
    0x3f50, 0x3f51, 0x3f52, 0x3f53, 0x3f54, 0x3f55, 0x3f56, 0x3f57,
    0x3f58, 0x3f59, 0x3f5a, 0x3f5b, 0x3f5c, 0x3f5d, 0x3f5e, 0x3f5f,
    0x3f60, 0x3f61, 0x3f62, 0x3f63, 0x3f64, 0x3f65, 0x3f66, 0x3f67,
    0x3f68, 0x3f69, 0x3f6a, 0x3f6b, 0x3f6c, 0x3f6d, 0x3f6e, 0x3f6f,
    0x3f70, 0x3f71, 0x3f72, 0x3f73, 0x3f74, 0x3f75, 0x3f76, 0x3f77,
    0x3f78, 0x3f79, 0x3f7a, 0x3f7b, 0x3f7c, 0x3f7d, 0x3f7e, 0x3f7f,
};

static const uint8_t rv_chrom_bits[256] = {
    16, 14, 14, 14, 14, 14, 14, 14,
    14, 14, 14, 14, 14, 14, 14, 14,
    14, 14, 14, 14, 14, 14, 14, 14,
    14, 14, 14, 14, 14, 14, 14, 14,
    14, 14, 14, 14, 14, 14, 14, 14,
    14, 14, 14, 14, 14, 14, 14, 14,
    14, 14, 14, 14, 14, 14, 14, 14,
    14, 14, 14, 14, 14, 14, 14, 14,
    14, 12, 12, 12, 12, 12, 12, 12,
    12, 12, 12, 12, 12, 12, 12, 12,
    12, 12, 12, 12, 12, 12, 12, 12,
    12, 12, 12, 12, 12, 12, 12, 12,
    12, 10, 10, 10, 10, 10, 10, 10,
    10, 10, 10, 10, 10, 10, 10, 10,
    10,  8,  8,  8,  8,  8,  8,  8,
     8,  6,  6,  6,  6,  4,  4,  3,
     2,  3,  4,  4,  6,  6,  6,  6,
     8,  8,  8,  8,  8,  8,  8,  8,
    10, 10, 10, 10, 10, 10, 10, 10,
    10, 10, 10, 10, 10, 10, 10, 10,
    12, 12, 12, 12, 12, 12, 12, 12,
    12, 12, 12, 12, 12, 12, 12, 12,
    12, 12, 12, 12, 12, 12, 12, 12,
    12, 12, 12, 12, 12, 12, 12, 12,
    14, 14, 14, 14, 14, 14, 14, 14,
    14, 14, 14, 14, 14, 14, 14, 14,
    14, 14, 14, 14, 14, 14, 14, 14,
    14, 14, 14, 14, 14, 14, 14, 14,
    14, 14, 14, 14, 14, 14, 14, 14,
    14, 14, 14, 14, 14, 14, 14, 14,
    14, 14, 14, 14, 14, 14, 14, 14,
    14, 14, 14, 14, 14, 14, 14, 14,
};

static VLC rv_dc_lum, rv_dc_chrom;

int ff_rv_decode_dc(MpegEncContext *s, int n)
{
    int code;

    if (n < 4) {
        code = get_vlc2(&s->gb, rv_dc_lum.table, DC_VLC_BITS, 2);
        if (code < 0) {
            /* XXX: I don't understand why they use LONGER codes than
             * necessary. The following code would be completely useless
             * if they had thought about it !!! */
            code = get_bits(&s->gb, 7);
            if (code == 0x7c) {
                code = (int8_t) (get_bits(&s->gb, 7) + 1);
            } else if (code == 0x7d) {
                code = -128 + get_bits(&s->gb, 7);
            } else if (code == 0x7e) {
                if (get_bits1(&s->gb) == 0)
                    code = (int8_t) (get_bits(&s->gb, 8) + 1);
                else
                    code = (int8_t) (get_bits(&s->gb, 8));
            } else if (code == 0x7f) {
                skip_bits(&s->gb, 11);
                code = 1;
            }
        } else {
            code -= 128;
        }
    } else {
        code = get_vlc2(&s->gb, rv_dc_chrom.table, DC_VLC_BITS, 2);
        /* same remark */
        if (code < 0) {
            code = get_bits(&s->gb, 9);
            if (code == 0x1fc) {
                code = (int8_t) (get_bits(&s->gb, 7) + 1);
            } else if (code == 0x1fd) {
                code = -128 + get_bits(&s->gb, 7);
            } else if (code == 0x1fe) {
                skip_bits(&s->gb, 9);
                code = 1;
            } else {
                av_log(s->avctx, AV_LOG_ERROR, "chroma dc error\n");
                return 0xffff;
            }
        } else {
            code -= 128;
        }
    }
    return -code;
}

/* read RV 1.0 compatible frame header */
static int rv10_decode_picture_header(MpegEncContext *s)
{
    int mb_count, pb_frame, marker, mb_xy;

    marker = get_bits1(&s->gb);

    if (get_bits1(&s->gb))
        s->pict_type = AV_PICTURE_TYPE_P;
    else
        s->pict_type = AV_PICTURE_TYPE_I;

    if (!marker)
        av_log(s->avctx, AV_LOG_ERROR, "marker missing\n");

    pb_frame = get_bits1(&s->gb);

    av_dlog(s->avctx, "pict_type=%d pb_frame=%d\n", s->pict_type, pb_frame);

    if (pb_frame) {
        avpriv_request_sample(s->avctx, "pb frame");
        return AVERROR_PATCHWELCOME;
    }

    s->qscale = get_bits(&s->gb, 5);
    if (s->qscale == 0) {
        av_log(s->avctx, AV_LOG_ERROR, "Invalid qscale value: 0\n");
        return AVERROR_INVALIDDATA;
    }

    if (s->pict_type == AV_PICTURE_TYPE_I) {
        if (s->rv10_version == 3) {
            /* specific MPEG like DC coding not used */
            s->last_dc[0] = get_bits(&s->gb, 8);
            s->last_dc[1] = get_bits(&s->gb, 8);
            s->last_dc[2] = get_bits(&s->gb, 8);
            av_dlog(s->avctx, "DC:%d %d %d\n", s->last_dc[0],
                    s->last_dc[1], s->last_dc[2]);
        }
    }
    /* if multiple packets per frame are sent, the position at which
     * to display the macroblocks is coded here */

    mb_xy = s->mb_x + s->mb_y * s->mb_width;
    if (show_bits(&s->gb, 12) == 0 || (mb_xy && mb_xy < s->mb_num)) {
        s->mb_x  = get_bits(&s->gb, 6); /* mb_x */
        s->mb_y  = get_bits(&s->gb, 6); /* mb_y */
        mb_count = get_bits(&s->gb, 12);
    } else {
        s->mb_x  = 0;
        s->mb_y  = 0;
        mb_count = s->mb_width * s->mb_height;
    }
    skip_bits(&s->gb, 3);   /* ignored */
    s->f_code          = 1;
    s->unrestricted_mv = 1;

    return mb_count;
}

static int rv20_decode_picture_header(RVDecContext *rv)
{
    MpegEncContext *s = &rv->m;
    int seq, mb_pos, i, ret;
    int rpr_max;

    i = get_bits(&s->gb, 2);
    switch (i) {
    case 0:
        s->pict_type = AV_PICTURE_TYPE_I;
        break;
    case 1:
        s->pict_type = AV_PICTURE_TYPE_I;
        break;                                  // hmm ...
    case 2:
        s->pict_type = AV_PICTURE_TYPE_P;
        break;
    case 3:
        s->pict_type = AV_PICTURE_TYPE_B;
        break;
    default:
        av_log(s->avctx, AV_LOG_ERROR, "unknown frame type\n");
        return AVERROR_INVALIDDATA;
    }

<<<<<<< HEAD
    if (s->low_delay && s->pict_type == AV_PICTURE_TYPE_B) {
        av_log(s->avctx, AV_LOG_ERROR, "low delay B\n");
        return -1;
    }
    if (s->last_picture_ptr == NULL && s->pict_type == AV_PICTURE_TYPE_B) {
=======
    if (!s->last_picture_ptr && s->pict_type == AV_PICTURE_TYPE_B) {
>>>>>>> f929ab05
        av_log(s->avctx, AV_LOG_ERROR, "early B-frame\n");
        return AVERROR_INVALIDDATA;
    }

    if (get_bits1(&s->gb)) {
        av_log(s->avctx, AV_LOG_ERROR, "reserved bit set\n");
        return AVERROR_INVALIDDATA;
    }

    s->qscale = get_bits(&s->gb, 5);
    if (s->qscale == 0) {
        av_log(s->avctx, AV_LOG_ERROR, "Invalid qscale value: 0\n");
        return AVERROR_INVALIDDATA;
    }

    if (RV_GET_MINOR_VER(rv->sub_id) >= 2)
        s->loop_filter = get_bits1(&s->gb) && !s->avctx->lowres;

    if (RV_GET_MINOR_VER(rv->sub_id) <= 1)
        seq = get_bits(&s->gb, 8) << 7;
    else
        seq = get_bits(&s->gb, 13) << 2;

    rpr_max = s->avctx->extradata[1] & 7;
    if (rpr_max) {
        int f, new_w, new_h;
        int rpr_bits = av_log2(rpr_max) + 1;

        f = get_bits(&s->gb, rpr_bits);

        if (f) {
            if (s->avctx->extradata_size < 8 + 2 * f) {
                av_log(s->avctx, AV_LOG_ERROR, "Extradata too small.\n");
                return AVERROR_INVALIDDATA;
            }

            new_w = 4 * ((uint8_t *) s->avctx->extradata)[6 + 2 * f];
            new_h = 4 * ((uint8_t *) s->avctx->extradata)[7 + 2 * f];
        } else {
            new_w = rv->orig_width;
            new_h = rv->orig_height;
        }
        if (new_w != s->width || new_h != s->height) {
            AVRational old_aspect = s->avctx->sample_aspect_ratio;
            av_log(s->avctx, AV_LOG_DEBUG,
                   "attempting to change resolution to %dx%d\n", new_w, new_h);
            if (av_image_check_size(new_w, new_h, 0, s->avctx) < 0)
                return AVERROR_INVALIDDATA;
            ff_mpv_common_end(s);

            // attempt to keep aspect during typical resolution switches
            if (!old_aspect.num)
                old_aspect = (AVRational){1, 1};
            if (2 * new_w * s->height == new_h * s->width)
                s->avctx->sample_aspect_ratio = av_mul_q(old_aspect, (AVRational){2, 1});
            if (new_w * s->height == 2 * new_h * s->width)
                s->avctx->sample_aspect_ratio = av_mul_q(old_aspect, (AVRational){1, 2});

            ret = ff_set_dimensions(s->avctx, new_w, new_h);
            if (ret < 0)
                return ret;

            s->width  = new_w;
            s->height = new_h;
            if ((ret = ff_mpv_common_init(s)) < 0)
                return ret;
        }

        if (s->avctx->debug & FF_DEBUG_PICT_INFO) {
            av_log(s->avctx, AV_LOG_DEBUG, "F %d/%d/%d\n", f, rpr_bits, rpr_max);
        }
    }
    if (av_image_check_size(s->width, s->height, 0, s->avctx) < 0)
        return AVERROR_INVALIDDATA;

    mb_pos = ff_h263_decode_mba(s);

    seq |= s->time & ~0x7FFF;
    if (seq - s->time >  0x4000)
        seq -= 0x8000;
    if (seq - s->time < -0x4000)
        seq += 0x8000;

    if (seq != s->time) {
        if (s->pict_type != AV_PICTURE_TYPE_B) {
            s->time            = seq;
            s->pp_time         = s->time - s->last_non_b_time;
            s->last_non_b_time = s->time;
        } else {
            s->time    = seq;
            s->pb_time = s->pp_time - (s->last_non_b_time - s->time);
        }
    }
    if (s->pict_type == AV_PICTURE_TYPE_B) {
        if (s->pp_time <=s->pb_time || s->pp_time <= s->pp_time - s->pb_time || s->pp_time<=0) {
            av_log(s->avctx, AV_LOG_DEBUG,
                   "messed up order, possible from seeking? skipping current b frame\n");
#define ERROR_SKIP_FRAME -123
            return ERROR_SKIP_FRAME;
        }
        ff_mpeg4_init_direct_mv(s);
    }

    s->no_rounding = get_bits1(&s->gb);

    if (RV_GET_MINOR_VER(rv->sub_id) <= 1 && s->pict_type == AV_PICTURE_TYPE_B)
        // binary decoder reads 3+2 bits here but they don't seem to be used
        skip_bits(&s->gb, 5);

    s->f_code          = 1;
    s->unrestricted_mv = 1;
    s->h263_aic        = s->pict_type == AV_PICTURE_TYPE_I;
    s->modified_quant  = 1;
    if (!s->avctx->lowres)
        s->loop_filter = 1;

    if (s->avctx->debug & FF_DEBUG_PICT_INFO) {
        av_log(s->avctx, AV_LOG_INFO,
               "num:%5d x:%2d y:%2d type:%d qscale:%2d rnd:%d\n",
               seq, s->mb_x, s->mb_y, s->pict_type, s->qscale,
               s->no_rounding);
    }

    av_assert0(s->pict_type != AV_PICTURE_TYPE_B || !s->low_delay);

    return s->mb_width * s->mb_height - mb_pos;
}

static av_cold int rv10_decode_init(AVCodecContext *avctx)
{
    RVDecContext *rv = avctx->priv_data;
    MpegEncContext *s = &rv->m;
    static int done = 0;
    int major_ver, minor_ver, micro_ver, ret;

    if (avctx->extradata_size < 8) {
        av_log(avctx, AV_LOG_ERROR, "Extradata is too small.\n");
        return AVERROR_INVALIDDATA;
    }
    if ((ret = av_image_check_size(avctx->coded_width,
                                   avctx->coded_height, 0, avctx)) < 0)
        return ret;

    ff_mpv_decode_defaults(s);

    s->avctx       = avctx;
    s->out_format  = FMT_H263;
    s->codec_id    = avctx->codec_id;

    rv->orig_width  =
    s->width        = avctx->coded_width;
    rv->orig_height =
    s->height       = avctx->coded_height;

    s->h263_long_vectors = ((uint8_t *) avctx->extradata)[3] & 1;
    rv->sub_id           = AV_RB32((uint8_t *) avctx->extradata + 4);

    major_ver = RV_GET_MAJOR_VER(rv->sub_id);
    minor_ver = RV_GET_MINOR_VER(rv->sub_id);
    micro_ver = RV_GET_MICRO_VER(rv->sub_id);

    s->low_delay = 1;
    switch (major_ver) {
    case 1:
        s->rv10_version = micro_ver ? 3 : 1;
        s->obmc         = micro_ver == 2;
        break;
    case 2:
        if (minor_ver >= 2) {
            s->low_delay           = 0;
            s->avctx->has_b_frames = 1;
        }
        break;
    default:
        av_log(s->avctx, AV_LOG_ERROR, "unknown header %X\n", rv->sub_id);
        avpriv_request_sample(avctx, "RV1/2 version");
        return AVERROR_PATCHWELCOME;
    }

    if (avctx->debug & FF_DEBUG_PICT_INFO) {
        av_log(avctx, AV_LOG_DEBUG, "ver:%X ver0:%"PRIX32"\n", rv->sub_id,
               ((uint32_t *) avctx->extradata)[0]);
    }

    avctx->pix_fmt = AV_PIX_FMT_YUV420P;

    ff_mpv_idct_init(s);
    if ((ret = ff_mpv_common_init(s)) < 0)
        return ret;

    ff_h263dsp_init(&s->h263dsp);
    ff_h263_decode_init_vlc();

    /* init rv vlc */
    if (!done) {
        INIT_VLC_STATIC(&rv_dc_lum, DC_VLC_BITS, 256,
                        rv_lum_bits, 1, 1,
                        rv_lum_code, 2, 2, 16384);
        INIT_VLC_STATIC(&rv_dc_chrom, DC_VLC_BITS, 256,
                        rv_chrom_bits, 1, 1,
                        rv_chrom_code, 2, 2, 16388);
        done = 1;
    }

    return 0;
}

static av_cold int rv10_decode_end(AVCodecContext *avctx)
{
    MpegEncContext *s = avctx->priv_data;

    ff_mpv_common_end(s);
    return 0;
}

static int rv10_decode_packet(AVCodecContext *avctx, const uint8_t *buf,
                              int buf_size, int buf_size2)
{
    RVDecContext *rv = avctx->priv_data;
    MpegEncContext *s = &rv->m;
    int mb_count, mb_pos, left, start_mb_x, active_bits_size, ret;

    active_bits_size = buf_size * 8;
    init_get_bits(&s->gb, buf, FFMAX(buf_size, buf_size2) * 8);
    if (s->codec_id == AV_CODEC_ID_RV10)
        mb_count = rv10_decode_picture_header(s);
    else
        mb_count = rv20_decode_picture_header(rv);
    if (mb_count < 0) {
        if (mb_count != ERROR_SKIP_FRAME)
            av_log(s->avctx, AV_LOG_ERROR, "HEADER ERROR\n");
        return AVERROR_INVALIDDATA;
    }

    if (s->mb_x >= s->mb_width ||
        s->mb_y >= s->mb_height) {
        av_log(s->avctx, AV_LOG_ERROR, "POS ERROR %d %d\n", s->mb_x, s->mb_y);
        return AVERROR_INVALIDDATA;
    }
    mb_pos = s->mb_y * s->mb_width + s->mb_x;
    left   = s->mb_width * s->mb_height - mb_pos;
    if (mb_count > left) {
        av_log(s->avctx, AV_LOG_ERROR, "COUNT ERROR\n");
        return AVERROR_INVALIDDATA;
    }

    if ((s->mb_x == 0 && s->mb_y == 0) || !s->current_picture_ptr) {
        // FIXME write parser so we always have complete frames?
        if (s->current_picture_ptr) {
            ff_er_frame_end(&s->er);
            ff_mpv_frame_end(s);
            s->mb_x = s->mb_y = s->resync_mb_x = s->resync_mb_y = 0;
        }
        if ((ret = ff_mpv_frame_start(s, avctx)) < 0)
            return ret;
        ff_mpeg_er_frame_start(s);
    } else {
        if (s->current_picture_ptr->f->pict_type != s->pict_type) {
            av_log(s->avctx, AV_LOG_ERROR, "Slice type mismatch\n");
            return AVERROR_INVALIDDATA;
        }
    }


    av_dlog(avctx, "qscale=%d\n", s->qscale);

    /* default quantization values */
    if (s->codec_id == AV_CODEC_ID_RV10) {
        if (s->mb_y == 0)
            s->first_slice_line = 1;
    } else {
        s->first_slice_line = 1;
        s->resync_mb_x      = s->mb_x;
    }
    start_mb_x     = s->mb_x;
    s->resync_mb_y = s->mb_y;
    if (s->h263_aic) {
        s->y_dc_scale_table =
        s->c_dc_scale_table = ff_aic_dc_scale_table;
    } else {
        s->y_dc_scale_table =
        s->c_dc_scale_table = ff_mpeg1_dc_scale_table;
    }

    if (s->modified_quant)
        s->chroma_qscale_table = ff_h263_chroma_qscale_table;

    ff_set_qscale(s, s->qscale);

    s->rv10_first_dc_coded[0] = 0;
    s->rv10_first_dc_coded[1] = 0;
    s->rv10_first_dc_coded[2] = 0;
    s->block_wrap[0] =
    s->block_wrap[1] =
    s->block_wrap[2] =
    s->block_wrap[3] = s->b8_stride;
    s->block_wrap[4] =
    s->block_wrap[5] = s->mb_stride;
    ff_init_block_index(s);

    /* decode each macroblock */
    for (s->mb_num_left = mb_count; s->mb_num_left > 0; s->mb_num_left--) {
        int ret;
        ff_update_block_index(s);
        av_dlog(avctx, "**mb x=%d y=%d\n", s->mb_x, s->mb_y);

        s->mv_dir  = MV_DIR_FORWARD;
        s->mv_type = MV_TYPE_16X16;
        ret = ff_h263_decode_mb(s, s->block);

        // Repeat the slice end check from ff_h263_decode_mb with our active
        // bitstream size
        if (ret != SLICE_ERROR) {
            int v = show_bits(&s->gb, 16);

            if (get_bits_count(&s->gb) + 16 > active_bits_size)
                v >>= get_bits_count(&s->gb) + 16 - active_bits_size;

            if (!v)
                ret = SLICE_END;
        }
        if (ret != SLICE_ERROR && active_bits_size < get_bits_count(&s->gb) &&
            8 * buf_size2 >= get_bits_count(&s->gb)) {
            active_bits_size = buf_size2 * 8;
            av_log(avctx, AV_LOG_DEBUG, "update size from %d to %d\n",
                   8 * buf_size, active_bits_size);
            ret = SLICE_OK;
        }

        if (ret == SLICE_ERROR || active_bits_size < get_bits_count(&s->gb)) {
            av_log(s->avctx, AV_LOG_ERROR, "ERROR at MB %d %d\n", s->mb_x,
                   s->mb_y);
            return AVERROR_INVALIDDATA;
        }
        if (s->pict_type != AV_PICTURE_TYPE_B)
            ff_h263_update_motion_val(s);
        ff_mpv_decode_mb(s, s->block);
        if (s->loop_filter)
            ff_h263_loop_filter(s);

        if (++s->mb_x == s->mb_width) {
            s->mb_x = 0;
            s->mb_y++;
            ff_init_block_index(s);
        }
        if (s->mb_x == s->resync_mb_x)
            s->first_slice_line = 0;
        if (ret == SLICE_END)
            break;
    }

    ff_er_add_slice(&s->er, start_mb_x, s->resync_mb_y, s->mb_x - 1, s->mb_y,
                    ER_MB_END);

    return active_bits_size;
}

static int get_slice_offset(AVCodecContext *avctx, const uint8_t *buf, int n)
{
    if (avctx->slice_count)
        return avctx->slice_offset[n];
    else
        return AV_RL32(buf + n * 8);
}

static int rv10_decode_frame(AVCodecContext *avctx, void *data, int *got_frame,
                             AVPacket *avpkt)
{
    const uint8_t *buf = avpkt->data;
    int buf_size       = avpkt->size;
    MpegEncContext *s = avctx->priv_data;
    AVFrame *pict = data;
    int i, ret;
    int slice_count;
    const uint8_t *slices_hdr = NULL;

    av_dlog(avctx, "*****frame %d size=%d\n", avctx->frame_number, buf_size);
    s->flags  = avctx->flags;
    s->flags2 = avctx->flags2;

    /* no supplementary picture */
    if (buf_size == 0) {
        return 0;
    }

    if (!avctx->slice_count) {
        slice_count = (*buf++) + 1;
        buf_size--;

        if (!slice_count || buf_size <= 8 * slice_count) {
            av_log(avctx, AV_LOG_ERROR, "Invalid slice count: %d.\n",
                   slice_count);
            return AVERROR_INVALIDDATA;
        }

        slices_hdr = buf + 4;
        buf       += 8 * slice_count;
        buf_size  -= 8 * slice_count;
    } else
        slice_count = avctx->slice_count;

    for (i = 0; i < slice_count; i++) {
        unsigned offset = get_slice_offset(avctx, slices_hdr, i);
        int size, size2;

        if (offset >= buf_size)
            return AVERROR_INVALIDDATA;

        if (i + 1 == slice_count)
            size = buf_size - offset;
        else
            size = get_slice_offset(avctx, slices_hdr, i + 1) - offset;

        if (i + 2 >= slice_count)
            size2 = buf_size - offset;
        else
            size2 = get_slice_offset(avctx, slices_hdr, i + 2) - offset;

        if (size <= 0 || size2 <= 0 ||
            offset + FFMAX(size, size2) > buf_size)
            return AVERROR_INVALIDDATA;

        if ((ret = rv10_decode_packet(avctx, buf + offset, size, size2)) < 0)
            return ret;

        if (ret > 8 * size)
            i++;
    }

    if (s->current_picture_ptr != NULL && s->mb_y >= s->mb_height) {
        ff_er_frame_end(&s->er);
        ff_mpv_frame_end(s);

        if (s->pict_type == AV_PICTURE_TYPE_B || s->low_delay) {
            if ((ret = av_frame_ref(pict, s->current_picture_ptr->f)) < 0)
                return ret;
            ff_print_debug_info(s, s->current_picture_ptr, pict);
            ff_mpv_export_qp_table(s, pict, s->current_picture_ptr, FF_QSCALE_TYPE_MPEG1);
        } else if (s->last_picture_ptr != NULL) {
            if ((ret = av_frame_ref(pict, s->last_picture_ptr->f)) < 0)
                return ret;
            ff_print_debug_info(s, s->last_picture_ptr, pict);
            ff_mpv_export_qp_table(s, pict,s->last_picture_ptr, FF_QSCALE_TYPE_MPEG1);
        }

        if (s->last_picture_ptr || s->low_delay) {
            *got_frame = 1;
        }

        // so we can detect if frame_end was not called (find some nicer solution...)
        s->current_picture_ptr = NULL;
    }

    return avpkt->size;
}

AVCodec ff_rv10_decoder = {
    .name           = "rv10",
    .long_name      = NULL_IF_CONFIG_SMALL("RealVideo 1.0"),
    .type           = AVMEDIA_TYPE_VIDEO,
    .id             = AV_CODEC_ID_RV10,
    .priv_data_size = sizeof(RVDecContext),
    .init           = rv10_decode_init,
    .close          = rv10_decode_end,
    .decode         = rv10_decode_frame,
    .capabilities   = CODEC_CAP_DR1,
    .max_lowres     = 3,
    .pix_fmts       = (const enum AVPixelFormat[]) {
        AV_PIX_FMT_YUV420P,
        AV_PIX_FMT_NONE
    },
};

AVCodec ff_rv20_decoder = {
    .name           = "rv20",
    .long_name      = NULL_IF_CONFIG_SMALL("RealVideo 2.0"),
    .type           = AVMEDIA_TYPE_VIDEO,
    .id             = AV_CODEC_ID_RV20,
    .priv_data_size = sizeof(RVDecContext),
    .init           = rv10_decode_init,
    .close          = rv10_decode_end,
    .decode         = rv10_decode_frame,
    .capabilities   = CODEC_CAP_DR1 | CODEC_CAP_DELAY,
    .flush          = ff_mpeg_flush,
    .max_lowres     = 3,
    .pix_fmts       = (const enum AVPixelFormat[]) {
        AV_PIX_FMT_YUV420P,
        AV_PIX_FMT_NONE
    },
};<|MERGE_RESOLUTION|>--- conflicted
+++ resolved
@@ -326,15 +326,11 @@
         return AVERROR_INVALIDDATA;
     }
 
-<<<<<<< HEAD
     if (s->low_delay && s->pict_type == AV_PICTURE_TYPE_B) {
         av_log(s->avctx, AV_LOG_ERROR, "low delay B\n");
         return -1;
     }
-    if (s->last_picture_ptr == NULL && s->pict_type == AV_PICTURE_TYPE_B) {
-=======
     if (!s->last_picture_ptr && s->pict_type == AV_PICTURE_TYPE_B) {
->>>>>>> f929ab05
         av_log(s->avctx, AV_LOG_ERROR, "early B-frame\n");
         return AVERROR_INVALIDDATA;
     }
