--- conflicted
+++ resolved
@@ -154,14 +154,10 @@
 }
 
 // assumes all AC coefs are 0
-<<<<<<< HEAD
-void FUNCC(ff_h264_idct_dc_add)(uint8_t *p_dst, DCTELEM *block, int stride){
-=======
 void FUNCC(ff_h264_idct_dc_add)(uint8_t *_dst, int16_t *block, int stride){
->>>>>>> 88bd7fdc
     int i, j;
     int dc = (((dctcoef*)block)[0] + 32) >> 6;
-    pixel *dst = (pixel*)p_dst;
+    pixel *dst = (pixel*)_dst;
     stride >>= sizeof(pixel)-1;
     for( j = 0; j < 4; j++ )
     {
@@ -171,14 +167,10 @@
     }
 }
 
-<<<<<<< HEAD
-void FUNCC(ff_h264_idct8_dc_add)(uint8_t *p_dst, DCTELEM *block, int stride){
-=======
 void FUNCC(ff_h264_idct8_dc_add)(uint8_t *_dst, int16_t *block, int stride){
->>>>>>> 88bd7fdc
     int i, j;
     int dc = (((dctcoef*)block)[0] + 32) >> 6;
-    pixel *dst = (pixel*)p_dst;
+    pixel *dst = (pixel*)_dst;
     stride >>= sizeof(pixel)-1;
     for( j = 0; j < 8; j++ )
     {
@@ -256,17 +248,13 @@
  * IDCT transforms the 16 dc values and dequantizes them.
  * @param qmul quantization parameter
  */
-<<<<<<< HEAD
-void FUNCC(ff_h264_luma_dc_dequant_idct)(DCTELEM *p_output, DCTELEM *p_input, int qmul){
-=======
 void FUNCC(ff_h264_luma_dc_dequant_idct)(int16_t *_output, int16_t *_input, int qmul){
->>>>>>> 88bd7fdc
 #define stride 16
     int i;
     int temp[16];
     static const uint8_t x_offset[4]={0, 2*stride, 8*stride, 10*stride};
-    dctcoef *input = (dctcoef*)p_input;
-    dctcoef *output = (dctcoef*)p_output;
+    dctcoef *input = (dctcoef*)_input;
+    dctcoef *output = (dctcoef*)_output;
 
     for(i=0; i<4; i++){
         const int z0= input[4*i+0] + input[4*i+1];
