/*
 * copyright (c) 2001 Fabrice Bellard
 *
 * This file is part of FFmpeg.
 *
 * FFmpeg is free software; you can redistribute it and/or
 * modify it under the terms of the GNU Lesser General Public
 * License as published by the Free Software Foundation; either
 * version 2.1 of the License, or (at your option) any later version.
 *
 * FFmpeg is distributed in the hope that it will be useful,
 * but WITHOUT ANY WARRANTY; without even the implied warranty of
 * MERCHANTABILITY or FITNESS FOR A PARTICULAR PURPOSE.  See the GNU
 * Lesser General Public License for more details.
 *
 * You should have received a copy of the GNU Lesser General Public
 * License along with FFmpeg; if not, write to the Free Software
 * Foundation, Inc., 51 Franklin Street, Fifth Floor, Boston, MA 02110-1301 USA
 */

#ifndef AVCODEC_AVCODEC_H
#define AVCODEC_AVCODEC_H

/**
 * @file
 * external API header
 */

#include <errno.h>
#include "libavutil/samplefmt.h"
#include "libavutil/avutil.h"
#include "libavutil/cpu.h"
#include "libavutil/dict.h"
#include "libavutil/log.h"
#include "libavutil/pixfmt.h"
#include "libavutil/rational.h"
#include "libavutil/audioconvert.h"

#include "libavcodec/version.h"
/**
 * @defgroup libavc Encoding/Decoding Library
 * @{
 *
 * @defgroup lavc_decoding Decoding
 * @{
 * @}
 *
 * @defgroup lavc_encoding Encoding
 * @{
 * @}
 *
 * @defgroup lavc_codec Codecs
 * @{
 * @defgroup lavc_codec_native Native Codecs
 * @{
 * @}
 * @defgroup lavc_codec_wrappers External library wrappers
 * @{
 * @}
 * @defgroup lavc_codec_hwaccel Hardware Accelerators bridge
 * @{
 * @}
 * @}
 * @defgroup lavc_internal Internal
 * @{
 * @}
 * @}
 *
 */

/**
 * @defgroup lavc_core Core functions/structures.
 * @ingroup libavc
 *
 * Basic definitions, functions for querying libavcodec capabilities,
 * allocating core structures, etc.
 * @{
 */

/**
 * Identify the syntax and semantics of the bitstream.
 * The principle is roughly:
 * Two decoders with the same ID can decode the same streams.
 * Two encoders with the same ID can encode compatible streams.
 * There may be slight deviations from the principle due to implementation
 * details.
 *
 * If you add a codec ID to this list, add it so that
 * 1. no value of a existing codec ID changes (that would break ABI),
 * 2. Give it a value which when taken as ASCII is recognized uniquely by a human as this specific codec.
 *    This ensures that 2 forks can independently add CodecIDs without producing conflicts.
 */
enum CodecID {
    CODEC_ID_NONE,

    /* video codecs */
    CODEC_ID_MPEG1VIDEO,
    CODEC_ID_MPEG2VIDEO, ///< preferred ID for MPEG-1/2 video decoding
    CODEC_ID_MPEG2VIDEO_XVMC,
    CODEC_ID_H261,
    CODEC_ID_H263,
    CODEC_ID_RV10,
    CODEC_ID_RV20,
    CODEC_ID_MJPEG,
    CODEC_ID_MJPEGB,
    CODEC_ID_LJPEG,
    CODEC_ID_SP5X,
    CODEC_ID_JPEGLS,
    CODEC_ID_MPEG4,
    CODEC_ID_RAWVIDEO,
    CODEC_ID_MSMPEG4V1,
    CODEC_ID_MSMPEG4V2,
    CODEC_ID_MSMPEG4V3,
    CODEC_ID_WMV1,
    CODEC_ID_WMV2,
    CODEC_ID_H263P,
    CODEC_ID_H263I,
    CODEC_ID_FLV1,
    CODEC_ID_SVQ1,
    CODEC_ID_SVQ3,
    CODEC_ID_DVVIDEO,
    CODEC_ID_HUFFYUV,
    CODEC_ID_CYUV,
    CODEC_ID_H264,
    CODEC_ID_INDEO3,
    CODEC_ID_VP3,
    CODEC_ID_THEORA,
    CODEC_ID_ASV1,
    CODEC_ID_ASV2,
    CODEC_ID_FFV1,
    CODEC_ID_4XM,
    CODEC_ID_VCR1,
    CODEC_ID_CLJR,
    CODEC_ID_MDEC,
    CODEC_ID_ROQ,
    CODEC_ID_INTERPLAY_VIDEO,
    CODEC_ID_XAN_WC3,
    CODEC_ID_XAN_WC4,
    CODEC_ID_RPZA,
    CODEC_ID_CINEPAK,
    CODEC_ID_WS_VQA,
    CODEC_ID_MSRLE,
    CODEC_ID_MSVIDEO1,
    CODEC_ID_IDCIN,
    CODEC_ID_8BPS,
    CODEC_ID_SMC,
    CODEC_ID_FLIC,
    CODEC_ID_TRUEMOTION1,
    CODEC_ID_VMDVIDEO,
    CODEC_ID_MSZH,
    CODEC_ID_ZLIB,
    CODEC_ID_QTRLE,
    CODEC_ID_SNOW,
    CODEC_ID_TSCC,
    CODEC_ID_ULTI,
    CODEC_ID_QDRAW,
    CODEC_ID_VIXL,
    CODEC_ID_QPEG,
    CODEC_ID_PNG,
    CODEC_ID_PPM,
    CODEC_ID_PBM,
    CODEC_ID_PGM,
    CODEC_ID_PGMYUV,
    CODEC_ID_PAM,
    CODEC_ID_FFVHUFF,
    CODEC_ID_RV30,
    CODEC_ID_RV40,
    CODEC_ID_VC1,
    CODEC_ID_WMV3,
    CODEC_ID_LOCO,
    CODEC_ID_WNV1,
    CODEC_ID_AASC,
    CODEC_ID_INDEO2,
    CODEC_ID_FRAPS,
    CODEC_ID_TRUEMOTION2,
    CODEC_ID_BMP,
    CODEC_ID_CSCD,
    CODEC_ID_MMVIDEO,
    CODEC_ID_ZMBV,
    CODEC_ID_AVS,
    CODEC_ID_SMACKVIDEO,
    CODEC_ID_NUV,
    CODEC_ID_KMVC,
    CODEC_ID_FLASHSV,
    CODEC_ID_CAVS,
    CODEC_ID_JPEG2000,
    CODEC_ID_VMNC,
    CODEC_ID_VP5,
    CODEC_ID_VP6,
    CODEC_ID_VP6F,
    CODEC_ID_TARGA,
    CODEC_ID_DSICINVIDEO,
    CODEC_ID_TIERTEXSEQVIDEO,
    CODEC_ID_TIFF,
    CODEC_ID_GIF,
    CODEC_ID_DXA,
    CODEC_ID_DNXHD,
    CODEC_ID_THP,
    CODEC_ID_SGI,
    CODEC_ID_C93,
    CODEC_ID_BETHSOFTVID,
    CODEC_ID_PTX,
    CODEC_ID_TXD,
    CODEC_ID_VP6A,
    CODEC_ID_AMV,
    CODEC_ID_VB,
    CODEC_ID_PCX,
    CODEC_ID_SUNRAST,
    CODEC_ID_INDEO4,
    CODEC_ID_INDEO5,
    CODEC_ID_MIMIC,
    CODEC_ID_RL2,
    CODEC_ID_ESCAPE124,
    CODEC_ID_DIRAC,
    CODEC_ID_BFI,
    CODEC_ID_CMV,
    CODEC_ID_MOTIONPIXELS,
    CODEC_ID_TGV,
    CODEC_ID_TGQ,
    CODEC_ID_TQI,
    CODEC_ID_AURA,
    CODEC_ID_AURA2,
    CODEC_ID_V210X,
    CODEC_ID_TMV,
    CODEC_ID_V210,
    CODEC_ID_DPX,
    CODEC_ID_MAD,
    CODEC_ID_FRWU,
    CODEC_ID_FLASHSV2,
    CODEC_ID_CDGRAPHICS,
    CODEC_ID_R210,
    CODEC_ID_ANM,
    CODEC_ID_BINKVIDEO,
    CODEC_ID_IFF_ILBM,
    CODEC_ID_IFF_BYTERUN1,
    CODEC_ID_KGV1,
    CODEC_ID_YOP,
    CODEC_ID_VP8,
    CODEC_ID_PICTOR,
    CODEC_ID_ANSI,
    CODEC_ID_A64_MULTI,
    CODEC_ID_A64_MULTI5,
    CODEC_ID_R10K,
    CODEC_ID_MXPEG,
    CODEC_ID_LAGARITH,
    CODEC_ID_PRORES,
    CODEC_ID_JV,
    CODEC_ID_DFA,
    CODEC_ID_WMV3IMAGE,
    CODEC_ID_VC1IMAGE,
    CODEC_ID_UTVIDEO,
    CODEC_ID_BMV_VIDEO,
    CODEC_ID_VBLE,
    CODEC_ID_DXTORY,
    CODEC_ID_V410,
    CODEC_ID_XWD,
    CODEC_ID_CDXL,
    CODEC_ID_XBM,
    CODEC_ID_ZEROCODEC,
    CODEC_ID_Y41P       = MKBETAG('Y','4','1','P'),
    CODEC_ID_ESCAPE130  = MKBETAG('E','1','3','0'),
    CODEC_ID_EXR        = MKBETAG('0','E','X','R'),
    CODEC_ID_AVRP       = MKBETAG('A','V','R','P'),

    CODEC_ID_G2M        = MKBETAG( 0 ,'G','2','M'),
    CODEC_ID_AYUV       = MKBETAG('A','Y','U','V'),
    CODEC_ID_V308       = MKBETAG('V','3','0','8'),
    CODEC_ID_V408       = MKBETAG('V','4','0','8'),
    CODEC_ID_YUV4       = MKBETAG('Y','U','V','4'),

    /* various PCM "codecs" */
    CODEC_ID_FIRST_AUDIO = 0x10000,     ///< A dummy id pointing at the start of audio codecs
    CODEC_ID_PCM_S16LE = 0x10000,
    CODEC_ID_PCM_S16BE,
    CODEC_ID_PCM_U16LE,
    CODEC_ID_PCM_U16BE,
    CODEC_ID_PCM_S8,
    CODEC_ID_PCM_U8,
    CODEC_ID_PCM_MULAW,
    CODEC_ID_PCM_ALAW,
    CODEC_ID_PCM_S32LE,
    CODEC_ID_PCM_S32BE,
    CODEC_ID_PCM_U32LE,
    CODEC_ID_PCM_U32BE,
    CODEC_ID_PCM_S24LE,
    CODEC_ID_PCM_S24BE,
    CODEC_ID_PCM_U24LE,
    CODEC_ID_PCM_U24BE,
    CODEC_ID_PCM_S24DAUD,
    CODEC_ID_PCM_ZORK,
    CODEC_ID_PCM_S16LE_PLANAR,
    CODEC_ID_PCM_DVD,
    CODEC_ID_PCM_F32BE,
    CODEC_ID_PCM_F32LE,
    CODEC_ID_PCM_F64BE,
    CODEC_ID_PCM_F64LE,
    CODEC_ID_PCM_BLURAY,
    CODEC_ID_PCM_LXF,
    CODEC_ID_S302M,
    CODEC_ID_PCM_S8_PLANAR,

    /* various ADPCM codecs */
    CODEC_ID_ADPCM_IMA_QT = 0x11000,
    CODEC_ID_ADPCM_IMA_WAV,
    CODEC_ID_ADPCM_IMA_DK3,
    CODEC_ID_ADPCM_IMA_DK4,
    CODEC_ID_ADPCM_IMA_WS,
    CODEC_ID_ADPCM_IMA_SMJPEG,
    CODEC_ID_ADPCM_MS,
    CODEC_ID_ADPCM_4XM,
    CODEC_ID_ADPCM_XA,
    CODEC_ID_ADPCM_ADX,
    CODEC_ID_ADPCM_EA,
    CODEC_ID_ADPCM_G726,
    CODEC_ID_ADPCM_CT,
    CODEC_ID_ADPCM_SWF,
    CODEC_ID_ADPCM_YAMAHA,
    CODEC_ID_ADPCM_SBPRO_4,
    CODEC_ID_ADPCM_SBPRO_3,
    CODEC_ID_ADPCM_SBPRO_2,
    CODEC_ID_ADPCM_THP,
    CODEC_ID_ADPCM_IMA_AMV,
    CODEC_ID_ADPCM_EA_R1,
    CODEC_ID_ADPCM_EA_R3,
    CODEC_ID_ADPCM_EA_R2,
    CODEC_ID_ADPCM_IMA_EA_SEAD,
    CODEC_ID_ADPCM_IMA_EA_EACS,
    CODEC_ID_ADPCM_EA_XAS,
    CODEC_ID_ADPCM_EA_MAXIS_XA,
    CODEC_ID_ADPCM_IMA_ISS,
    CODEC_ID_ADPCM_G722,
    CODEC_ID_ADPCM_IMA_APC,

    /* AMR */
    CODEC_ID_AMR_NB = 0x12000,
    CODEC_ID_AMR_WB,

    /* RealAudio codecs*/
    CODEC_ID_RA_144 = 0x13000,
    CODEC_ID_RA_288,

    /* various DPCM codecs */
    CODEC_ID_ROQ_DPCM = 0x14000,
    CODEC_ID_INTERPLAY_DPCM,
    CODEC_ID_XAN_DPCM,
    CODEC_ID_SOL_DPCM,

    /* audio codecs */
    CODEC_ID_MP2 = 0x15000,
    CODEC_ID_MP3, ///< preferred ID for decoding MPEG audio layer 1, 2 or 3
    CODEC_ID_AAC,
    CODEC_ID_AC3,
    CODEC_ID_DTS,
    CODEC_ID_VORBIS,
    CODEC_ID_DVAUDIO,
    CODEC_ID_WMAV1,
    CODEC_ID_WMAV2,
    CODEC_ID_MACE3,
    CODEC_ID_MACE6,
    CODEC_ID_VMDAUDIO,
    CODEC_ID_FLAC,
    CODEC_ID_MP3ADU,
    CODEC_ID_MP3ON4,
    CODEC_ID_SHORTEN,
    CODEC_ID_ALAC,
    CODEC_ID_WESTWOOD_SND1,
    CODEC_ID_GSM, ///< as in Berlin toast format
    CODEC_ID_QDM2,
    CODEC_ID_COOK,
    CODEC_ID_TRUESPEECH,
    CODEC_ID_TTA,
    CODEC_ID_SMACKAUDIO,
    CODEC_ID_QCELP,
    CODEC_ID_WAVPACK,
    CODEC_ID_DSICINAUDIO,
    CODEC_ID_IMC,
    CODEC_ID_MUSEPACK7,
    CODEC_ID_MLP,
    CODEC_ID_GSM_MS, /* as found in WAV */
    CODEC_ID_ATRAC3,
    CODEC_ID_VOXWARE,
    CODEC_ID_APE,
    CODEC_ID_NELLYMOSER,
    CODEC_ID_MUSEPACK8,
    CODEC_ID_SPEEX,
    CODEC_ID_WMAVOICE,
    CODEC_ID_WMAPRO,
    CODEC_ID_WMALOSSLESS,
    CODEC_ID_ATRAC3P,
    CODEC_ID_EAC3,
    CODEC_ID_SIPR,
    CODEC_ID_MP1,
    CODEC_ID_TWINVQ,
    CODEC_ID_TRUEHD,
    CODEC_ID_MP4ALS,
    CODEC_ID_ATRAC1,
    CODEC_ID_BINKAUDIO_RDFT,
    CODEC_ID_BINKAUDIO_DCT,
    CODEC_ID_AAC_LATM,
    CODEC_ID_QDMC,
    CODEC_ID_CELT,
    CODEC_ID_G723_1,
    CODEC_ID_G729,
    CODEC_ID_8SVX_EXP,
    CODEC_ID_8SVX_FIB,
    CODEC_ID_BMV_AUDIO,
    CODEC_ID_RALF,
    CODEC_ID_FFWAVESYNTH = MKBETAG('F','F','W','S'),
    CODEC_ID_8SVX_RAW    = MKBETAG('8','S','V','X'),
    CODEC_ID_SONIC       = MKBETAG('S','O','N','C'),
    CODEC_ID_SONIC_LS    = MKBETAG('S','O','N','L'),

    /* subtitle codecs */
    CODEC_ID_FIRST_SUBTITLE = 0x17000,          ///< A dummy ID pointing at the start of subtitle codecs.
    CODEC_ID_DVD_SUBTITLE = 0x17000,
    CODEC_ID_DVB_SUBTITLE,
    CODEC_ID_TEXT,  ///< raw UTF-8 text
    CODEC_ID_XSUB,
    CODEC_ID_SSA,
    CODEC_ID_MOV_TEXT,
    CODEC_ID_HDMV_PGS_SUBTITLE,
    CODEC_ID_DVB_TELETEXT,
    CODEC_ID_SRT,
    CODEC_ID_MICRODVD   = MKBETAG('m','D','V','D'),
    CODEC_ID_EIA_608    = MKBETAG('c','6','0','8'),

    /* other specific kind of codecs (generally used for attachments) */
    CODEC_ID_FIRST_UNKNOWN = 0x18000,           ///< A dummy ID pointing at the start of various fake codecs.
    CODEC_ID_TTF = 0x18000,
    CODEC_ID_BINTEXT    = MKBETAG('B','T','X','T'),
    CODEC_ID_XBIN       = MKBETAG('X','B','I','N'),
    CODEC_ID_IDF        = MKBETAG( 0 ,'I','D','F'),

    CODEC_ID_PROBE = 0x19000, ///< codec_id is not known (like CODEC_ID_NONE) but lavf should attempt to identify it

    CODEC_ID_MPEG2TS = 0x20000, /**< _FAKE_ codec to indicate a raw MPEG-2 TS
                                * stream (only used by libavformat) */
    CODEC_ID_MPEG4SYSTEMS = 0x20001, /**< _FAKE_ codec to indicate a MPEG-4 Systems
                                * stream (only used by libavformat) */
    CODEC_ID_FFMETADATA = 0x21000,   ///< Dummy codec for streams containing only metadata information.
};

#if FF_API_OLD_DECODE_AUDIO
/* in bytes */
#define AVCODEC_MAX_AUDIO_FRAME_SIZE 192000 // 1 second of 48khz 32bit audio
#endif

/**
 * @ingroup lavc_decoding
 * Required number of additionally allocated bytes at the end of the input bitstream for decoding.
 * This is mainly needed because some optimized bitstream readers read
 * 32 or 64 bit at once and could read over the end.<br>
 * Note: If the first 23 bits of the additional bytes are not 0, then damaged
 * MPEG bitstreams could cause overread and segfault.
 */
#define FF_INPUT_BUFFER_PADDING_SIZE 16

/**
 * @ingroup lavc_encoding
 * minimum encoding buffer size
 * Used to avoid some checks during header writing.
 */
#define FF_MIN_BUFFER_SIZE 16384


/**
 * @ingroup lavc_encoding
 * motion estimation type.
 */
enum Motion_Est_ID {
    ME_ZERO = 1,    ///< no search, that is use 0,0 vector whenever one is needed
    ME_FULL,
    ME_LOG,
    ME_PHODS,
    ME_EPZS,        ///< enhanced predictive zonal search
    ME_X1,          ///< reserved for experiments
    ME_HEX,         ///< hexagon based search
    ME_UMH,         ///< uneven multi-hexagon search
    ME_ITER,        ///< iterative search
    ME_TESA,        ///< transformed exhaustive search algorithm
};

/**
 * @ingroup lavc_decoding
 */
enum AVDiscard{
    /* We leave some space between them for extensions (drop some
     * keyframes for intra-only or drop just some bidir frames). */
    AVDISCARD_NONE   =-16, ///< discard nothing
    AVDISCARD_DEFAULT=  0, ///< discard useless packets like 0 size packets in avi
    AVDISCARD_NONREF =  8, ///< discard all non reference
    AVDISCARD_BIDIR  = 16, ///< discard all bidirectional frames
    AVDISCARD_NONKEY = 32, ///< discard all frames except keyframes
    AVDISCARD_ALL    = 48, ///< discard all
};

enum AVColorPrimaries{
    AVCOL_PRI_BT709      =1, ///< also ITU-R BT1361 / IEC 61966-2-4 / SMPTE RP177 Annex B
    AVCOL_PRI_UNSPECIFIED=2,
    AVCOL_PRI_BT470M     =4,
    AVCOL_PRI_BT470BG    =5, ///< also ITU-R BT601-6 625 / ITU-R BT1358 625 / ITU-R BT1700 625 PAL & SECAM
    AVCOL_PRI_SMPTE170M  =6, ///< also ITU-R BT601-6 525 / ITU-R BT1358 525 / ITU-R BT1700 NTSC
    AVCOL_PRI_SMPTE240M  =7, ///< functionally identical to above
    AVCOL_PRI_FILM       =8,
    AVCOL_PRI_NB           , ///< Not part of ABI
};

enum AVColorTransferCharacteristic{
    AVCOL_TRC_BT709      =1, ///< also ITU-R BT1361
    AVCOL_TRC_UNSPECIFIED=2,
    AVCOL_TRC_GAMMA22    =4, ///< also ITU-R BT470M / ITU-R BT1700 625 PAL & SECAM
    AVCOL_TRC_GAMMA28    =5, ///< also ITU-R BT470BG
    AVCOL_TRC_SMPTE240M  =7,
    AVCOL_TRC_NB           , ///< Not part of ABI
};

enum AVColorSpace{
    AVCOL_SPC_RGB        =0,
    AVCOL_SPC_BT709      =1, ///< also ITU-R BT1361 / IEC 61966-2-4 xvYCC709 / SMPTE RP177 Annex B
    AVCOL_SPC_UNSPECIFIED=2,
    AVCOL_SPC_FCC        =4,
    AVCOL_SPC_BT470BG    =5, ///< also ITU-R BT601-6 625 / ITU-R BT1358 625 / ITU-R BT1700 625 PAL & SECAM / IEC 61966-2-4 xvYCC601
    AVCOL_SPC_SMPTE170M  =6, ///< also ITU-R BT601-6 525 / ITU-R BT1358 525 / ITU-R BT1700 NTSC / functionally identical to above
    AVCOL_SPC_SMPTE240M  =7,
    AVCOL_SPC_YCGCO      =8,
    AVCOL_SPC_NB           , ///< Not part of ABI
};

enum AVColorRange{
    AVCOL_RANGE_UNSPECIFIED=0,
    AVCOL_RANGE_MPEG       =1, ///< the normal 219*2^(n-8) "MPEG" YUV ranges
    AVCOL_RANGE_JPEG       =2, ///< the normal     2^n-1   "JPEG" YUV ranges
    AVCOL_RANGE_NB           , ///< Not part of ABI
};

/**
 *  X   X      3 4 X      X are luma samples,
 *             1 2        1-6 are possible chroma positions
 *  X   X      5 6 X      0 is undefined/unknown position
 */
enum AVChromaLocation{
    AVCHROMA_LOC_UNSPECIFIED=0,
    AVCHROMA_LOC_LEFT       =1, ///< mpeg2/4, h264 default
    AVCHROMA_LOC_CENTER     =2, ///< mpeg1, jpeg, h263
    AVCHROMA_LOC_TOPLEFT    =3, ///< DV
    AVCHROMA_LOC_TOP        =4,
    AVCHROMA_LOC_BOTTOMLEFT =5,
    AVCHROMA_LOC_BOTTOM     =6,
    AVCHROMA_LOC_NB           , ///< Not part of ABI
};

enum AVAudioServiceType {
    AV_AUDIO_SERVICE_TYPE_MAIN              = 0,
    AV_AUDIO_SERVICE_TYPE_EFFECTS           = 1,
    AV_AUDIO_SERVICE_TYPE_VISUALLY_IMPAIRED = 2,
    AV_AUDIO_SERVICE_TYPE_HEARING_IMPAIRED  = 3,
    AV_AUDIO_SERVICE_TYPE_DIALOGUE          = 4,
    AV_AUDIO_SERVICE_TYPE_COMMENTARY        = 5,
    AV_AUDIO_SERVICE_TYPE_EMERGENCY         = 6,
    AV_AUDIO_SERVICE_TYPE_VOICE_OVER        = 7,
    AV_AUDIO_SERVICE_TYPE_KARAOKE           = 8,
    AV_AUDIO_SERVICE_TYPE_NB                   , ///< Not part of ABI
};

/**
 * @ingroup lavc_encoding
 */
typedef struct RcOverride{
    int start_frame;
    int end_frame;
    int qscale; // If this is 0 then quality_factor will be used instead.
    float quality_factor;
} RcOverride;

#define FF_MAX_B_FRAMES 16

/* encoding support
   These flags can be passed in AVCodecContext.flags before initialization.
   Note: Not everything is supported yet.
*/

#define CODEC_FLAG_QSCALE 0x0002  ///< Use fixed qscale.
#define CODEC_FLAG_4MV    0x0004  ///< 4 MV per MB allowed / advanced prediction for H.263.
#define CODEC_FLAG_QPEL   0x0010  ///< Use qpel MC.
#define CODEC_FLAG_GMC    0x0020  ///< Use GMC.
#define CODEC_FLAG_MV0    0x0040  ///< Always try a MB with MV=<0,0>.
/**
 * The parent program guarantees that the input for B-frames containing
 * streams is not written to for at least s->max_b_frames+1 frames, if
 * this is not set the input will be copied.
 */
#define CODEC_FLAG_INPUT_PRESERVED 0x0100
#define CODEC_FLAG_PASS1           0x0200   ///< Use internal 2pass ratecontrol in first pass mode.
#define CODEC_FLAG_PASS2           0x0400   ///< Use internal 2pass ratecontrol in second pass mode.
#define CODEC_FLAG_GRAY            0x2000   ///< Only decode/encode grayscale.
#define CODEC_FLAG_EMU_EDGE        0x4000   ///< Don't draw edges.
#define CODEC_FLAG_PSNR            0x8000   ///< error[?] variables will be set during encoding.
#define CODEC_FLAG_TRUNCATED       0x00010000 /** Input bitstream might be truncated at a random
                                                  location instead of only at frame boundaries. */
#define CODEC_FLAG_NORMALIZE_AQP  0x00020000 ///< Normalize adaptive quantization.
#define CODEC_FLAG_INTERLACED_DCT 0x00040000 ///< Use interlaced DCT.
#define CODEC_FLAG_LOW_DELAY      0x00080000 ///< Force low delay.
#define CODEC_FLAG_GLOBAL_HEADER  0x00400000 ///< Place global headers in extradata instead of every keyframe.
#define CODEC_FLAG_BITEXACT       0x00800000 ///< Use only bitexact stuff (except (I)DCT).
/* Fx : Flag for h263+ extra options */
#define CODEC_FLAG_AC_PRED        0x01000000 ///< H.263 advanced intra coding / MPEG-4 AC prediction
#define CODEC_FLAG_LOOP_FILTER    0x00000800 ///< loop filter
#define CODEC_FLAG_INTERLACED_ME  0x20000000 ///< interlaced motion estimation
#define CODEC_FLAG_CLOSED_GOP     0x80000000
#define CODEC_FLAG2_FAST          0x00000001 ///< Allow non spec compliant speedup tricks.
#define CODEC_FLAG2_NO_OUTPUT     0x00000004 ///< Skip bitstream encoding.
#define CODEC_FLAG2_LOCAL_HEADER  0x00000008 ///< Place global headers at every keyframe instead of in extradata.
#define CODEC_FLAG2_DROP_FRAME_TIMECODE 0x00002000 ///< timecode is in drop frame format. DEPRECATED!!!!
#if FF_API_MPV_GLOBAL_OPTS
#define CODEC_FLAG_CBP_RD         0x04000000 ///< Use rate distortion optimization for cbp.
#define CODEC_FLAG_QP_RD          0x08000000 ///< Use rate distortion optimization for qp selectioon.
#define CODEC_FLAG2_STRICT_GOP    0x00000002 ///< Strictly enforce GOP size.
#define CODEC_FLAG2_SKIP_RD       0x00004000 ///< RD optimal MB level residual skipping
#endif
#define CODEC_FLAG2_CHUNKS        0x00008000 ///< Input bitstream might be truncated at a packet boundaries instead of only at frame boundaries.
#define CODEC_FLAG2_SHOW_ALL      0x00400000 ///< Show all frames before the first keyframe

/* Unsupported options :
 *              Syntax Arithmetic coding (SAC)
 *              Reference Picture Selection
 *              Independent Segment Decoding */
/* /Fx */
/* codec capabilities */

#define CODEC_CAP_DRAW_HORIZ_BAND 0x0001 ///< Decoder can use draw_horiz_band callback.
/**
 * Codec uses get_buffer() for allocating buffers and supports custom allocators.
 * If not set, it might not use get_buffer() at all or use operations that
 * assume the buffer was allocated by avcodec_default_get_buffer.
 */
#define CODEC_CAP_DR1             0x0002
#define CODEC_CAP_TRUNCATED       0x0008
/* Codec can export data for HW decoding (XvMC). */
#define CODEC_CAP_HWACCEL         0x0010
/**
 * Encoder or decoder requires flushing with NULL input at the end in order to
 * give the complete and correct output.
 *
 * NOTE: If this flag is not set, the codec is guaranteed to never be fed with
 *       with NULL data. The user can still send NULL data to the public encode
 *       or decode function, but libavcodec will not pass it along to the codec
 *       unless this flag is set.
 *
 * Decoders:
 * The decoder has a non-zero delay and needs to be fed with avpkt->data=NULL,
 * avpkt->size=0 at the end to get the delayed data until the decoder no longer
 * returns frames.
 *
 * Encoders:
 * The encoder needs to be fed with NULL data at the end of encoding until the
 * encoder no longer returns data.
 *
 * NOTE: For encoders implementing the AVCodec.encode2() function, setting this
 *       flag also means that the encoder must set the pts and duration for
 *       each output packet. If this flag is not set, the pts and duration will
 *       be determined by libavcodec from the input frame.
 */
#define CODEC_CAP_DELAY           0x0020
/**
 * Codec can be fed a final frame with a smaller size.
 * This can be used to prevent truncation of the last audio samples.
 */
#define CODEC_CAP_SMALL_LAST_FRAME 0x0040
/**
 * Codec can export data for HW decoding (VDPAU).
 */
#define CODEC_CAP_HWACCEL_VDPAU    0x0080
/**
 * Codec can output multiple frames per AVPacket
 * Normally demuxers return one frame at a time, demuxers which do not do
 * are connected to a parser to split what they return into proper frames.
 * This flag is reserved to the very rare category of codecs which have a
 * bitstream that cannot be split into frames without timeconsuming
 * operations like full decoding. Demuxers carring such bitstreams thus
 * may return multiple frames in a packet. This has many disadvantages like
 * prohibiting stream copy in many cases thus it should only be considered
 * as a last resort.
 */
#define CODEC_CAP_SUBFRAMES        0x0100
/**
 * Codec is experimental and is thus avoided in favor of non experimental
 * encoders
 */
#define CODEC_CAP_EXPERIMENTAL     0x0200
/**
 * Codec should fill in channel configuration and samplerate instead of container
 */
#define CODEC_CAP_CHANNEL_CONF     0x0400

/**
 * Codec is able to deal with negative linesizes
 */
#define CODEC_CAP_NEG_LINESIZES    0x0800

/**
 * Codec supports frame-level multithreading.
 */
#define CODEC_CAP_FRAME_THREADS    0x1000
/**
 * Codec supports slice-based (or partition-based) multithreading.
 */
#define CODEC_CAP_SLICE_THREADS    0x2000
/**
 * Codec supports changed parameters at any point.
 */
#define CODEC_CAP_PARAM_CHANGE     0x4000
/**
 * Codec supports avctx->thread_count == 0 (auto).
 */
#define CODEC_CAP_AUTO_THREADS     0x8000
/**
 * Audio encoder supports receiving a different number of samples in each call.
 */
#define CODEC_CAP_VARIABLE_FRAME_SIZE 0x10000
/**
 * Codec is lossless.
 */
#define CODEC_CAP_LOSSLESS         0x80000000

//The following defines may change, don't expect compatibility if you use them.
#define MB_TYPE_INTRA4x4   0x0001
#define MB_TYPE_INTRA16x16 0x0002 //FIXME H.264-specific
#define MB_TYPE_INTRA_PCM  0x0004 //FIXME H.264-specific
#define MB_TYPE_16x16      0x0008
#define MB_TYPE_16x8       0x0010
#define MB_TYPE_8x16       0x0020
#define MB_TYPE_8x8        0x0040
#define MB_TYPE_INTERLACED 0x0080
#define MB_TYPE_DIRECT2    0x0100 //FIXME
#define MB_TYPE_ACPRED     0x0200
#define MB_TYPE_GMC        0x0400
#define MB_TYPE_SKIP       0x0800
#define MB_TYPE_P0L0       0x1000
#define MB_TYPE_P1L0       0x2000
#define MB_TYPE_P0L1       0x4000
#define MB_TYPE_P1L1       0x8000
#define MB_TYPE_L0         (MB_TYPE_P0L0 | MB_TYPE_P1L0)
#define MB_TYPE_L1         (MB_TYPE_P0L1 | MB_TYPE_P1L1)
#define MB_TYPE_L0L1       (MB_TYPE_L0   | MB_TYPE_L1)
#define MB_TYPE_QUANT      0x00010000
#define MB_TYPE_CBP        0x00020000
//Note bits 24-31 are reserved for codec specific use (h264 ref0, mpeg1 0mv, ...)

/**
 * Pan Scan area.
 * This specifies the area which should be displayed.
 * Note there may be multiple such areas for one frame.
 */
typedef struct AVPanScan{
    /**
     * id
     * - encoding: Set by user.
     * - decoding: Set by libavcodec.
     */
    int id;

    /**
     * width and height in 1/16 pel
     * - encoding: Set by user.
     * - decoding: Set by libavcodec.
     */
    int width;
    int height;

    /**
     * position of the top left corner in 1/16 pel for up to 3 fields/frames
     * - encoding: Set by user.
     * - decoding: Set by libavcodec.
     */
    int16_t position[3][2];
}AVPanScan;

#define FF_QSCALE_TYPE_MPEG1 0
#define FF_QSCALE_TYPE_MPEG2 1
#define FF_QSCALE_TYPE_H264  2
#define FF_QSCALE_TYPE_VP56  3

#define FF_BUFFER_TYPE_INTERNAL 1
#define FF_BUFFER_TYPE_USER     2 ///< direct rendering buffers (image is (de)allocated by user)
#define FF_BUFFER_TYPE_SHARED   4 ///< Buffer from somewhere else; don't deallocate image (data/base), all other tables are not shared.
#define FF_BUFFER_TYPE_COPY     8 ///< Just a (modified) copy of some other buffer, don't deallocate anything.

#define FF_BUFFER_HINTS_VALID    0x01 // Buffer hints value is meaningful (if 0 ignore).
#define FF_BUFFER_HINTS_READABLE 0x02 // Codec will read from buffer.
#define FF_BUFFER_HINTS_PRESERVE 0x04 // User must not alter buffer content.
#define FF_BUFFER_HINTS_REUSABLE 0x08 // Codec will reuse the buffer (update).

/**
 * @defgroup lavc_packet AVPacket
 *
 * Types and functions for working with AVPacket.
 * @{
 */
enum AVPacketSideDataType {
    AV_PKT_DATA_PALETTE,
    AV_PKT_DATA_NEW_EXTRADATA,

    /**
     * An AV_PKT_DATA_PARAM_CHANGE side data packet is laid out as follows:
     * @code
     * u32le param_flags
     * if (param_flags & AV_SIDE_DATA_PARAM_CHANGE_CHANNEL_COUNT)
     *     s32le channel_count
     * if (param_flags & AV_SIDE_DATA_PARAM_CHANGE_CHANNEL_LAYOUT)
     *     u64le channel_layout
     * if (param_flags & AV_SIDE_DATA_PARAM_CHANGE_SAMPLE_RATE)
     *     s32le sample_rate
     * if (param_flags & AV_SIDE_DATA_PARAM_CHANGE_DIMENSIONS)
     *     s32le width
     *     s32le height
     * @endcode
     */
    AV_PKT_DATA_PARAM_CHANGE,

    /**
     * An AV_PKT_DATA_H263_MB_INFO side data packet contains a number of
     * structures with info about macroblocks relevant to splitting the
     * packet into smaller packets on macroblock edges (e.g. as for RFC 2190).
     * That is, it does not necessarily contain info about all macroblocks,
     * as long as the distance between macroblocks in the info is smaller
     * than the target payload size.
     * Each MB info structure is 12 bytes, and is laid out as follows:
     * @code
     * u32le bit offset from the start of the packet
     * u8    current quantizer at the start of the macroblock
     * u8    GOB number
     * u16le macroblock address within the GOB
     * u8    horizontal MV predictor
     * u8    vertical MV predictor
     * u8    horizontal MV predictor for block number 3
     * u8    vertical MV predictor for block number 3
     * @endcode
     */
    AV_PKT_DATA_H263_MB_INFO,
};

typedef struct AVPacket {
    /**
     * Presentation timestamp in AVStream->time_base units; the time at which
     * the decompressed packet will be presented to the user.
     * Can be AV_NOPTS_VALUE if it is not stored in the file.
     * pts MUST be larger or equal to dts as presentation cannot happen before
     * decompression, unless one wants to view hex dumps. Some formats misuse
     * the terms dts and pts/cts to mean something different. Such timestamps
     * must be converted to true pts/dts before they are stored in AVPacket.
     */
    int64_t pts;
    /**
     * Decompression timestamp in AVStream->time_base units; the time at which
     * the packet is decompressed.
     * Can be AV_NOPTS_VALUE if it is not stored in the file.
     */
    int64_t dts;
    uint8_t *data;
    int   size;
    int   stream_index;
    /**
     * A combination of AV_PKT_FLAG values
     */
    int   flags;
    /**
     * Additional packet data that can be provided by the container.
     * Packet can contain several types of side information.
     */
    struct {
        uint8_t *data;
        int      size;
        enum AVPacketSideDataType type;
    } *side_data;
    int side_data_elems;

    /**
     * Duration of this packet in AVStream->time_base units, 0 if unknown.
     * Equals next_pts - this_pts in presentation order.
     */
    int   duration;
    void  (*destruct)(struct AVPacket *);
    void  *priv;
    int64_t pos;                            ///< byte position in stream, -1 if unknown

    /**
     * Time difference in AVStream->time_base units from the pts of this
     * packet to the point at which the output from the decoder has converged
     * independent from the availability of previous frames. That is, the
     * frames are virtually identical no matter if decoding started from
     * the very first frame or from this keyframe.
     * Is AV_NOPTS_VALUE if unknown.
     * This field is not the display duration of the current packet.
     * This field has no meaning if the packet does not have AV_PKT_FLAG_KEY
     * set.
     *
     * The purpose of this field is to allow seeking in streams that have no
     * keyframes in the conventional sense. It corresponds to the
     * recovery point SEI in H.264 and match_time_delta in NUT. It is also
     * essential for some types of subtitle streams to ensure that all
     * subtitles are correctly displayed after seeking.
     */
    int64_t convergence_duration;
} AVPacket;
#define AV_PKT_FLAG_KEY     0x0001 ///< The packet contains a keyframe
#define AV_PKT_FLAG_CORRUPT 0x0002 ///< The packet content is corrupted

enum AVSideDataParamChangeFlags {
    AV_SIDE_DATA_PARAM_CHANGE_CHANNEL_COUNT  = 0x0001,
    AV_SIDE_DATA_PARAM_CHANGE_CHANNEL_LAYOUT = 0x0002,
    AV_SIDE_DATA_PARAM_CHANGE_SAMPLE_RATE    = 0x0004,
    AV_SIDE_DATA_PARAM_CHANGE_DIMENSIONS     = 0x0008,
};
/**
 * @}
 */

/**
 * Audio Video Frame.
 * New fields can be added to the end of AVFRAME with minor version
 * bumps. Similarly fields that are marked as to be only accessed by
 * av_opt_ptr() can be reordered. This allows 2 forks to add fields
 * without breaking compatibility with each other.
 * Removal, reordering and changes in the remaining cases require
 * a major version bump.
 * sizeof(AVFrame) must not be used outside libavcodec.
 */
typedef struct AVFrame {
#define AV_NUM_DATA_POINTERS 8
    /**
     * pointer to the picture/channel planes.
     * This might be different from the first allocated byte
     * - encoding: Set by user
     * - decoding: set by AVCodecContext.get_buffer()
     */
    uint8_t *data[AV_NUM_DATA_POINTERS];

    /**
     * Size, in bytes, of the data for each picture/channel plane.
     *
     * For audio, only linesize[0] may be set. For planar audio, each channel
     * plane must be the same size.
     *
     * - encoding: Set by user
     * - decoding: set by AVCodecContext.get_buffer()
     */
    int linesize[AV_NUM_DATA_POINTERS];

    /**
     * pointers to the data planes/channels.
     *
     * For video, this should simply point to data[].
     *
     * For planar audio, each channel has a separate data pointer, and
     * linesize[0] contains the size of each channel buffer.
     * For packed audio, there is just one data pointer, and linesize[0]
     * contains the total size of the buffer for all channels.
     *
     * Note: Both data and extended_data will always be set by get_buffer(),
     * but for planar audio with more channels that can fit in data,
     * extended_data must be used by the decoder in order to access all
     * channels.
     *
     * encoding: unused
     * decoding: set by AVCodecContext.get_buffer()
     */
    uint8_t **extended_data;

    /**
     * width and height of the video frame
     * - encoding: unused
     * - decoding: Read by user.
     */
    int width, height;

    /**
     * number of audio samples (per channel) described by this frame
     * - encoding: Set by user
     * - decoding: Set by libavcodec
     */
    int nb_samples;

    /**
     * format of the frame, -1 if unknown or unset
     * Values correspond to enum PixelFormat for video frames,
     * enum AVSampleFormat for audio)
     * - encoding: unused
     * - decoding: Read by user.
     */
    int format;

    /**
     * 1 -> keyframe, 0-> not
     * - encoding: Set by libavcodec.
     * - decoding: Set by libavcodec.
     */
    int key_frame;

    /**
     * Picture type of the frame, see ?_TYPE below.
     * - encoding: Set by libavcodec. for coded_picture (and set by user for input).
     * - decoding: Set by libavcodec.
     */
    enum AVPictureType pict_type;

    /**
     * pointer to the first allocated byte of the picture. Can be used in get_buffer/release_buffer.
     * This isn't used by libavcodec unless the default get/release_buffer() is used.
     * - encoding:
     * - decoding:
     */
    uint8_t *base[AV_NUM_DATA_POINTERS];

    /**
     * sample aspect ratio for the video frame, 0/1 if unknown/unspecified
     * - encoding: unused
     * - decoding: Read by user.
     */
    AVRational sample_aspect_ratio;

    /**
     * presentation timestamp in time_base units (time when frame should be shown to user)
     * If AV_NOPTS_VALUE then frame_rate = 1/time_base will be assumed.
     * - encoding: MUST be set by user.
     * - decoding: Set by libavcodec.
     */
    int64_t pts;

    /**
     * reordered pts from the last AVPacket that has been input into the decoder
     * - encoding: unused
     * - decoding: Read by user.
     */
    int64_t pkt_pts;

    /**
     * dts from the last AVPacket that has been input into the decoder
     * - encoding: unused
     * - decoding: Read by user.
     */
    int64_t pkt_dts;

    /**
     * picture number in bitstream order
     * - encoding: set by
     * - decoding: Set by libavcodec.
     */
    int coded_picture_number;
    /**
     * picture number in display order
     * - encoding: set by
     * - decoding: Set by libavcodec.
     */
    int display_picture_number;

    /**
     * quality (between 1 (good) and FF_LAMBDA_MAX (bad))
     * - encoding: Set by libavcodec. for coded_picture (and set by user for input).
     * - decoding: Set by libavcodec.
     */
    int quality;

    /**
     * is this picture used as reference
     * The values for this are the same as the MpegEncContext.picture_structure
     * variable, that is 1->top field, 2->bottom field, 3->frame/both fields.
     * Set to 4 for delayed, non-reference frames.
     * - encoding: unused
     * - decoding: Set by libavcodec. (before get_buffer() call)).
     */
    int reference;

    /**
     * QP table
     * - encoding: unused
     * - decoding: Set by libavcodec.
     */
    int8_t *qscale_table;
    /**
     * QP store stride
     * - encoding: unused
     * - decoding: Set by libavcodec.
     */
    int qstride;

    /**
     *
     */
    int qscale_type;

    /**
     * mbskip_table[mb]>=1 if MB didn't change
     * stride= mb_width = (width+15)>>4
     * - encoding: unused
     * - decoding: Set by libavcodec.
     */
    uint8_t *mbskip_table;

    /**
     * motion vector table
     * @code
     * example:
     * int mv_sample_log2= 4 - motion_subsample_log2;
     * int mb_width= (width+15)>>4;
     * int mv_stride= (mb_width << mv_sample_log2) + 1;
     * motion_val[direction][x + y*mv_stride][0->mv_x, 1->mv_y];
     * @endcode
     * - encoding: Set by user.
     * - decoding: Set by libavcodec.
     */
    int16_t (*motion_val[2])[2];

    /**
     * macroblock type table
     * mb_type_base + mb_width + 2
     * - encoding: Set by user.
     * - decoding: Set by libavcodec.
     */
    uint32_t *mb_type;

    /**
     * DCT coefficients
     * - encoding: unused
     * - decoding: Set by libavcodec.
     */
    short *dct_coeff;

    /**
     * motion reference frame index
     * the order in which these are stored can depend on the codec.
     * - encoding: Set by user.
     * - decoding: Set by libavcodec.
     */
    int8_t *ref_index[2];

    /**
     * for some private data of the user
     * - encoding: unused
     * - decoding: Set by user.
     */
    void *opaque;

    /**
     * error
     * - encoding: Set by libavcodec. if flags&CODEC_FLAG_PSNR.
     * - decoding: unused
     */
    uint64_t error[AV_NUM_DATA_POINTERS];

    /**
     * type of the buffer (to keep track of who has to deallocate data[*])
     * - encoding: Set by the one who allocates it.
     * - decoding: Set by the one who allocates it.
     * Note: User allocated (direct rendering) & internal buffers cannot coexist currently.
     */
    int type;

    /**
     * When decoding, this signals how much the picture must be delayed.
     * extra_delay = repeat_pict / (2*fps)
     * - encoding: unused
     * - decoding: Set by libavcodec.
     */
    int repeat_pict;

    /**
     * The content of the picture is interlaced.
     * - encoding: Set by user.
     * - decoding: Set by libavcodec. (default 0)
     */
    int interlaced_frame;

    /**
     * If the content is interlaced, is top field displayed first.
     * - encoding: Set by user.
     * - decoding: Set by libavcodec.
     */
    int top_field_first;

    /**
     * Tell user application that palette has changed from previous frame.
     * - encoding: ??? (no palette-enabled encoder yet)
     * - decoding: Set by libavcodec. (default 0).
     */
    int palette_has_changed;

    /**
     * codec suggestion on buffer type if != 0
     * - encoding: unused
     * - decoding: Set by libavcodec. (before get_buffer() call)).
     */
    int buffer_hints;

    /**
     * Pan scan.
     * - encoding: Set by user.
     * - decoding: Set by libavcodec.
     */
    AVPanScan *pan_scan;

    /**
     * reordered opaque 64bit (generally an integer or a double precision float
     * PTS but can be anything).
     * The user sets AVCodecContext.reordered_opaque to represent the input at
     * that time,
     * the decoder reorders values as needed and sets AVFrame.reordered_opaque
     * to exactly one of the values provided by the user through AVCodecContext.reordered_opaque
     * @deprecated in favor of pkt_pts
     * - encoding: unused
     * - decoding: Read by user.
     */
    int64_t reordered_opaque;

    /**
     * hardware accelerator private data (FFmpeg-allocated)
     * - encoding: unused
     * - decoding: Set by libavcodec
     */
    void *hwaccel_picture_private;

    /**
     * the AVCodecContext which ff_thread_get_buffer() was last called on
     * - encoding: Set by libavcodec.
     * - decoding: Set by libavcodec.
     */
    struct AVCodecContext *owner;

    /**
     * used by multithreading to store frame-specific info
     * - encoding: Set by libavcodec.
     * - decoding: Set by libavcodec.
     */
    void *thread_opaque;

    /**
     * log2 of the size of the block which a single vector in motion_val represents:
     * (4->16x16, 3->8x8, 2-> 4x4, 1-> 2x2)
     * - encoding: unused
     * - decoding: Set by libavcodec.
     */
    uint8_t motion_subsample_log2;

    /**
     * frame timestamp estimated using various heuristics, in stream time base
     * Code outside libavcodec should access this field using:
     *  av_opt_ptr(avcodec_get_frame_class(), frame, "best_effort_timestamp");
     * - encoding: unused
     * - decoding: set by libavcodec, read by user.
     */
    int64_t best_effort_timestamp;

    /**
     * reordered pos from the last AVPacket that has been input into the decoder
     * Code outside libavcodec should access this field using:
     *  av_opt_ptr(avcodec_get_frame_class(), frame, "pkt_pos");
     * - encoding: unused
     * - decoding: Read by user.
     */
    int64_t pkt_pos;
} AVFrame;

struct AVCodecInternal;

enum AVFieldOrder {
    AV_FIELD_UNKNOWN,
    AV_FIELD_PROGRESSIVE,
    AV_FIELD_TT,          //< Top coded_first, top displayed first
    AV_FIELD_BB,          //< Bottom coded first, bottom displayed first
    AV_FIELD_TB,          //< Top coded first, bottom displayed first
    AV_FIELD_BT,          //< Bottom coded first, top displayed first
};

/**
 * main external API structure.
 * New fields can be added to the end with minor version bumps.
 * Removal, reordering and changes to existing fields require a major
 * version bump.
 * Please use AVOptions (av_opt* / av_set/get*()) to access these fields from user
 * applications.
 * sizeof(AVCodecContext) must not be used outside libav*.
 */
typedef struct AVCodecContext {
    /**
     * information on struct for av_log
     * - set by avcodec_alloc_context3
     */
    const AVClass *av_class;
    int log_level_offset;

    enum AVMediaType codec_type; /* see AVMEDIA_TYPE_xxx */
    struct AVCodec  *codec;
    char             codec_name[32];
    enum CodecID     codec_id; /* see CODEC_ID_xxx */

    /**
     * fourcc (LSB first, so "ABCD" -> ('D'<<24) + ('C'<<16) + ('B'<<8) + 'A').
     * This is used to work around some encoder bugs.
     * A demuxer should set this to what is stored in the field used to identify the codec.
     * If there are multiple such fields in a container then the demuxer should choose the one
     * which maximizes the information about the used codec.
     * If the codec tag field in a container is larger than 32 bits then the demuxer should
     * remap the longer ID to 32 bits with a table or other structure. Alternatively a new
     * extra_codec_tag + size could be added but for this a clear advantage must be demonstrated
     * first.
     * - encoding: Set by user, if not then the default based on codec_id will be used.
     * - decoding: Set by user, will be converted to uppercase by libavcodec during init.
     */
    unsigned int codec_tag;

    /**
     * fourcc from the AVI stream header (LSB first, so "ABCD" -> ('D'<<24) + ('C'<<16) + ('B'<<8) + 'A').
     * This is used to work around some encoder bugs.
     * - encoding: unused
     * - decoding: Set by user, will be converted to uppercase by libavcodec during init.
     */
    unsigned int stream_codec_tag;

#if FF_API_SUB_ID
    /**
     * @deprecated this field is unused
     */
    attribute_deprecated int sub_id;
#endif

    void *priv_data;

    /**
     * Private context used for internal data.
     *
     * Unlike priv_data, this is not codec-specific. It is used in general
     * libavcodec functions.
     */
    struct AVCodecInternal *internal;

    /**
     * Private data of the user, can be used to carry app specific stuff.
     * - encoding: Set by user.
     * - decoding: Set by user.
     */
    void *opaque;

    /**
     * the average bitrate
     * - encoding: Set by user; unused for constant quantizer encoding.
     * - decoding: Set by libavcodec. 0 or some bitrate if this info is available in the stream.
     */
    int bit_rate;

    /**
     * number of bits the bitstream is allowed to diverge from the reference.
     *           the reference can be CBR (for CBR pass1) or VBR (for pass2)
     * - encoding: Set by user; unused for constant quantizer encoding.
     * - decoding: unused
     */
    int bit_rate_tolerance;

    /**
     * Global quality for codecs which cannot change it per frame.
     * This should be proportional to MPEG-1/2/4 qscale.
     * - encoding: Set by user.
     * - decoding: unused
     */
    int global_quality;

    /**
     * - encoding: Set by user.
     * - decoding: unused
     */
    int compression_level;
#define FF_COMPRESSION_DEFAULT -1

    /**
     * CODEC_FLAG_*.
     * - encoding: Set by user.
     * - decoding: Set by user.
     */
    int flags;

    /**
     * CODEC_FLAG2_*
     * - encoding: Set by user.
     * - decoding: Set by user.
     */
    int flags2;

    /**
     * some codecs need / can use extradata like Huffman tables.
     * mjpeg: Huffman tables
     * rv10: additional flags
     * mpeg4: global headers (they can be in the bitstream or here)
     * The allocated memory should be FF_INPUT_BUFFER_PADDING_SIZE bytes larger
     * than extradata_size to avoid prolems if it is read with the bitstream reader.
     * The bytewise contents of extradata must not depend on the architecture or CPU endianness.
     * - encoding: Set/allocated/freed by libavcodec.
     * - decoding: Set/allocated/freed by user.
     */
    uint8_t *extradata;
    int extradata_size;

    /**
     * This is the fundamental unit of time (in seconds) in terms
     * of which frame timestamps are represented. For fixed-fps content,
     * timebase should be 1/framerate and timestamp increments should be
     * identically 1.
     * - encoding: MUST be set by user.
     * - decoding: Set by libavcodec.
     */
    AVRational time_base;

    /**
     * For some codecs, the time base is closer to the field rate than the frame rate.
     * Most notably, H.264 and MPEG-2 specify time_base as half of frame duration
     * if no telecine is used ...
     *
     * Set to time_base ticks per frame. Default 1, e.g., H.264/MPEG-2 set it to 2.
     */
    int ticks_per_frame;

    /**
     * Encoding: Number of frames delay there will be from the encoder input to
     *           the decoder output. (we assume the decoder matches the spec)
     * Decoding: Number of frames delay in addition to what a standard decoder
     *           as specified in the spec would produce.
     *
     * Video:
     *   Number of frames the decoded output will be delayed relative to the
     *   encoded input.
     *
     * Audio:
     *   Number of "priming" samples added to the beginning of the stream
     *   during encoding. The decoded output will be delayed by this many
     *   samples relative to the input to the encoder. Note that this field is
     *   purely informational and does not directly affect the pts output by
     *   the encoder, which should always be based on the actual presentation
     *   time, including any delay.
     *
     * - encoding: Set by libavcodec.
     * - decoding: Set by libavcodec.
     */
    int delay;


    /* video only */
    /**
     * picture width / height.
     * - encoding: MUST be set by user.
     * - decoding: Set by libavcodec.
     * Note: For compatibility it is possible to set this instead of
     * coded_width/height before decoding.
     */
    int width, height;

    /**
     * Bitstream width / height, may be different from width/height if lowres enabled.
     * - encoding: unused
     * - decoding: Set by user before init if known. Codec should override / dynamically change if needed.
     */
    int coded_width, coded_height;

#define FF_ASPECT_EXTENDED 15

    /**
     * the number of pictures in a group of pictures, or 0 for intra_only
     * - encoding: Set by user.
     * - decoding: unused
     */
    int gop_size;

    /**
     * Pixel format, see PIX_FMT_xxx.
     * May be set by the demuxer if known from headers.
     * May be overriden by the decoder if it knows better.
     * - encoding: Set by user.
     * - decoding: Set by user if known, overridden by libavcodec if known
     */
    enum PixelFormat pix_fmt;

    /**
     * Motion estimation algorithm used for video coding.
     * 1 (zero), 2 (full), 3 (log), 4 (phods), 5 (epzs), 6 (x1), 7 (hex),
     * 8 (umh), 9 (iter), 10 (tesa) [7, 8, 10 are x264 specific, 9 is snow specific]
     * - encoding: MUST be set by user.
     * - decoding: unused
     */
    int me_method;

    /**
     * If non NULL, 'draw_horiz_band' is called by the libavcodec
     * decoder to draw a horizontal band. It improves cache usage. Not
     * all codecs can do that. You must check the codec capabilities
     * beforehand.
     * When multithreading is used, it may be called from multiple threads
     * at the same time; threads might draw different parts of the same AVFrame,
     * or multiple AVFrames, and there is no guarantee that slices will be drawn
     * in order.
     * The function is also used by hardware acceleration APIs.
     * It is called at least once during frame decoding to pass
     * the data needed for hardware render.
     * In that mode instead of pixel data, AVFrame points to
     * a structure specific to the acceleration API. The application
     * reads the structure and can change some fields to indicate progress
     * or mark state.
     * - encoding: unused
     * - decoding: Set by user.
     * @param height the height of the slice
     * @param y the y position of the slice
     * @param type 1->top field, 2->bottom field, 3->frame
     * @param offset offset into the AVFrame.data from which the slice should be read
     */
    void (*draw_horiz_band)(struct AVCodecContext *s,
                            const AVFrame *src, int offset[AV_NUM_DATA_POINTERS],
                            int y, int type, int height);

    /**
     * callback to negotiate the pixelFormat
     * @param fmt is the list of formats which are supported by the codec,
     * it is terminated by -1 as 0 is a valid format, the formats are ordered by quality.
     * The first is always the native one.
     * @return the chosen format
     * - encoding: unused
     * - decoding: Set by user, if not set the native format will be chosen.
     */
    enum PixelFormat (*get_format)(struct AVCodecContext *s, const enum PixelFormat * fmt);

    /**
     * maximum number of B-frames between non-B-frames
     * Note: The output will be delayed by max_b_frames+1 relative to the input.
     * - encoding: Set by user.
     * - decoding: unused
     */
    int max_b_frames;

    /**
     * qscale factor between IP and B-frames
     * If > 0 then the last P-frame quantizer will be used (q= lastp_q*factor+offset).
     * If < 0 then normal ratecontrol will be done (q= -normal_q*factor+offset).
     * - encoding: Set by user.
     * - decoding: unused
     */
    float b_quant_factor;

    /** obsolete FIXME remove */
    int rc_strategy;
#define FF_RC_STRATEGY_XVID 1

    int b_frame_strategy;

#if FF_API_MPV_GLOBAL_OPTS
    /**
     * luma single coefficient elimination threshold
     * - encoding: Set by user.
     * - decoding: unused
     */
    attribute_deprecated int luma_elim_threshold;

    /**
     * chroma single coeff elimination threshold
     * - encoding: Set by user.
     * - decoding: unused
     */
    attribute_deprecated int chroma_elim_threshold;
#endif

    /**
     * qscale offset between IP and B-frames
     * - encoding: Set by user.
     * - decoding: unused
     */
    float b_quant_offset;

    /**
     * Size of the frame reordering buffer in the decoder.
     * For MPEG-2 it is 1 IPB or 0 low delay IP.
     * - encoding: Set by libavcodec.
     * - decoding: Set by libavcodec.
     */
    int has_b_frames;

    /**
     * 0-> h263 quant 1-> mpeg quant
     * - encoding: Set by user.
     * - decoding: unused
     */
    int mpeg_quant;

    /**
     * qscale factor between P and I-frames
     * If > 0 then the last p frame quantizer will be used (q= lastp_q*factor+offset).
     * If < 0 then normal ratecontrol will be done (q= -normal_q*factor+offset).
     * - encoding: Set by user.
     * - decoding: unused
     */
    float i_quant_factor;

    /**
     * qscale offset between P and I-frames
     * - encoding: Set by user.
     * - decoding: unused
     */
    float i_quant_offset;

    /**
     * luminance masking (0-> disabled)
     * - encoding: Set by user.
     * - decoding: unused
     */
    float lumi_masking;

    /**
     * temporary complexity masking (0-> disabled)
     * - encoding: Set by user.
     * - decoding: unused
     */
    float temporal_cplx_masking;

    /**
     * spatial complexity masking (0-> disabled)
     * - encoding: Set by user.
     * - decoding: unused
     */
    float spatial_cplx_masking;

    /**
     * p block masking (0-> disabled)
     * - encoding: Set by user.
     * - decoding: unused
     */
    float p_masking;

    /**
     * darkness masking (0-> disabled)
     * - encoding: Set by user.
     * - decoding: unused
     */
    float dark_masking;

    /**
     * slice count
     * - encoding: Set by libavcodec.
     * - decoding: Set by user (or 0).
     */
    int slice_count;
    /**
     * prediction method (needed for huffyuv)
     * - encoding: Set by user.
     * - decoding: unused
     */
     int prediction_method;
#define FF_PRED_LEFT   0
#define FF_PRED_PLANE  1
#define FF_PRED_MEDIAN 2

    /**
     * slice offsets in the frame in bytes
     * - encoding: Set/allocated by libavcodec.
     * - decoding: Set/allocated by user (or NULL).
     */
    int *slice_offset;

    /**
     * sample aspect ratio (0 if unknown)
     * That is the width of a pixel divided by the height of the pixel.
     * Numerator and denominator must be relatively prime and smaller than 256 for some video standards.
     * - encoding: Set by user.
     * - decoding: Set by libavcodec.
     */
    AVRational sample_aspect_ratio;

    /**
     * motion estimation comparison function
     * - encoding: Set by user.
     * - decoding: unused
     */
    int me_cmp;
    /**
     * subpixel motion estimation comparison function
     * - encoding: Set by user.
     * - decoding: unused
     */
    int me_sub_cmp;
    /**
     * macroblock comparison function (not supported yet)
     * - encoding: Set by user.
     * - decoding: unused
     */
    int mb_cmp;
    /**
     * interlaced DCT comparison function
     * - encoding: Set by user.
     * - decoding: unused
     */
    int ildct_cmp;
#define FF_CMP_SAD    0
#define FF_CMP_SSE    1
#define FF_CMP_SATD   2
#define FF_CMP_DCT    3
#define FF_CMP_PSNR   4
#define FF_CMP_BIT    5
#define FF_CMP_RD     6
#define FF_CMP_ZERO   7
#define FF_CMP_VSAD   8
#define FF_CMP_VSSE   9
#define FF_CMP_NSSE   10
#define FF_CMP_W53    11
#define FF_CMP_W97    12
#define FF_CMP_DCTMAX 13
#define FF_CMP_DCT264 14
#define FF_CMP_CHROMA 256

    /**
     * ME diamond size & shape
     * - encoding: Set by user.
     * - decoding: unused
     */
    int dia_size;

    /**
     * amount of previous MV predictors (2a+1 x 2a+1 square)
     * - encoding: Set by user.
     * - decoding: unused
     */
    int last_predictor_count;

    /**
     * prepass for motion estimation
     * - encoding: Set by user.
     * - decoding: unused
     */
    int pre_me;

    /**
     * motion estimation prepass comparison function
     * - encoding: Set by user.
     * - decoding: unused
     */
    int me_pre_cmp;

    /**
     * ME prepass diamond size & shape
     * - encoding: Set by user.
     * - decoding: unused
     */
    int pre_dia_size;

    /**
     * subpel ME quality
     * - encoding: Set by user.
     * - decoding: unused
     */
    int me_subpel_quality;

    /**
     * DTG active format information (additional aspect ratio
     * information only used in DVB MPEG-2 transport streams)
     * 0 if not set.
     *
     * - encoding: unused
     * - decoding: Set by decoder.
     */
    int dtg_active_format;
#define FF_DTG_AFD_SAME         8
#define FF_DTG_AFD_4_3          9
#define FF_DTG_AFD_16_9         10
#define FF_DTG_AFD_14_9         11
#define FF_DTG_AFD_4_3_SP_14_9  13
#define FF_DTG_AFD_16_9_SP_14_9 14
#define FF_DTG_AFD_SP_4_3       15

    /**
     * maximum motion estimation search range in subpel units
     * If 0 then no limit.
     *
     * - encoding: Set by user.
     * - decoding: unused
     */
    int me_range;

    /**
     * intra quantizer bias
     * - encoding: Set by user.
     * - decoding: unused
     */
    int intra_quant_bias;
#define FF_DEFAULT_QUANT_BIAS 999999

    /**
     * inter quantizer bias
     * - encoding: Set by user.
     * - decoding: unused
     */
    int inter_quant_bias;

#if FF_API_COLOR_TABLE_ID
    /**
     * color table ID
     * - encoding: unused
     * - decoding: Which clrtable should be used for 8bit RGB images.
     *             Tables have to be stored somewhere. FIXME
     */
    attribute_deprecated int color_table_id;
#endif

    /**
     * slice flags
     * - encoding: unused
     * - decoding: Set by user.
     */
    int slice_flags;
#define SLICE_FLAG_CODED_ORDER    0x0001 ///< draw_horiz_band() is called in coded order instead of display
#define SLICE_FLAG_ALLOW_FIELD    0x0002 ///< allow draw_horiz_band() with field slices (MPEG2 field pics)
#define SLICE_FLAG_ALLOW_PLANE    0x0004 ///< allow draw_horiz_band() with 1 component at a time (SVQ1)

    /**
     * XVideo Motion Acceleration
     * - encoding: forbidden
     * - decoding: set by decoder
     */
    int xvmc_acceleration;

    /**
     * macroblock decision mode
     * - encoding: Set by user.
     * - decoding: unused
     */
    int mb_decision;
#define FF_MB_DECISION_SIMPLE 0        ///< uses mb_cmp
#define FF_MB_DECISION_BITS   1        ///< chooses the one which needs the fewest bits
#define FF_MB_DECISION_RD     2        ///< rate distortion

    /**
     * custom intra quantization matrix
     * - encoding: Set by user, can be NULL.
     * - decoding: Set by libavcodec.
     */
    uint16_t *intra_matrix;

    /**
     * custom inter quantization matrix
     * - encoding: Set by user, can be NULL.
     * - decoding: Set by libavcodec.
     */
    uint16_t *inter_matrix;

    /**
     * scene change detection threshold
     * 0 is default, larger means fewer detected scene changes.
     * - encoding: Set by user.
     * - decoding: unused
     */
    int scenechange_threshold;

    /**
     * noise reduction strength
     * - encoding: Set by user.
     * - decoding: unused
     */
    int noise_reduction;

#if FF_API_INTER_THRESHOLD
    /**
     * @deprecated this field is unused
     */
    attribute_deprecated int inter_threshold;
#endif

#if FF_API_MPV_GLOBAL_OPTS
    /**
     * @deprecated use mpegvideo private options instead
     */
    attribute_deprecated int quantizer_noise_shaping;
#endif

    /**
     * Motion estimation threshold below which no motion estimation is
     * performed, but instead the user specified motion vectors are used.
     *
     * - encoding: Set by user.
     * - decoding: unused
     */
    int me_threshold;

    /**
     * Macroblock threshold below which the user specified macroblock types will be used.
     * - encoding: Set by user.
     * - decoding: unused
     */
    int mb_threshold;

    /**
     * precision of the intra DC coefficient - 8
     * - encoding: Set by user.
     * - decoding: unused
     */
    int intra_dc_precision;

    /**
     * Number of macroblock rows at the top which are skipped.
     * - encoding: unused
     * - decoding: Set by user.
     */
    int skip_top;

    /**
     * Number of macroblock rows at the bottom which are skipped.
     * - encoding: unused
     * - decoding: Set by user.
     */
    int skip_bottom;

    /**
     * Border processing masking, raises the quantizer for mbs on the borders
     * of the picture.
     * - encoding: Set by user.
     * - decoding: unused
     */
    float border_masking;

    /**
     * minimum MB lagrange multipler
     * - encoding: Set by user.
     * - decoding: unused
     */
    int mb_lmin;

    /**
     * maximum MB lagrange multipler
     * - encoding: Set by user.
     * - decoding: unused
     */
    int mb_lmax;

    /**
     *
     * - encoding: Set by user.
     * - decoding: unused
     */
    int me_penalty_compensation;

    /**
     *
     * - encoding: Set by user.
     * - decoding: unused
     */
    int bidir_refine;

    /**
     *
     * - encoding: Set by user.
     * - decoding: unused
     */
    int brd_scale;

    /**
     * minimum GOP size
     * - encoding: Set by user.
     * - decoding: unused
     */
    int keyint_min;

    /**
     * number of reference frames
     * - encoding: Set by user.
     * - decoding: Set by lavc.
     */
    int refs;

    /**
     * chroma qp offset from luma
     * - encoding: Set by user.
     * - decoding: unused
     */
    int chromaoffset;

    /**
     * Multiplied by qscale for each frame and added to scene_change_score.
     * - encoding: Set by user.
     * - decoding: unused
     */
    int scenechange_factor;

    /**
     *
     * Note: Value depends upon the compare function used for fullpel ME.
     * - encoding: Set by user.
     * - decoding: unused
     */
    int mv0_threshold;

    /**
     * Adjust sensitivity of b_frame_strategy 1.
     * - encoding: Set by user.
     * - decoding: unused
     */
    int b_sensitivity;

    /**
     * Chromaticity coordinates of the source primaries.
     * - encoding: Set by user
     * - decoding: Set by libavcodec
     */
    enum AVColorPrimaries color_primaries;

    /**
     * Color Transfer Characteristic.
     * - encoding: Set by user
     * - decoding: Set by libavcodec
     */
    enum AVColorTransferCharacteristic color_trc;

    /**
     * YUV colorspace type.
     * - encoding: Set by user
     * - decoding: Set by libavcodec
     */
    enum AVColorSpace colorspace;

    /**
     * MPEG vs JPEG YUV range.
     * - encoding: Set by user
     * - decoding: Set by libavcodec
     */
    enum AVColorRange color_range;

    /**
     * This defines the location of chroma samples.
     * - encoding: Set by user
     * - decoding: Set by libavcodec
     */
    enum AVChromaLocation chroma_sample_location;

    /**
     * Number of slices.
     * Indicates number of picture subdivisions. Used for parallelized
     * decoding.
     * - encoding: Set by user
     * - decoding: unused
     */
    int slices;

    /** Field order
     * - encoding: set by libavcodec
     * - decoding: Set by libavcodec
     */
    enum AVFieldOrder field_order;

    /* audio only */
    int sample_rate; ///< samples per second
    int channels;    ///< number of audio channels

    /**
     * audio sample format
     * - encoding: Set by user.
     * - decoding: Set by libavcodec.
     */
    enum AVSampleFormat sample_fmt;  ///< sample format

    /* The following data should not be initialized. */
    /**
     * Samples per packet, initialized when calling 'init'.
     */
    int frame_size;

    /**
     * Frame counter, set by libavcodec.
     *
     * - decoding: total number of frames returned from the decoder so far.
     * - encoding: total number of frames passed to the encoder so far.
     *
     *   @note the counter is not incremented if encoding/decoding resulted in
     *   an error.
     */
    int frame_number;

    /**
     * number of bytes per packet if constant and known or 0
     * Used by some WAV based audio codecs.
     */
    int block_align;

    /**
     * Audio cutoff bandwidth (0 means "automatic")
     * - encoding: Set by user.
     * - decoding: unused
     */
    int cutoff;

#if FF_API_REQUEST_CHANNELS
    /**
     * Decoder should decode to this many channels if it can (0 for default)
     * - encoding: unused
     * - decoding: Set by user.
     * @deprecated Deprecated in favor of request_channel_layout.
     */
    int request_channels;
#endif

    /**
     * Audio channel layout.
     * - encoding: set by user.
     * - decoding: set by user, may be overwritten by libavcodec.
     */
    uint64_t channel_layout;

    /**
     * Request decoder to use this channel layout if it can (0 for default)
     * - encoding: unused
     * - decoding: Set by user.
     */
    uint64_t request_channel_layout;

    /**
     * Type of service that the audio stream conveys.
     * - encoding: Set by user.
     * - decoding: Set by libavcodec.
     */
    enum AVAudioServiceType audio_service_type;

    /**
     * desired sample format
     * - encoding: Not used.
     * - decoding: Set by user.
     * Decoder will decode to this format if it can.
     */
    enum AVSampleFormat request_sample_fmt;

    /**
     * Called at the beginning of each frame to get a buffer for it.
     *
     * The function will set AVFrame.data[], AVFrame.linesize[].
     * AVFrame.extended_data[] must also be set, but it should be the same as
     * AVFrame.data[] except for planar audio with more channels than can fit
     * in AVFrame.data[]. In that case, AVFrame.data[] shall still contain as
     * many data pointers as it can hold.
     *
     * if CODEC_CAP_DR1 is not set then get_buffer() must call
     * avcodec_default_get_buffer() instead of providing buffers allocated by
     * some other means.
     *
     * AVFrame.data[] should be 32- or 16-byte-aligned unless the CPU doesn't
     * need it. avcodec_default_get_buffer() aligns the output buffer properly,
     * but if get_buffer() is overridden then alignment considerations should
     * be taken into account.
     *
     * @see avcodec_default_get_buffer()
     *
     * Video:
     *
     * If pic.reference is set then the frame will be read later by libavcodec.
     * avcodec_align_dimensions2() should be used to find the required width and
     * height, as they normally need to be rounded up to the next multiple of 16.
     *
     * If frame multithreading is used and thread_safe_callbacks is set,
     * it may be called from a different thread, but not from more than one at
     * once. Does not need to be reentrant.
     *
     * @see release_buffer(), reget_buffer()
     * @see avcodec_align_dimensions2()
     *
     * Audio:
     *
     * Decoders request a buffer of a particular size by setting
     * AVFrame.nb_samples prior to calling get_buffer(). The decoder may,
     * however, utilize only part of the buffer by setting AVFrame.nb_samples
     * to a smaller value in the output frame.
     *
     * Decoders cannot use the buffer after returning from
     * avcodec_decode_audio4(), so they will not call release_buffer(), as it
     * is assumed to be released immediately upon return.
     *
     * As a convenience, av_samples_get_buffer_size() and
     * av_samples_fill_arrays() in libavutil may be used by custom get_buffer()
     * functions to find the required data size and to fill data pointers and
     * linesize. In AVFrame.linesize, only linesize[0] may be set for audio
     * since all planes must be the same size.
     *
     * @see av_samples_get_buffer_size(), av_samples_fill_arrays()
     *
     * - encoding: unused
     * - decoding: Set by libavcodec, user can override.
     */
    int (*get_buffer)(struct AVCodecContext *c, AVFrame *pic);

    /**
     * Called to release buffers which were allocated with get_buffer.
     * A released buffer can be reused in get_buffer().
     * pic.data[*] must be set to NULL.
     * May be called from a different thread if frame multithreading is used,
     * but not by more than one thread at once, so does not need to be reentrant.
     * - encoding: unused
     * - decoding: Set by libavcodec, user can override.
     */
    void (*release_buffer)(struct AVCodecContext *c, AVFrame *pic);

    /**
     * Called at the beginning of a frame to get cr buffer for it.
     * Buffer type (size, hints) must be the same. libavcodec won't check it.
     * libavcodec will pass previous buffer in pic, function should return
     * same buffer or new buffer with old frame "painted" into it.
     * If pic.data[0] == NULL must behave like get_buffer().
     * if CODEC_CAP_DR1 is not set then reget_buffer() must call
     * avcodec_default_reget_buffer() instead of providing buffers allocated by
     * some other means.
     * - encoding: unused
     * - decoding: Set by libavcodec, user can override.
     */
    int (*reget_buffer)(struct AVCodecContext *c, AVFrame *pic);


    /* - encoding parameters */
    float qcompress;  ///< amount of qscale change between easy & hard scenes (0.0-1.0)
    float qblur;      ///< amount of qscale smoothing over time (0.0-1.0)

    /**
     * minimum quantizer
     * - encoding: Set by user.
     * - decoding: unused
     */
    int qmin;

    /**
     * maximum quantizer
     * - encoding: Set by user.
     * - decoding: unused
     */
    int qmax;

    /**
     * maximum quantizer difference between frames
     * - encoding: Set by user.
     * - decoding: unused
     */
    int max_qdiff;

    /**
     * ratecontrol qmin qmax limiting method
     * 0-> clipping, 1-> use a nice continous function to limit qscale wthin qmin/qmax.
     * - encoding: Set by user.
     * - decoding: unused
     */
    float rc_qsquish;

    float rc_qmod_amp;
    int rc_qmod_freq;

    /**
     * decoder bitstream buffer size
     * - encoding: Set by user.
     * - decoding: unused
     */
    int rc_buffer_size;

    /**
     * ratecontrol override, see RcOverride
     * - encoding: Allocated/set/freed by user.
     * - decoding: unused
     */
    int rc_override_count;
    RcOverride *rc_override;

    /**
     * rate control equation
     * - encoding: Set by user
     * - decoding: unused
     */
    const char *rc_eq;

    /**
     * maximum bitrate
     * - encoding: Set by user.
     * - decoding: unused
     */
    int rc_max_rate;

    /**
     * minimum bitrate
     * - encoding: Set by user.
     * - decoding: unused
     */
    int rc_min_rate;

    float rc_buffer_aggressivity;

    /**
     * initial complexity for pass1 ratecontrol
     * - encoding: Set by user.
     * - decoding: unused
     */
    float rc_initial_cplx;

    /**
     * Ratecontrol attempt to use, at maximum, <value> of what can be used without an underflow.
     * - encoding: Set by user.
     * - decoding: unused.
     */
    float rc_max_available_vbv_use;

    /**
     * Ratecontrol attempt to use, at least, <value> times the amount needed to prevent a vbv overflow.
     * - encoding: Set by user.
     * - decoding: unused.
     */
    float rc_min_vbv_overflow_use;

    /**
     * Number of bits which should be loaded into the rc buffer before decoding starts.
     * - encoding: Set by user.
     * - decoding: unused
     */
    int rc_initial_buffer_occupancy;

#define FF_CODER_TYPE_VLC       0
#define FF_CODER_TYPE_AC        1
#define FF_CODER_TYPE_RAW       2
#define FF_CODER_TYPE_RLE       3
#define FF_CODER_TYPE_DEFLATE   4
    /**
     * coder type
     * - encoding: Set by user.
     * - decoding: unused
     */
    int coder_type;

    /**
     * context model
     * - encoding: Set by user.
     * - decoding: unused
     */
    int context_model;

    /**
     * minimum Lagrange multipler
     * - encoding: Set by user.
     * - decoding: unused
     */
    int lmin;

    /**
     * maximum Lagrange multipler
     * - encoding: Set by user.
     * - decoding: unused
     */
    int lmax;

    /**
     * frame skip threshold
     * - encoding: Set by user.
     * - decoding: unused
     */
    int frame_skip_threshold;

    /**
     * frame skip factor
     * - encoding: Set by user.
     * - decoding: unused
     */
    int frame_skip_factor;

    /**
     * frame skip exponent
     * - encoding: Set by user.
     * - decoding: unused
     */
    int frame_skip_exp;

    /**
     * frame skip comparison function
     * - encoding: Set by user.
     * - decoding: unused
     */
    int frame_skip_cmp;

    /**
     * trellis RD quantization
     * - encoding: Set by user.
     * - decoding: unused
     */
    int trellis;

    /**
     * - encoding: Set by user.
     * - decoding: unused
     */
    int min_prediction_order;

    /**
     * - encoding: Set by user.
     * - decoding: unused
     */
    int max_prediction_order;

    /**
     * GOP timecode frame start number
     * - encoding: Set by user, in non drop frame format
     * - decoding: Set by libavcodec (timecode in the 25 bits format, -1 if unset)
     */
    int64_t timecode_frame_start;

    /* The RTP callback: This function is called    */
    /* every time the encoder has a packet to send. */
    /* It depends on the encoder if the data starts */
    /* with a Start Code (it should). H.263 does.   */
    /* mb_nb contains the number of macroblocks     */
    /* encoded in the RTP payload.                  */
    void (*rtp_callback)(struct AVCodecContext *avctx, void *data, int size, int mb_nb);

    int rtp_payload_size;   /* The size of the RTP payload: the coder will  */
                            /* do its best to deliver a chunk with size     */
                            /* below rtp_payload_size, the chunk will start */
                            /* with a start code on some codecs like H.263. */
                            /* This doesn't take account of any particular  */
                            /* headers inside the transmitted RTP payload.  */

    /* statistics, used for 2-pass encoding */
    int mv_bits;
    int header_bits;
    int i_tex_bits;
    int p_tex_bits;
    int i_count;
    int p_count;
    int skip_count;
    int misc_bits;

    /**
     * number of bits used for the previously encoded frame
     * - encoding: Set by libavcodec.
     * - decoding: unused
     */
    int frame_bits;

    /**
     * pass1 encoding statistics output buffer
     * - encoding: Set by libavcodec.
     * - decoding: unused
     */
    char *stats_out;

    /**
     * pass2 encoding statistics input buffer
     * Concatenated stuff from stats_out of pass1 should be placed here.
     * - encoding: Allocated/set/freed by user.
     * - decoding: unused
     */
    char *stats_in;

    /**
     * Work around bugs in encoders which sometimes cannot be detected automatically.
     * - encoding: Set by user
     * - decoding: Set by user
     */
    int workaround_bugs;
#define FF_BUG_AUTODETECT       1  ///< autodetection
#define FF_BUG_OLD_MSMPEG4      2
#define FF_BUG_XVID_ILACE       4
#define FF_BUG_UMP4             8
#define FF_BUG_NO_PADDING       16
#define FF_BUG_AMV              32
#define FF_BUG_AC_VLC           0  ///< Will be removed, libavcodec can now handle these non-compliant files by default.
#define FF_BUG_QPEL_CHROMA      64
#define FF_BUG_STD_QPEL         128
#define FF_BUG_QPEL_CHROMA2     256
#define FF_BUG_DIRECT_BLOCKSIZE 512
#define FF_BUG_EDGE             1024
#define FF_BUG_HPEL_CHROMA      2048
#define FF_BUG_DC_CLIP          4096
#define FF_BUG_MS               8192 ///< Work around various bugs in Microsoft's broken decoders.
#define FF_BUG_TRUNCATED       16384

    /**
     * strictly follow the standard (MPEG4, ...).
     * - encoding: Set by user.
     * - decoding: Set by user.
     * Setting this to STRICT or higher means the encoder and decoder will
     * generally do stupid things, whereas setting it to unofficial or lower
     * will mean the encoder might produce output that is not supported by all
     * spec-compliant decoders. Decoders don't differentiate between normal,
     * unofficial and experimental (that is, they always try to decode things
     * when they can) unless they are explicitly asked to behave stupidly
     * (=strictly conform to the specs)
     */
    int strict_std_compliance;
#define FF_COMPLIANCE_VERY_STRICT   2 ///< Strictly conform to an older more strict version of the spec or reference software.
#define FF_COMPLIANCE_STRICT        1 ///< Strictly conform to all the things in the spec no matter what consequences.
#define FF_COMPLIANCE_NORMAL        0
#define FF_COMPLIANCE_UNOFFICIAL   -1 ///< Allow unofficial extensions
#define FF_COMPLIANCE_EXPERIMENTAL -2 ///< Allow nonstandardized experimental things.

    /**
     * error concealment flags
     * - encoding: unused
     * - decoding: Set by user.
     */
    int error_concealment;
#define FF_EC_GUESS_MVS   1
#define FF_EC_DEBLOCK     2

    /**
     * debug
     * - encoding: Set by user.
     * - decoding: Set by user.
     */
    int debug;
#define FF_DEBUG_PICT_INFO   1
#define FF_DEBUG_RC          2
#define FF_DEBUG_BITSTREAM   4
#define FF_DEBUG_MB_TYPE     8
#define FF_DEBUG_QP          16
#define FF_DEBUG_MV          32
#define FF_DEBUG_DCT_COEFF   0x00000040
#define FF_DEBUG_SKIP        0x00000080
#define FF_DEBUG_STARTCODE   0x00000100
#define FF_DEBUG_PTS         0x00000200
#define FF_DEBUG_ER          0x00000400
#define FF_DEBUG_MMCO        0x00000800
#define FF_DEBUG_BUGS        0x00001000
#define FF_DEBUG_VIS_QP      0x00002000
#define FF_DEBUG_VIS_MB_TYPE 0x00004000
#define FF_DEBUG_BUFFERS     0x00008000
#define FF_DEBUG_THREADS     0x00010000

    /**
     * debug
     * - encoding: Set by user.
     * - decoding: Set by user.
     */
    int debug_mv;
#define FF_DEBUG_VIS_MV_P_FOR  0x00000001 //visualize forward predicted MVs of P frames
#define FF_DEBUG_VIS_MV_B_FOR  0x00000002 //visualize forward predicted MVs of B frames
#define FF_DEBUG_VIS_MV_B_BACK 0x00000004 //visualize backward predicted MVs of B frames

    /**
     * Error recognition; may misdetect some more or less valid parts as errors.
     * - encoding: unused
     * - decoding: Set by user.
     */
    int err_recognition;
#define AV_EF_CRCCHECK  (1<<0)
#define AV_EF_BITSTREAM (1<<1)
#define AV_EF_BUFFER    (1<<2)
#define AV_EF_EXPLODE   (1<<3)

#define AV_EF_CAREFUL    (1<<16)
#define AV_EF_COMPLIANT  (1<<17)
#define AV_EF_AGGRESSIVE (1<<18)


    /**
     * opaque 64bit number (generally a PTS) that will be reordered and
     * output in AVFrame.reordered_opaque
     * @deprecated in favor of pkt_pts
     * - encoding: unused
     * - decoding: Set by user.
     */
    int64_t reordered_opaque;

    /**
     * Hardware accelerator in use
     * - encoding: unused.
     * - decoding: Set by libavcodec
     */
    struct AVHWAccel *hwaccel;

    /**
     * Hardware accelerator context.
     * For some hardware accelerators, a global context needs to be
     * provided by the user. In that case, this holds display-dependent
     * data FFmpeg cannot instantiate itself. Please refer to the
     * FFmpeg HW accelerator documentation to know how to fill this
     * is. e.g. for VA API, this is a struct vaapi_context.
     * - encoding: unused
     * - decoding: Set by user
     */
    void *hwaccel_context;

    /**
     * error
     * - encoding: Set by libavcodec if flags&CODEC_FLAG_PSNR.
     * - decoding: unused
     */
    uint64_t error[AV_NUM_DATA_POINTERS];

    /**
     * DCT algorithm, see FF_DCT_* below
     * - encoding: Set by user.
     * - decoding: unused
     */
    int dct_algo;
#define FF_DCT_AUTO    0
#define FF_DCT_FASTINT 1
#define FF_DCT_INT     2
#define FF_DCT_MMX     3
#define FF_DCT_ALTIVEC 5
#define FF_DCT_FAAN    6

    /**
     * IDCT algorithm, see FF_IDCT_* below.
     * - encoding: Set by user.
     * - decoding: Set by user.
     */
    int idct_algo;
#define FF_IDCT_AUTO          0
#define FF_IDCT_INT           1
#define FF_IDCT_SIMPLE        2
#define FF_IDCT_SIMPLEMMX     3
#define FF_IDCT_LIBMPEG2MMX   4
#define FF_IDCT_MMI           5
#define FF_IDCT_ARM           7
#define FF_IDCT_ALTIVEC       8
#define FF_IDCT_SH4           9
#define FF_IDCT_SIMPLEARM     10
#define FF_IDCT_H264          11
#define FF_IDCT_VP3           12
#define FF_IDCT_IPP           13
#define FF_IDCT_XVIDMMX       14
#define FF_IDCT_CAVS          15
#define FF_IDCT_SIMPLEARMV5TE 16
#define FF_IDCT_SIMPLEARMV6   17
#define FF_IDCT_SIMPLEVIS     18
#define FF_IDCT_WMV2          19
#define FF_IDCT_FAAN          20
#define FF_IDCT_EA            21
#define FF_IDCT_SIMPLENEON    22
#define FF_IDCT_SIMPLEALPHA   23
#define FF_IDCT_BINK          24

    /**
     * dsp_mask could be add used to disable unwanted CPU features
     * CPU features (i.e. MMX, SSE. ...)
     *
     * With the FORCE flag you may instead enable given CPU features.
     * (Dangerous: Usable in case of misdetection, improper usage however will
     * result into program crash.)
     */
    unsigned dsp_mask;

    /**
     * bits per sample/pixel from the demuxer (needed for huffyuv).
     * - encoding: Set by libavcodec.
     * - decoding: Set by user.
     */
     int bits_per_coded_sample;

    /**
     * Bits per sample/pixel of internal libavcodec pixel/sample format.
     * - encoding: set by user.
     * - decoding: set by libavcodec.
     */
    int bits_per_raw_sample;

    /**
     * low resolution decoding, 1-> 1/2 size, 2->1/4 size
     * - encoding: unused
     * - decoding: Set by user.
     */
     int lowres;

    /**
     * the picture in the bitstream
     * - encoding: Set by libavcodec.
     * - decoding: Set by libavcodec.
     */
    AVFrame *coded_frame;

    /**
     * thread count
     * is used to decide how many independent tasks should be passed to execute()
     * - encoding: Set by user.
     * - decoding: Set by user.
     */
    int thread_count;

    /**
     * Which multithreading methods to use.
     * Use of FF_THREAD_FRAME will increase decoding delay by one frame per thread,
     * so clients which cannot provide future frames should not use it.
     *
     * - encoding: Set by user, otherwise the default is used.
     * - decoding: Set by user, otherwise the default is used.
     */
    int thread_type;
#define FF_THREAD_FRAME   1 ///< Decode more than one frame at once
#define FF_THREAD_SLICE   2 ///< Decode more than one part of a single frame at once

    /**
     * Which multithreading methods are in use by the codec.
     * - encoding: Set by libavcodec.
     * - decoding: Set by libavcodec.
     */
    int active_thread_type;

    /**
     * Set by the client if its custom get_buffer() callback can be called
     * from another thread, which allows faster multithreaded decoding.
     * draw_horiz_band() will be called from other threads regardless of this setting.
     * Ignored if the default get_buffer() is used.
     * - encoding: Set by user.
     * - decoding: Set by user.
     */
    int thread_safe_callbacks;

    /**
     * The codec may call this to execute several independent things.
     * It will return only after finishing all tasks.
     * The user may replace this with some multithreaded implementation,
     * the default implementation will execute the parts serially.
     * @param count the number of things to execute
     * - encoding: Set by libavcodec, user can override.
     * - decoding: Set by libavcodec, user can override.
     */
    int (*execute)(struct AVCodecContext *c, int (*func)(struct AVCodecContext *c2, void *arg), void *arg2, int *ret, int count, int size);

    /**
     * The codec may call this to execute several independent things.
     * It will return only after finishing all tasks.
     * The user may replace this with some multithreaded implementation,
     * the default implementation will execute the parts serially.
     * Also see avcodec_thread_init and e.g. the --enable-pthread configure option.
     * @param c context passed also to func
     * @param count the number of things to execute
     * @param arg2 argument passed unchanged to func
     * @param ret return values of executed functions, must have space for "count" values. May be NULL.
     * @param func function that will be called count times, with jobnr from 0 to count-1.
     *             threadnr will be in the range 0 to c->thread_count-1 < MAX_THREADS and so that no
     *             two instances of func executing at the same time will have the same threadnr.
     * @return always 0 currently, but code should handle a future improvement where when any call to func
     *         returns < 0 no further calls to func may be done and < 0 is returned.
     * - encoding: Set by libavcodec, user can override.
     * - decoding: Set by libavcodec, user can override.
     */
    int (*execute2)(struct AVCodecContext *c, int (*func)(struct AVCodecContext *c2, void *arg, int jobnr, int threadnr), void *arg2, int *ret, int count);

    /**
     * thread opaque
     * Can be used by execute() to store some per AVCodecContext stuff.
     * - encoding: set by execute()
     * - decoding: set by execute()
     */
    void *thread_opaque;

    /**
     * noise vs. sse weight for the nsse comparsion function
     * - encoding: Set by user.
     * - decoding: unused
     */
     int nsse_weight;

    /**
     * profile
     * - encoding: Set by user.
     * - decoding: Set by libavcodec.
     */
     int profile;
#define FF_PROFILE_UNKNOWN -99
#define FF_PROFILE_RESERVED -100

#define FF_PROFILE_AAC_MAIN 0
#define FF_PROFILE_AAC_LOW  1
#define FF_PROFILE_AAC_SSR  2
#define FF_PROFILE_AAC_LTP  3

#define FF_PROFILE_DTS         20
#define FF_PROFILE_DTS_ES      30
#define FF_PROFILE_DTS_96_24   40
#define FF_PROFILE_DTS_HD_HRA  50
#define FF_PROFILE_DTS_HD_MA   60

#define FF_PROFILE_MPEG2_422    0
#define FF_PROFILE_MPEG2_HIGH   1
#define FF_PROFILE_MPEG2_SS     2
#define FF_PROFILE_MPEG2_SNR_SCALABLE  3
#define FF_PROFILE_MPEG2_MAIN   4
#define FF_PROFILE_MPEG2_SIMPLE 5

#define FF_PROFILE_H264_CONSTRAINED  (1<<9)  // 8+1; constraint_set1_flag
#define FF_PROFILE_H264_INTRA        (1<<11) // 8+3; constraint_set3_flag

#define FF_PROFILE_H264_BASELINE             66
#define FF_PROFILE_H264_CONSTRAINED_BASELINE (66|FF_PROFILE_H264_CONSTRAINED)
#define FF_PROFILE_H264_MAIN                 77
#define FF_PROFILE_H264_EXTENDED             88
#define FF_PROFILE_H264_HIGH                 100
#define FF_PROFILE_H264_HIGH_10              110
#define FF_PROFILE_H264_HIGH_10_INTRA        (110|FF_PROFILE_H264_INTRA)
#define FF_PROFILE_H264_HIGH_422             122
#define FF_PROFILE_H264_HIGH_422_INTRA       (122|FF_PROFILE_H264_INTRA)
#define FF_PROFILE_H264_HIGH_444             144
#define FF_PROFILE_H264_HIGH_444_PREDICTIVE  244
#define FF_PROFILE_H264_HIGH_444_INTRA       (244|FF_PROFILE_H264_INTRA)
#define FF_PROFILE_H264_CAVLC_444            44

#define FF_PROFILE_VC1_SIMPLE   0
#define FF_PROFILE_VC1_MAIN     1
#define FF_PROFILE_VC1_COMPLEX  2
#define FF_PROFILE_VC1_ADVANCED 3

#define FF_PROFILE_MPEG4_SIMPLE                     0
#define FF_PROFILE_MPEG4_SIMPLE_SCALABLE            1
#define FF_PROFILE_MPEG4_CORE                       2
#define FF_PROFILE_MPEG4_MAIN                       3
#define FF_PROFILE_MPEG4_N_BIT                      4
#define FF_PROFILE_MPEG4_SCALABLE_TEXTURE           5
#define FF_PROFILE_MPEG4_SIMPLE_FACE_ANIMATION      6
#define FF_PROFILE_MPEG4_BASIC_ANIMATED_TEXTURE     7
#define FF_PROFILE_MPEG4_HYBRID                     8
#define FF_PROFILE_MPEG4_ADVANCED_REAL_TIME         9
#define FF_PROFILE_MPEG4_CORE_SCALABLE             10
#define FF_PROFILE_MPEG4_ADVANCED_CODING           11
#define FF_PROFILE_MPEG4_ADVANCED_CORE             12
#define FF_PROFILE_MPEG4_ADVANCED_SCALABLE_TEXTURE 13
#define FF_PROFILE_MPEG4_SIMPLE_STUDIO             14
#define FF_PROFILE_MPEG4_ADVANCED_SIMPLE           15

    /**
     * level
     * - encoding: Set by user.
     * - decoding: Set by libavcodec.
     */
     int level;
#define FF_LEVEL_UNKNOWN -99

    /**
     *
     * - encoding: unused
     * - decoding: Set by user.
     */
    enum AVDiscard skip_loop_filter;

    /**
     *
     * - encoding: unused
     * - decoding: Set by user.
     */
    enum AVDiscard skip_idct;

    /**
     *
     * - encoding: unused
     * - decoding: Set by user.
     */
    enum AVDiscard skip_frame;

    /**
     * Header containing style information for text subtitles.
     * For SUBTITLE_ASS subtitle type, it should contain the whole ASS
     * [Script Info] and [V4+ Styles] section, plus the [Events] line and
     * the Format line following. It shouldn't include any Dialogue line.
     * - encoding: Set/allocated/freed by user (before avcodec_open2())
     * - decoding: Set/allocated/freed by libavcodec (by avcodec_open2())
     */
    uint8_t *subtitle_header;
    int subtitle_header_size;

    /**
     * Simulates errors in the bitstream to test error concealment.
     * - encoding: Set by user.
     * - decoding: unused
     */
    int error_rate;

    /**
     * Current packet as passed into the decoder, to avoid having
     * to pass the packet into every function. Currently only valid
     * inside lavc and get/release_buffer callbacks.
     * - decoding: set by avcodec_decode_*, read by get_buffer() for setting pkt_pts
     * - encoding: unused
     */
    AVPacket *pkt;

    /**
     * VBV delay coded in the last frame (in periods of a 27 MHz clock).
     * Used for compliant TS muxing.
     * - encoding: Set by libavcodec.
     * - decoding: unused.
     */
    uint64_t vbv_delay;

    /**
     * Current statistics for PTS correction.
     * - decoding: maintained and used by libavcodec, not intended to be used by user apps
     * - encoding: unused
     */
    int64_t pts_correction_num_faulty_pts; /// Number of incorrect PTS values so far
    int64_t pts_correction_num_faulty_dts; /// Number of incorrect DTS values so far
    int64_t pts_correction_last_pts;       /// PTS of the last frame
    int64_t pts_correction_last_dts;       /// DTS of the last frame
} AVCodecContext;

/**
 * AVProfile.
 */
typedef struct AVProfile {
    int profile;
    const char *name; ///< short name for the profile
} AVProfile;

typedef struct AVCodecDefault AVCodecDefault;

/**
 * AVCodec.
 */
typedef struct AVCodec {
    /**
     * Name of the codec implementation.
     * The name is globally unique among encoders and among decoders (but an
     * encoder and a decoder can share the same name).
     * This is the primary way to find a codec from the user perspective.
     */
    const char *name;
    /**
     * Descriptive name for the codec, meant to be more human readable than name.
     * You should use the NULL_IF_CONFIG_SMALL() macro to define it.
     */
    const char *long_name;
    enum AVMediaType type;
    enum CodecID id;
    /**
     * Codec capabilities.
     * see CODEC_CAP_*
     */
    int capabilities;
    const AVRational *supported_framerates; ///< array of supported framerates, or NULL if any, array is terminated by {0,0}
    const enum PixelFormat *pix_fmts;       ///< array of supported pixel formats, or NULL if unknown, array is terminated by -1
    const int *supported_samplerates;       ///< array of supported audio samplerates, or NULL if unknown, array is terminated by 0
    const enum AVSampleFormat *sample_fmts; ///< array of supported sample formats, or NULL if unknown, array is terminated by -1
    const uint64_t *channel_layouts;         ///< array of support channel layouts, or NULL if unknown. array is terminated by 0
    uint8_t max_lowres;                     ///< maximum value for lowres supported by the decoder
    const AVClass *priv_class;              ///< AVClass for the private context
    const AVProfile *profiles;              ///< array of recognized profiles, or NULL if unknown, array is terminated by {FF_PROFILE_UNKNOWN}

    /*****************************************************************
     * No fields below this line are part of the public API. They
     * may not be used outside of libavcodec and can be changed and
     * removed at will.
     * New public fields should be added right above.
     *****************************************************************
     */
    int priv_data_size;
    struct AVCodec *next;
    /**
     * @name Frame-level threading support functions
     * @{
     */
    /**
     * If defined, called on thread contexts when they are created.
     * If the codec allocates writable tables in init(), re-allocate them here.
     * priv_data will be set to a copy of the original.
     */
    int (*init_thread_copy)(AVCodecContext *);
    /**
     * Copy necessary context variables from a previous thread context to the current one.
     * If not defined, the next thread will start automatically; otherwise, the codec
     * must call ff_thread_finish_setup().
     *
     * dst and src will (rarely) point to the same context, in which case memcpy should be skipped.
     */
    int (*update_thread_context)(AVCodecContext *dst, const AVCodecContext *src);
    /** @} */

    /**
     * Private codec-specific defaults.
     */
    const AVCodecDefault *defaults;

    /**
     * Initialize codec static data, called from avcodec_register().
     */
    void (*init_static_data)(struct AVCodec *codec);

    int (*init)(AVCodecContext *);
    int (*encode)(AVCodecContext *, uint8_t *buf, int buf_size, void *data);
    /**
     * Encode data to an AVPacket.
     *
     * @param      avctx          codec context
     * @param      avpkt          output AVPacket (may contain a user-provided buffer)
     * @param[in]  frame          AVFrame containing the raw data to be encoded
     * @param[out] got_packet_ptr encoder sets to 0 or 1 to indicate that a
     *                            non-empty packet was returned in avpkt.
     * @return 0 on success, negative error code on failure
     */
    int (*encode2)(AVCodecContext *avctx, AVPacket *avpkt, const AVFrame *frame,
                   int *got_packet_ptr);
    int (*decode)(AVCodecContext *, void *outdata, int *outdata_size, AVPacket *avpkt);
    int (*close)(AVCodecContext *);
    /**
     * Flush buffers.
     * Will be called when seeking
     */
    void (*flush)(AVCodecContext *);
} AVCodec;

/**
 * AVHWAccel.
 */
typedef struct AVHWAccel {
    /**
     * Name of the hardware accelerated codec.
     * The name is globally unique among encoders and among decoders (but an
     * encoder and a decoder can share the same name).
     */
    const char *name;

    /**
     * Type of codec implemented by the hardware accelerator.
     *
     * See AVMEDIA_TYPE_xxx
     */
    enum AVMediaType type;

    /**
     * Codec implemented by the hardware accelerator.
     *
     * See CODEC_ID_xxx
     */
    enum CodecID id;

    /**
     * Supported pixel format.
     *
     * Only hardware accelerated formats are supported here.
     */
    enum PixelFormat pix_fmt;

    /**
     * Hardware accelerated codec capabilities.
     * see FF_HWACCEL_CODEC_CAP_*
     */
    int capabilities;

    struct AVHWAccel *next;

    /**
     * Called at the beginning of each frame or field picture.
     *
     * Meaningful frame information (codec specific) is guaranteed to
     * be parsed at this point. This function is mandatory.
     *
     * Note that buf can be NULL along with buf_size set to 0.
     * Otherwise, this means the whole frame is available at this point.
     *
     * @param avctx the codec context
     * @param buf the frame data buffer base
     * @param buf_size the size of the frame in bytes
     * @return zero if successful, a negative value otherwise
     */
    int (*start_frame)(AVCodecContext *avctx, const uint8_t *buf, uint32_t buf_size);

    /**
     * Callback for each slice.
     *
     * Meaningful slice information (codec specific) is guaranteed to
     * be parsed at this point. This function is mandatory.
     *
     * @param avctx the codec context
     * @param buf the slice data buffer base
     * @param buf_size the size of the slice in bytes
     * @return zero if successful, a negative value otherwise
     */
    int (*decode_slice)(AVCodecContext *avctx, const uint8_t *buf, uint32_t buf_size);

    /**
     * Called at the end of each frame or field picture.
     *
     * The whole picture is parsed at this point and can now be sent
     * to the hardware accelerator. This function is mandatory.
     *
     * @param avctx the codec context
     * @return zero if successful, a negative value otherwise
     */
    int (*end_frame)(AVCodecContext *avctx);

    /**
     * Size of HW accelerator private data.
     *
     * Private data is allocated with av_mallocz() before
     * AVCodecContext.get_buffer() and deallocated after
     * AVCodecContext.release_buffer().
     */
    int priv_data_size;
} AVHWAccel;

/**
 * @defgroup lavc_picture AVPicture
 *
 * Functions for working with AVPicture
 * @{
 */

/**
 * four components are given, that's all.
 * the last component is alpha
 */
typedef struct AVPicture {
    uint8_t *data[AV_NUM_DATA_POINTERS];
    int linesize[AV_NUM_DATA_POINTERS];     ///< number of bytes per line
} AVPicture;

/**
 * @}
 */

#define AVPALETTE_SIZE 1024
#define AVPALETTE_COUNT 256

enum AVSubtitleType {
    SUBTITLE_NONE,

    SUBTITLE_BITMAP,                ///< A bitmap, pict will be set

    /**
     * Plain text, the text field must be set by the decoder and is
     * authoritative. ass and pict fields may contain approximations.
     */
    SUBTITLE_TEXT,

    /**
     * Formatted text, the ass field must be set by the decoder and is
     * authoritative. pict and text fields may contain approximations.
     */
    SUBTITLE_ASS,
};

typedef struct AVSubtitleRect {
    int x;         ///< top left corner  of pict, undefined when pict is not set
    int y;         ///< top left corner  of pict, undefined when pict is not set
    int w;         ///< width            of pict, undefined when pict is not set
    int h;         ///< height           of pict, undefined when pict is not set
    int nb_colors; ///< number of colors in pict, undefined when pict is not set

    /**
     * data+linesize for the bitmap of this subtitle.
     * can be set for text/ass as well once they where rendered
     */
    AVPicture pict;
    enum AVSubtitleType type;

    char *text;                     ///< 0 terminated plain UTF-8 text

    /**
     * 0 terminated ASS/SSA compatible event line.
     * The pressentation of this is unaffected by the other values in this
     * struct.
     */
    char *ass;
} AVSubtitleRect;

typedef struct AVSubtitle {
    uint16_t format; /* 0 = graphics */
    uint32_t start_display_time; /* relative to packet pts, in ms */
    uint32_t end_display_time; /* relative to packet pts, in ms */
    unsigned num_rects;
    AVSubtitleRect **rects;
    int64_t pts;    ///< Same as packet pts, in AV_TIME_BASE
} AVSubtitle;

/**
 * If c is NULL, returns the first registered codec,
 * if c is non-NULL, returns the next registered codec after c,
 * or NULL if c is the last one.
 */
AVCodec *av_codec_next(AVCodec *c);

/**
 * Return the LIBAVCODEC_VERSION_INT constant.
 */
unsigned avcodec_version(void);

/**
 * Return the libavcodec build-time configuration.
 */
const char *avcodec_configuration(void);

/**
 * Return the libavcodec license.
 */
const char *avcodec_license(void);

/**
 * Register the codec codec and initialize libavcodec.
 *
 * @warning either this function or avcodec_register_all() must be called
 * before any other libavcodec functions.
 *
 * @see avcodec_register_all()
 */
void avcodec_register(AVCodec *codec);

/**
 * Register all the codecs, parsers and bitstream filters which were enabled at
 * configuration time. If you do not call this function you can select exactly
 * which formats you want to support, by using the individual registration
 * functions.
 *
 * @see avcodec_register
 * @see av_register_codec_parser
 * @see av_register_bitstream_filter
 */
void avcodec_register_all(void);

/**
 * Allocate an AVCodecContext and set its fields to default values.  The
 * resulting struct can be deallocated by calling avcodec_close() on it followed
 * by av_free().
 *
 * @param codec if non-NULL, allocate private data and initialize defaults
 *              for the given codec. It is illegal to then call avcodec_open2()
 *              with a different codec.
 *              If NULL, then the codec-specific defaults won't be initialized,
 *              which may result in suboptimal default settings (this is
 *              important mainly for encoders, e.g. libx264).
 *
 * @return An AVCodecContext filled with default values or NULL on failure.
 * @see avcodec_get_context_defaults
 */
AVCodecContext *avcodec_alloc_context3(AVCodec *codec);

/**
 * Set the fields of the given AVCodecContext to default values corresponding
 * to the given codec (defaults may be codec-dependent).
 *
 * Do not call this function if a non-NULL codec has been passed
 * to avcodec_alloc_context3() that allocated this AVCodecContext.
 * If codec is non-NULL, it is illegal to call avcodec_open2() with a
 * different codec on this AVCodecContext.
 */
int avcodec_get_context_defaults3(AVCodecContext *s, AVCodec *codec);

/**
 * Get the AVClass for AVCodecContext. It can be used in combination with
 * AV_OPT_SEARCH_FAKE_OBJ for examining options.
 *
 * @see av_opt_find().
 */
const AVClass *avcodec_get_class(void);

/**
 * Copy the settings of the source AVCodecContext into the destination
 * AVCodecContext. The resulting destination codec context will be
 * unopened, i.e. you are required to call avcodec_open2() before you
 * can use this AVCodecContext to decode/encode video/audio data.
 *
 * @param dest target codec context, should be initialized with
 *             avcodec_alloc_context3(), but otherwise uninitialized
 * @param src source codec context
 * @return AVERROR() on error (e.g. memory allocation error), 0 on success
 */
int avcodec_copy_context(AVCodecContext *dest, const AVCodecContext *src);

/**
 * Allocate an AVFrame and set its fields to default values.  The resulting
 * struct can be deallocated by simply calling av_free().
 *
 * @return An AVFrame filled with default values or NULL on failure.
 * @see avcodec_get_frame_defaults
 */
AVFrame *avcodec_alloc_frame(void);

/**
 * Set the fields of the given AVFrame to default values.
 *
 * @param pic The AVFrame of which the fields should be set to default values.
 */
void avcodec_get_frame_defaults(AVFrame *pic);

/**
 * Initialize the AVCodecContext to use the given AVCodec. Prior to using this
 * function the context has to be allocated with avcodec_alloc_context3().
 *
 * The functions avcodec_find_decoder_by_name(), avcodec_find_encoder_by_name(),
 * avcodec_find_decoder() and avcodec_find_encoder() provide an easy way for
 * retrieving a codec.
 *
 * @warning This function is not thread safe!
 *
 * @code
 * avcodec_register_all();
 * av_dict_set(&opts, "b", "2.5M", 0);
 * codec = avcodec_find_decoder(CODEC_ID_H264);
 * if (!codec)
 *     exit(1);
 *
 * context = avcodec_alloc_context3(codec);
 *
 * if (avcodec_open2(context, codec, opts) < 0)
 *     exit(1);
 * @endcode
 *
 * @param avctx The context to initialize.
 * @param codec The codec to open this context for. If a non-NULL codec has been
 *              previously passed to avcodec_alloc_context3() or
 *              avcodec_get_context_defaults3() for this context, then this
 *              parameter MUST be either NULL or equal to the previously passed
 *              codec.
 * @param options A dictionary filled with AVCodecContext and codec-private options.
 *                On return this object will be filled with options that were not found.
 *
 * @return zero on success, a negative value on error
 * @see avcodec_alloc_context3(), avcodec_find_decoder(), avcodec_find_encoder(),
 *      av_dict_set(), av_opt_find().
 */
int avcodec_open2(AVCodecContext *avctx, AVCodec *codec, AVDictionary **options);

/**
 * Close a given AVCodecContext and free all the data associated with it
 * (but not the AVCodecContext itself).
 *
 * Calling this function on an AVCodecContext that hasn't been opened will free
 * the codec-specific data allocated in avcodec_alloc_context3() /
 * avcodec_get_context_defaults3() with a non-NULL codec. Subsequent calls will
 * do nothing.
 */
int avcodec_close(AVCodecContext *avctx);

/**
 * Free all allocated data in the given subtitle struct.
 *
 * @param sub AVSubtitle to free.
 */
void avsubtitle_free(AVSubtitle *sub);

/**
 * @}
 */

/**
 * @addtogroup lavc_packet
 * @{
 */

/**
 * @deprecated use NULL instead
 */
attribute_deprecated void av_destruct_packet_nofree(AVPacket *pkt);

/**
 * Default packet destructor.
 */
void av_destruct_packet(AVPacket *pkt);

/**
 * Initialize optional fields of a packet with default values.
 *
 * @param pkt packet
 */
void av_init_packet(AVPacket *pkt);

/**
 * Allocate the payload of a packet and initialize its fields with
 * default values.
 *
 * @param pkt packet
 * @param size wanted payload size
 * @return 0 if OK, AVERROR_xxx otherwise
 */
int av_new_packet(AVPacket *pkt, int size);

/**
 * Reduce packet size, correctly zeroing padding
 *
 * @param pkt packet
 * @param size new size
 */
void av_shrink_packet(AVPacket *pkt, int size);

/**
 * Increase packet size, correctly zeroing padding
 *
 * @param pkt packet
 * @param grow_by number of bytes by which to increase the size of the packet
 */
int av_grow_packet(AVPacket *pkt, int grow_by);

/**
 * @warning This is a hack - the packet memory allocation stuff is broken. The
 * packet is allocated if it was not really allocated.
 */
int av_dup_packet(AVPacket *pkt);

/**
 * Free a packet.
 *
 * @param pkt packet to free
 */
void av_free_packet(AVPacket *pkt);

/**
 * Allocate new information of a packet.
 *
 * @param pkt packet
 * @param type side information type
 * @param size side information size
 * @return pointer to fresh allocated data or NULL otherwise
 */
uint8_t* av_packet_new_side_data(AVPacket *pkt, enum AVPacketSideDataType type,
                                 int size);

/**
 * Shrink the already allocated side data buffer
 *
 * @param pkt packet
 * @param type side information type
 * @param size new side information size
 * @return 0 on success, < 0 on failure
 */
int av_packet_shrink_side_data(AVPacket *pkt, enum AVPacketSideDataType type,
                               int size);

/**
 * Get side information from packet.
 *
 * @param pkt packet
 * @param type desired side information type
 * @param size pointer for side information size to store (optional)
 * @return pointer to data if present or NULL otherwise
 */
uint8_t* av_packet_get_side_data(AVPacket *pkt, enum AVPacketSideDataType type,
                                 int *size);

<<<<<<< HEAD
int av_packet_merge_side_data(AVPacket *pkt);

int av_packet_split_side_data(AVPacket *pkt);


/* resample.c */

struct ReSampleContext;
struct AVResampleContext;
=======
/**
 * @}
 */
>>>>>>> 2130bd8f

/**
 * @addtogroup lavc_decoding
 * @{
 */

/**
 * Find a registered decoder with a matching codec ID.
 *
 * @param id CodecID of the requested decoder
 * @return A decoder if one was found, NULL otherwise.
 */
AVCodec *avcodec_find_decoder(enum CodecID id);

/**
 * Find a registered decoder with the specified name.
 *
 * @param name name of the requested decoder
 * @return A decoder if one was found, NULL otherwise.
 */
AVCodec *avcodec_find_decoder_by_name(const char *name);

int avcodec_default_get_buffer(AVCodecContext *s, AVFrame *pic);
void avcodec_default_release_buffer(AVCodecContext *s, AVFrame *pic);
int avcodec_default_reget_buffer(AVCodecContext *s, AVFrame *pic);

/**
 * Return the amount of padding in pixels which the get_buffer callback must
 * provide around the edge of the image for codecs which do not have the
 * CODEC_FLAG_EMU_EDGE flag.
 *
 * @return Required padding in pixels.
 */
unsigned avcodec_get_edge_width(void);

/**
 * Modify width and height values so that they will result in a memory
 * buffer that is acceptable for the codec if you do not use any horizontal
 * padding.
 *
 * May only be used if a codec with CODEC_CAP_DR1 has been opened.
 * If CODEC_FLAG_EMU_EDGE is not set, the dimensions must have been increased
 * according to avcodec_get_edge_width() before.
 */
void avcodec_align_dimensions(AVCodecContext *s, int *width, int *height);

/**
 * Modify width and height values so that they will result in a memory
 * buffer that is acceptable for the codec if you also ensure that all
 * line sizes are a multiple of the respective linesize_align[i].
 *
 * May only be used if a codec with CODEC_CAP_DR1 has been opened.
 * If CODEC_FLAG_EMU_EDGE is not set, the dimensions must have been increased
 * according to avcodec_get_edge_width() before.
 */
void avcodec_align_dimensions2(AVCodecContext *s, int *width, int *height,
                               int linesize_align[AV_NUM_DATA_POINTERS]);

#if FF_API_OLD_DECODE_AUDIO
/**
 * Wrapper function which calls avcodec_decode_audio4.
 *
 * @deprecated Use avcodec_decode_audio4 instead.
 *
 * Decode the audio frame of size avpkt->size from avpkt->data into samples.
 * Some decoders may support multiple frames in a single AVPacket, such
 * decoders would then just decode the first frame. In this case,
 * avcodec_decode_audio3 has to be called again with an AVPacket that contains
 * the remaining data in order to decode the second frame etc.
 * If no frame
 * could be outputted, frame_size_ptr is zero. Otherwise, it is the
 * decompressed frame size in bytes.
 *
 * @warning You must set frame_size_ptr to the allocated size of the
 * output buffer before calling avcodec_decode_audio3().
 *
 * @warning The input buffer must be FF_INPUT_BUFFER_PADDING_SIZE larger than
 * the actual read bytes because some optimized bitstream readers read 32 or 64
 * bits at once and could read over the end.
 *
 * @warning The end of the input buffer avpkt->data should be set to 0 to ensure that
 * no overreading happens for damaged MPEG streams.
 *
 * @warning You must not provide a custom get_buffer() when using
 * avcodec_decode_audio3().  Doing so will override it with
 * avcodec_default_get_buffer.  Use avcodec_decode_audio4() instead,
 * which does allow the application to provide a custom get_buffer().
 *
 * @note You might have to align the input buffer avpkt->data and output buffer
 * samples. The alignment requirements depend on the CPU: On some CPUs it isn't
 * necessary at all, on others it won't work at all if not aligned and on others
 * it will work but it will have an impact on performance.
 *
 * In practice, avpkt->data should have 4 byte alignment at minimum and
 * samples should be 16 byte aligned unless the CPU doesn't need it
 * (AltiVec and SSE do).
 *
 * @note Codecs which have the CODEC_CAP_DELAY capability set have a delay
 * between input and output, these need to be fed with avpkt->data=NULL,
 * avpkt->size=0 at the end to return the remaining frames.
 *
 * @param avctx the codec context
 * @param[out] samples the output buffer, sample type in avctx->sample_fmt
 *                     If the sample format is planar, each channel plane will
 *                     be the same size, with no padding between channels.
 * @param[in,out] frame_size_ptr the output buffer size in bytes
 * @param[in] avpkt The input AVPacket containing the input buffer.
 *            You can create such packet with av_init_packet() and by then setting
 *            data and size, some decoders might in addition need other fields.
 *            All decoders are designed to use the least fields possible though.
 * @return On error a negative value is returned, otherwise the number of bytes
 * used or zero if no frame data was decompressed (used) from the input AVPacket.
 */
attribute_deprecated int avcodec_decode_audio3(AVCodecContext *avctx, int16_t *samples,
                         int *frame_size_ptr,
                         AVPacket *avpkt);
#endif

/**
 * Decode the audio frame of size avpkt->size from avpkt->data into frame.
 *
 * Some decoders may support multiple frames in a single AVPacket. Such
 * decoders would then just decode the first frame. In this case,
 * avcodec_decode_audio4 has to be called again with an AVPacket containing
 * the remaining data in order to decode the second frame, etc...
 * Even if no frames are returned, the packet needs to be fed to the decoder
 * with remaining data until it is completely consumed or an error occurs.
 *
 * @warning The input buffer, avpkt->data must be FF_INPUT_BUFFER_PADDING_SIZE
 *          larger than the actual read bytes because some optimized bitstream
 *          readers read 32 or 64 bits at once and could read over the end.
 *
 * @note You might have to align the input buffer. The alignment requirements
 *       depend on the CPU and the decoder.
 *
 * @param      avctx the codec context
 * @param[out] frame The AVFrame in which to store decoded audio samples.
 *                   Decoders request a buffer of a particular size by setting
 *                   AVFrame.nb_samples prior to calling get_buffer(). The
 *                   decoder may, however, only utilize part of the buffer by
 *                   setting AVFrame.nb_samples to a smaller value in the
 *                   output frame.
 * @param[out] got_frame_ptr Zero if no frame could be decoded, otherwise it is
 *                           non-zero.
 * @param[in]  avpkt The input AVPacket containing the input buffer.
 *                   At least avpkt->data and avpkt->size should be set. Some
 *                   decoders might also require additional fields to be set.
 * @return A negative error code is returned if an error occurred during
 *         decoding, otherwise the number of bytes consumed from the input
 *         AVPacket is returned.
 */
int avcodec_decode_audio4(AVCodecContext *avctx, AVFrame *frame,
                          int *got_frame_ptr, AVPacket *avpkt);

/**
 * Decode the video frame of size avpkt->size from avpkt->data into picture.
 * Some decoders may support multiple frames in a single AVPacket, such
 * decoders would then just decode the first frame.
 *
 * @warning The input buffer must be FF_INPUT_BUFFER_PADDING_SIZE larger than
 * the actual read bytes because some optimized bitstream readers read 32 or 64
 * bits at once and could read over the end.
 *
 * @warning The end of the input buffer buf should be set to 0 to ensure that
 * no overreading happens for damaged MPEG streams.
 *
 * @note You might have to align the input buffer avpkt->data.
 * The alignment requirements depend on the CPU: on some CPUs it isn't
 * necessary at all, on others it won't work at all if not aligned and on others
 * it will work but it will have an impact on performance.
 *
 * In practice, avpkt->data should have 4 byte alignment at minimum.
 *
 * @note Codecs which have the CODEC_CAP_DELAY capability set have a delay
 * between input and output, these need to be fed with avpkt->data=NULL,
 * avpkt->size=0 at the end to return the remaining frames.
 *
 * @param avctx the codec context
 * @param[out] picture The AVFrame in which the decoded video frame will be stored.
 *             Use avcodec_alloc_frame to get an AVFrame, the codec will
 *             allocate memory for the actual bitmap.
 *             with default get/release_buffer(), the decoder frees/reuses the bitmap as it sees fit.
 *             with overridden get/release_buffer() (needs CODEC_CAP_DR1) the user decides into what buffer the decoder
 *                   decodes and the decoder tells the user once it does not need the data anymore,
 *                   the user app can at this point free/reuse/keep the memory as it sees fit.
 *
 * @param[in] avpkt The input AVpacket containing the input buffer.
 *            You can create such packet with av_init_packet() and by then setting
 *            data and size, some decoders might in addition need other fields like
 *            flags&AV_PKT_FLAG_KEY. All decoders are designed to use the least
 *            fields possible.
 * @param[in,out] got_picture_ptr Zero if no frame could be decompressed, otherwise, it is nonzero.
 * @return On error a negative value is returned, otherwise the number of bytes
 * used or zero if no frame could be decompressed.
 */
int avcodec_decode_video2(AVCodecContext *avctx, AVFrame *picture,
                         int *got_picture_ptr,
                         AVPacket *avpkt);

/**
 * Decode a subtitle message.
 * Return a negative value on error, otherwise return the number of bytes used.
 * If no subtitle could be decompressed, got_sub_ptr is zero.
 * Otherwise, the subtitle is stored in *sub.
 * Note that CODEC_CAP_DR1 is not available for subtitle codecs. This is for
 * simplicity, because the performance difference is expect to be negligible
 * and reusing a get_buffer written for video codecs would probably perform badly
 * due to a potentially very different allocation pattern.
 *
 * @param avctx the codec context
 * @param[out] sub The AVSubtitle in which the decoded subtitle will be stored, must be
                   freed with avsubtitle_free if *got_sub_ptr is set.
 * @param[in,out] got_sub_ptr Zero if no subtitle could be decompressed, otherwise, it is nonzero.
 * @param[in] avpkt The input AVPacket containing the input buffer.
 */
<<<<<<< HEAD
int avpicture_get_size(enum PixelFormat pix_fmt, int width, int height);
void avcodec_get_chroma_sub_sample(enum PixelFormat pix_fmt, int *h_shift, int *v_shift);

/**
 * Get the name of a codec.
 * @return  a static string identifying the codec; never NULL
 */
const char *avcodec_get_name(enum CodecID id);

void avcodec_set_dimensions(AVCodecContext *s, int width, int height);
=======
int avcodec_decode_subtitle2(AVCodecContext *avctx, AVSubtitle *sub,
                            int *got_sub_ptr,
                            AVPacket *avpkt);
>>>>>>> 2130bd8f

/**
 * @defgroup lavc_parsing Frame parsing
 * @{
 */

typedef struct AVCodecParserContext {
    void *priv_data;
    struct AVCodecParser *parser;
    int64_t frame_offset; /* offset of the current frame */
    int64_t cur_offset; /* current offset
                           (incremented by each av_parser_parse()) */
    int64_t next_frame_offset; /* offset of the next frame */
    /* video info */
    int pict_type; /* XXX: Put it back in AVCodecContext. */
    /**
     * This field is used for proper frame duration computation in lavf.
     * It signals, how much longer the frame duration of the current frame
     * is compared to normal frame duration.
     *
     * frame_duration = (1 + repeat_pict) * time_base
     *
     * It is used by codecs like H.264 to display telecined material.
     */
    int repeat_pict; /* XXX: Put it back in AVCodecContext. */
    int64_t pts;     /* pts of the current frame */
    int64_t dts;     /* dts of the current frame */

    /* private data */
    int64_t last_pts;
    int64_t last_dts;
    int fetch_timestamp;

<<<<<<< HEAD
/**
 * Compute what kind of losses will occur when converting from one specific
 * pixel format to another.
 * When converting from one pixel format to another, information loss may occur.
 * For example, when converting from RGB24 to GRAY, the color information will
 * be lost. Similarly, other losses occur when converting from some formats to
 * other formats. These losses can involve loss of chroma, but also loss of
 * resolution, loss of color depth, loss due to the color space conversion, loss
 * of the alpha bits or loss due to color quantization.
 * avcodec_get_fix_fmt_loss() informs you about the various types of losses
 * which will occur when converting from one pixel format to another.
 *
 * @param[in] dst_pix_fmt destination pixel format
 * @param[in] src_pix_fmt source pixel format
 * @param[in] has_alpha Whether the source pixel format alpha channel is used.
 * @return Combination of flags informing you what kind of losses will occur
 * (maximum loss for an invalid dst_pix_fmt).
 */
int avcodec_get_pix_fmt_loss(enum PixelFormat dst_pix_fmt, enum PixelFormat src_pix_fmt,
                             int has_alpha);

/**
 * Find the best pixel format to convert to given a certain source pixel
 * format.  When converting from one pixel format to another, information loss
 * may occur.  For example, when converting from RGB24 to GRAY, the color
 * information will be lost. Similarly, other losses occur when converting from
 * some formats to other formats. avcodec_find_best_pix_fmt() searches which of
 * the given pixel formats should be used to suffer the least amount of loss.
 * The pixel formats from which it chooses one, are determined by the
 * pix_fmt_mask parameter.
 *
 * Note, only the first 64 pixel formats will fit in pix_fmt_mask.
 *
 * @code
 * src_pix_fmt = PIX_FMT_YUV420P;
 * pix_fmt_mask = (1 << PIX_FMT_YUV422P) | (1 << PIX_FMT_RGB24);
 * dst_pix_fmt = avcodec_find_best_pix_fmt(pix_fmt_mask, src_pix_fmt, alpha, &loss);
 * @endcode
 *
 * @param[in] pix_fmt_mask bitmask determining which pixel format to choose from
 * @param[in] src_pix_fmt source pixel format
 * @param[in] has_alpha Whether the source pixel format alpha channel is used.
 * @param[out] loss_ptr Combination of flags informing you what kind of losses will occur.
 * @return The best pixel format to convert to or -1 if none was found.
 */
enum PixelFormat avcodec_find_best_pix_fmt(int64_t pix_fmt_mask, enum PixelFormat src_pix_fmt,
                              int has_alpha, int *loss_ptr);

/**
 * Find the best pixel format to convert to given a certain source pixel
 * format and a selection of two destination pixel formats. When converting from
 * one pixel format to another, information loss may occur.  For example, when converting
 * from RGB24 to GRAY, the color information will be lost. Similarly, other losses occur when
 * converting from some formats to other formats. avcodec_find_best_pix_fmt2() selects which of
 * the given pixel formats should be used to suffer the least amount of loss.
 *
 * If one of the destination formats is PIX_FMT_NONE the other pixel format (if valid) will be
 * returned.
 *
 * @code
 * src_pix_fmt = PIX_FMT_YUV420P;
 * dst_pix_fmt1= PIX_FMT_RGB24;
 * dst_pix_fmt2= PIX_FMT_GRAY8;
 * dst_pix_fmt3= PIX_FMT_RGB8;
 * loss= FF_LOSS_CHROMA; // don't care about chroma loss, so chroma loss will be ignored.
 * dst_pix_fmt = avcodec_find_best_pix_fmt2(dst_pix_fmt1, dst_pix_fmt2, src_pix_fmt, alpha, &loss);
 * dst_pix_fmt = avcodec_find_best_pix_fmt2(dst_pix_fmt, dst_pix_fmt3, src_pix_fmt, alpha, &loss);
 * @endcode
 *
 * @param[in] dst_pix_fmt1 One of the two destination pixel formats to choose from
 * @param[in] dst_pix_fmt2 The other of the two destination pixel formats to choose from
 * @param[in] src_pix_fmt Source pixel format
 * @param[in] has_alpha Whether the source pixel format alpha channel is used.
 * @param[in, out] loss_ptr Combination of loss flags. In: selects which of the losses to ignore, i.e.
 *                               NULL or value of zero means we care about all losses. Out: the loss
 *                               that occurs when converting from src to selected dst pixel format.
 * @return The best pixel format to convert to or -1 if none was found.
 */
enum PixelFormat avcodec_find_best_pix_fmt2(enum PixelFormat dst_pix_fmt1, enum PixelFormat dst_pix_fmt2,
                                            enum PixelFormat src_pix_fmt, int has_alpha, int *loss_ptr);


/* deinterlace a picture */
/* deinterlace - if not supported return -1 */
int avpicture_deinterlace(AVPicture *dst, const AVPicture *src,
                          enum PixelFormat pix_fmt, int width, int height);
=======
#define AV_PARSER_PTS_NB 4
    int cur_frame_start_index;
    int64_t cur_frame_offset[AV_PARSER_PTS_NB];
    int64_t cur_frame_pts[AV_PARSER_PTS_NB];
    int64_t cur_frame_dts[AV_PARSER_PTS_NB];

    int flags;
#define PARSER_FLAG_COMPLETE_FRAMES           0x0001
#define PARSER_FLAG_ONCE                      0x0002
/// Set if the parser has a valid file offset
#define PARSER_FLAG_FETCHED_OFFSET            0x0004

    int64_t offset;      ///< byte offset from starting packet start
    int64_t cur_frame_end[AV_PARSER_PTS_NB];
>>>>>>> 2130bd8f

    /**
     * Set by parser to 1 for key frames and 0 for non-key frames.
     * It is initialized to -1, so if the parser doesn't set this flag,
     * old-style fallback using AV_PICTURE_TYPE_I picture type as key frames
     * will be used.
     */
    int key_frame;

    /**
     * Time difference in stream time base units from the pts of this
     * packet to the point at which the output from the decoder has converged
     * independent from the availability of previous frames. That is, the
     * frames are virtually identical no matter if decoding started from
     * the very first frame or from this keyframe.
     * Is AV_NOPTS_VALUE if unknown.
     * This field is not the display duration of the current frame.
     * This field has no meaning if the packet does not have AV_PKT_FLAG_KEY
     * set.
     *
     * The purpose of this field is to allow seeking in streams that have no
     * keyframes in the conventional sense. It corresponds to the
     * recovery point SEI in H.264 and match_time_delta in NUT. It is also
     * essential for some types of subtitle streams to ensure that all
     * subtitles are correctly displayed after seeking.
     */
    int64_t convergence_duration;

    // Timestamp generation support:
    /**
     * Synchronization point for start of timestamp generation.
     *
     * Set to >0 for sync point, 0 for no sync point and <0 for undefined
     * (default).
     *
     * For example, this corresponds to presence of H.264 buffering period
     * SEI message.
     */
    int dts_sync_point;

    /**
     * Offset of the current timestamp against last timestamp sync point in
     * units of AVCodecContext.time_base.
     *
     * Set to INT_MIN when dts_sync_point unused. Otherwise, it must
     * contain a valid timestamp offset.
     *
     * Note that the timestamp of sync point has usually a nonzero
     * dts_ref_dts_delta, which refers to the previous sync point. Offset of
     * the next frame after timestamp sync point will be usually 1.
     *
     * For example, this corresponds to H.264 cpb_removal_delay.
     */
    int dts_ref_dts_delta;

    /**
     * Presentation delay of current frame in units of AVCodecContext.time_base.
     *
     * Set to INT_MIN when dts_sync_point unused. Otherwise, it must
     * contain valid non-negative timestamp delta (presentation time of a frame
     * must not lie in the past).
     *
     * This delay represents the difference between decoding and presentation
     * time of the frame.
     *
     * For example, this corresponds to H.264 dpb_output_delay.
     */
    int pts_dts_delta;

    /**
     * Position of the packet in file.
     *
     * Analogous to cur_frame_pts/dts
     */
    int64_t cur_frame_pos[AV_PARSER_PTS_NB];

    /**
     * Byte position of currently parsed frame in stream.
     */
    int64_t pos;

    /**
     * Previous frame byte position.
     */
    int64_t last_pos;

    /**
     * Duration of the current frame.
     * For audio, this is in units of 1 / AVCodecContext.sample_rate.
     * For all other types, this is in units of AVCodecContext.time_base.
     */
    int duration;
} AVCodecParserContext;

typedef struct AVCodecParser {
    int codec_ids[5]; /* several codec IDs are permitted */
    int priv_data_size;
    int (*parser_init)(AVCodecParserContext *s);
    int (*parser_parse)(AVCodecParserContext *s,
                        AVCodecContext *avctx,
                        const uint8_t **poutbuf, int *poutbuf_size,
                        const uint8_t *buf, int buf_size);
    void (*parser_close)(AVCodecParserContext *s);
    int (*split)(AVCodecContext *avctx, const uint8_t *buf, int buf_size);
    struct AVCodecParser *next;
} AVCodecParser;

AVCodecParser *av_parser_next(AVCodecParser *c);

void av_register_codec_parser(AVCodecParser *parser);
AVCodecParserContext *av_parser_init(int codec_id);

/**
 * Parse a packet.
 *
 * @param s             parser context.
 * @param avctx         codec context.
 * @param poutbuf       set to pointer to parsed buffer or NULL if not yet finished.
 * @param poutbuf_size  set to size of parsed buffer or zero if not yet finished.
 * @param buf           input buffer.
 * @param buf_size      input length, to signal EOF, this should be 0 (so that the last frame can be output).
 * @param pts           input presentation timestamp.
 * @param dts           input decoding timestamp.
 * @param pos           input byte position in stream.
 * @return the number of bytes of the input bitstream used.
 *
 * Example:
 * @code
 *   while(in_len){
 *       len = av_parser_parse2(myparser, AVCodecContext, &data, &size,
 *                                        in_data, in_len,
 *                                        pts, dts, pos);
 *       in_data += len;
 *       in_len  -= len;
 *
 *       if(size)
 *          decode_frame(data, size);
 *   }
 * @endcode
 */
int av_parser_parse2(AVCodecParserContext *s,
                     AVCodecContext *avctx,
                     uint8_t **poutbuf, int *poutbuf_size,
                     const uint8_t *buf, int buf_size,
                     int64_t pts, int64_t dts,
                     int64_t pos);

int av_parser_change(AVCodecParserContext *s,
                     AVCodecContext *avctx,
                     uint8_t **poutbuf, int *poutbuf_size,
                     const uint8_t *buf, int buf_size, int keyframe);
void av_parser_close(AVCodecParserContext *s);

/**
 * @}
 * @}
 */

/**
 * @addtogroup lavc_encoding
 * @{
 */

/**
 * Find a registered encoder with a matching codec ID.
 *
 * @param id CodecID of the requested encoder
 * @return An encoder if one was found, NULL otherwise.
 */
AVCodec *avcodec_find_encoder(enum CodecID id);

/**
 * Find a registered encoder with the specified name.
 *
 * @param name name of the requested encoder
 * @return An encoder if one was found, NULL otherwise.
 */
AVCodec *avcodec_find_encoder_by_name(const char *name);

#if FF_API_OLD_ENCODE_AUDIO
/**
 * Encode an audio frame from samples into buf.
 *
 * @deprecated Use avcodec_encode_audio2 instead.
 *
 * @note The output buffer should be at least FF_MIN_BUFFER_SIZE bytes large.
 * However, for codecs with avctx->frame_size equal to 0 (e.g. PCM) the user
 * will know how much space is needed because it depends on the value passed
 * in buf_size as described below. In that case a lower value can be used.
 *
 * @param avctx the codec context
 * @param[out] buf the output buffer
 * @param[in] buf_size the output buffer size
 * @param[in] samples the input buffer containing the samples
 * The number of samples read from this buffer is frame_size*channels,
 * both of which are defined in avctx.
 * For codecs which have avctx->frame_size equal to 0 (e.g. PCM) the number of
 * samples read from samples is equal to:
 * buf_size * 8 / (avctx->channels * av_get_bits_per_sample(avctx->codec_id))
 * This also implies that av_get_bits_per_sample() must not return 0 for these
 * codecs.
 * @return On error a negative value is returned, on success zero or the number
 * of bytes used to encode the data read from the input buffer.
 */
int attribute_deprecated avcodec_encode_audio(AVCodecContext *avctx,
                                              uint8_t *buf, int buf_size,
                                              const short *samples);
#endif

/**
 * Encode a frame of audio.
 *
 * Takes input samples from frame and writes the next output packet, if
 * available, to avpkt. The output packet does not necessarily contain data for
 * the most recent frame, as encoders can delay, split, and combine input frames
 * internally as needed.
 *
 * @param avctx     codec context
 * @param avpkt     output AVPacket.
 *                  The user can supply an output buffer by setting
 *                  avpkt->data and avpkt->size prior to calling the
 *                  function, but if the size of the user-provided data is not
 *                  large enough, encoding will fail. All other AVPacket fields
 *                  will be reset by the encoder using av_init_packet(). If
 *                  avpkt->data is NULL, the encoder will allocate it.
 *                  The encoder will set avpkt->size to the size of the
 *                  output packet.
 *
 *                  If this function fails or produces no output, avpkt will be
 *                  freed using av_free_packet() (i.e. avpkt->destruct will be
 *                  called to free the user supplied buffer).
 * @param[in] frame AVFrame containing the raw audio data to be encoded.
 *                  May be NULL when flushing an encoder that has the
 *                  CODEC_CAP_DELAY capability set.
 *                  There are 2 codec capabilities that affect the allowed
 *                  values of frame->nb_samples.
 *                  If CODEC_CAP_SMALL_LAST_FRAME is set, then only the final
 *                  frame may be smaller than avctx->frame_size, and all other
 *                  frames must be equal to avctx->frame_size.
 *                  If CODEC_CAP_VARIABLE_FRAME_SIZE is set, then each frame
 *                  can have any number of samples.
 *                  If neither is set, frame->nb_samples must be equal to
 *                  avctx->frame_size for all frames.
 * @param[out] got_packet_ptr This field is set to 1 by libavcodec if the
 *                            output packet is non-empty, and to 0 if it is
 *                            empty. If the function returns an error, the
 *                            packet can be assumed to be invalid, and the
 *                            value of got_packet_ptr is undefined and should
 *                            not be used.
 * @return          0 on success, negative error code on failure
 */
int avcodec_encode_audio2(AVCodecContext *avctx, AVPacket *avpkt,
                          const AVFrame *frame, int *got_packet_ptr);

#if FF_API_OLD_ENCODE_VIDEO
/**
 * @deprecated use avcodec_encode_video2() instead.
 *
 * Encode a video frame from pict into buf.
 * The input picture should be
 * stored using a specific format, namely avctx.pix_fmt.
 *
 * @param avctx the codec context
 * @param[out] buf the output buffer for the bitstream of encoded frame
 * @param[in] buf_size the size of the output buffer in bytes
 * @param[in] pict the input picture to encode
 * @return On error a negative value is returned, on success zero or the number
 * of bytes used from the output buffer.
 */
attribute_deprecated
int avcodec_encode_video(AVCodecContext *avctx, uint8_t *buf, int buf_size,
                         const AVFrame *pict);
#endif

#if FF_API_ALLOC_CONTEXT
/**
 * Set the fields of the given AVCodecContext to default values.
 *
 * @param s The AVCodecContext of which the fields should be set to default values.
 * @deprecated use avcodec_get_context_defaults3
 */
attribute_deprecated
void avcodec_get_context_defaults(AVCodecContext *s);

/** THIS FUNCTION IS NOT YET PART OF THE PUBLIC API!
 *  we WILL change its arguments and name a few times! */
attribute_deprecated
void avcodec_get_context_defaults2(AVCodecContext *s, enum AVMediaType);
#endif

/**
 * Encode a frame of video.
 *
 * Takes input raw video data from frame and writes the next output packet, if
 * available, to avpkt. The output packet does not necessarily contain data for
 * the most recent frame, as encoders can delay and reorder input frames
 * internally as needed.
 *
 * @param avctx     codec context
 * @param avpkt     output AVPacket.
 *                  The user can supply an output buffer by setting
 *                  avpkt->data and avpkt->size prior to calling the
 *                  function, but if the size of the user-provided data is not
 *                  large enough, encoding will fail. All other AVPacket fields
 *                  will be reset by the encoder using av_init_packet(). If
 *                  avpkt->data is NULL, the encoder will allocate it.
 *                  The encoder will set avpkt->size to the size of the
 *                  output packet. The returned data (if any) belongs to the
 *                  caller, he is responsible for freeing it.
 *
 *                  If this function fails or produces no output, avpkt will be
 *                  freed using av_free_packet() (i.e. avpkt->destruct will be
 *                  called to free the user supplied buffer).
 * @param[in] frame AVFrame containing the raw video data to be encoded.
 *                  May be NULL when flushing an encoder that has the
 *                  CODEC_CAP_DELAY capability set.
 * @param[out] got_packet_ptr This field is set to 1 by libavcodec if the
 *                            output packet is non-empty, and to 0 if it is
 *                            empty. If the function returns an error, the
 *                            packet can be assumed to be invalid, and the
 *                            value of got_packet_ptr is undefined and should
 *                            not be used.
 * @return          0 on success, negative error code on failure
 */
int avcodec_encode_video2(AVCodecContext *avctx, AVPacket *avpkt,
                          const AVFrame *frame, int *got_packet_ptr);

int avcodec_encode_subtitle(AVCodecContext *avctx, uint8_t *buf, int buf_size,
                            const AVSubtitle *sub);


#if FF_API_ALLOC_CONTEXT
/**
 * Allocate an AVCodecContext and set its fields to default values.  The
 * resulting struct can be deallocated by simply calling av_free().
 *
 * @return An AVCodecContext filled with default values or NULL on failure.
 * @see avcodec_get_context_defaults
 *
 * @deprecated use avcodec_alloc_context3()
 */
attribute_deprecated
AVCodecContext *avcodec_alloc_context(void);

/** THIS FUNCTION IS NOT YET PART OF THE PUBLIC API!
 *  we WILL change its arguments and name a few times! */
attribute_deprecated
AVCodecContext *avcodec_alloc_context2(enum AVMediaType);
#endif

/**
 * @}
 */

/**
 * @defgroup lavc_resample Audio resampling
 * @ingroup libavc
 *
 * @{
 */
struct ReSampleContext;
struct AVResampleContext;

typedef struct ReSampleContext ReSampleContext;

/**
 *  Initialize audio resampling context.
 *
 * @param output_channels  number of output channels
 * @param input_channels   number of input channels
 * @param output_rate      output sample rate
 * @param input_rate       input sample rate
 * @param sample_fmt_out   requested output sample format
 * @param sample_fmt_in    input sample format
 * @param filter_length    length of each FIR filter in the filterbank relative to the cutoff frequency
 * @param log2_phase_count log2 of the number of entries in the polyphase filterbank
 * @param linear           if 1 then the used FIR filter will be linearly interpolated
                           between the 2 closest, if 0 the closest will be used
 * @param cutoff           cutoff frequency, 1.0 corresponds to half the output sampling rate
 * @return allocated ReSampleContext, NULL if error occurred
 */
ReSampleContext *av_audio_resample_init(int output_channels, int input_channels,
                                        int output_rate, int input_rate,
                                        enum AVSampleFormat sample_fmt_out,
                                        enum AVSampleFormat sample_fmt_in,
                                        int filter_length, int log2_phase_count,
                                        int linear, double cutoff);

int audio_resample(ReSampleContext *s, short *output, short *input, int nb_samples);

/**
 * Free resample context.
 *
 * @param s a non-NULL pointer to a resample context previously
 *          created with av_audio_resample_init()
 */
void audio_resample_close(ReSampleContext *s);


/**
 * Initialize an audio resampler.
 * Note, if either rate is not an integer then simply scale both rates up so they are.
 * @param filter_length length of each FIR filter in the filterbank relative to the cutoff freq
 * @param log2_phase_count log2 of the number of entries in the polyphase filterbank
 * @param linear If 1 then the used FIR filter will be linearly interpolated
                 between the 2 closest, if 0 the closest will be used
 * @param cutoff cutoff frequency, 1.0 corresponds to half the output sampling rate
 */
struct AVResampleContext *av_resample_init(int out_rate, int in_rate, int filter_length, int log2_phase_count, int linear, double cutoff);

/**
 * Resample an array of samples using a previously configured context.
 * @param src an array of unconsumed samples
 * @param consumed the number of samples of src which have been consumed are returned here
 * @param src_size the number of unconsumed samples available
 * @param dst_size the amount of space in samples available in dst
 * @param update_ctx If this is 0 then the context will not be modified, that way several channels can be resampled with the same context.
 * @return the number of samples written in dst or -1 if an error occurred
 */
int av_resample(struct AVResampleContext *c, short *dst, short *src, int *consumed, int src_size, int dst_size, int update_ctx);


/**
 * Compensate samplerate/timestamp drift. The compensation is done by changing
 * the resampler parameters, so no audible clicks or similar distortions occur
 * @param compensation_distance distance in output samples over which the compensation should be performed
 * @param sample_delta number of output samples which should be output less
 *
 * example: av_resample_compensate(c, 10, 500)
 * here instead of 510 samples only 500 samples would be output
 *
 * note, due to rounding the actual compensation might be slightly different,
 * especially if the compensation_distance is large and the in_rate used during init is small
 */
void av_resample_compensate(struct AVResampleContext *c, int sample_delta, int compensation_distance);
void av_resample_close(struct AVResampleContext *c);

/**
 * @}
 */

/**
 * @addtogroup lavc_picture
 * @{
 */

/**
 * Allocate memory for a picture.  Call avpicture_free() to free it.
 *
 * @see avpicture_fill()
 *
 * @param picture the picture to be filled in
 * @param pix_fmt the format of the picture
 * @param width the width of the picture
 * @param height the height of the picture
 * @return zero if successful, a negative value if not
 */
int avpicture_alloc(AVPicture *picture, enum PixelFormat pix_fmt, int width, int height);

#if FF_API_AVCODEC_OPEN
/**
 * Initialize the AVCodecContext to use the given AVCodec. Prior to using this
 * function the context has to be allocated.
 *
 * The functions avcodec_find_decoder_by_name(), avcodec_find_encoder_by_name(),
 * avcodec_find_decoder() and avcodec_find_encoder() provide an easy way for
 * retrieving a codec.
 *
 * @warning This function is not thread safe!
 *
 * @code
 * avcodec_register_all();
 * codec = avcodec_find_decoder(CODEC_ID_H264);
 * if (!codec)
 *     exit(1);
 *
 * context = avcodec_alloc_context3(codec);
 *
 * if (avcodec_open(context, codec) < 0)
 *     exit(1);
 * @endcode
 *
 * @param avctx The context which will be set up to use the given codec.
 * @param codec The codec to use within the context.
 * @return zero on success, a negative value on error
 * @see avcodec_alloc_context3, avcodec_find_decoder, avcodec_find_encoder, avcodec_close
 *
 * @deprecated use avcodec_open2
 */
attribute_deprecated
int avcodec_open(AVCodecContext *avctx, AVCodec *codec);
#endif

/**
 * Free a picture previously allocated by avpicture_alloc().
 * The data buffer used by the AVPicture is freed, but the AVPicture structure
 * itself is not.
 *
 * @param picture the AVPicture to be freed
 */
void avpicture_free(AVPicture *picture);

/**
 * Fill in the AVPicture fields.
 * The fields of the given AVPicture are filled in by using the 'ptr' address
 * which points to the image data buffer. Depending on the specified picture
 * format, one or multiple image data pointers and line sizes will be set.
 * If a planar format is specified, several pointers will be set pointing to
 * the different picture planes and the line sizes of the different planes
 * will be stored in the lines_sizes array.
 * Call with ptr == NULL to get the required size for the ptr buffer.
 *
 * To allocate the buffer and fill in the AVPicture fields in one call,
 * use avpicture_alloc().
 *
 * @param picture AVPicture whose fields are to be filled in
 * @param ptr Buffer which will contain or contains the actual image data
 * @param pix_fmt The format in which the picture data is stored.
 * @param width the width of the image in pixels
 * @param height the height of the image in pixels
 * @return size of the image data in bytes
 */
int avpicture_fill(AVPicture *picture, uint8_t *ptr,
                   enum PixelFormat pix_fmt, int width, int height);

/**
 * Copy pixel data from an AVPicture into a buffer.
 * The data is stored compactly, without any gaps for alignment or padding
 * which may be applied by avpicture_fill().
 *
 * @see avpicture_get_size()
 *
 * @param[in] src AVPicture containing image data
 * @param[in] pix_fmt The format in which the picture data is stored.
 * @param[in] width the width of the image in pixels.
 * @param[in] height the height of the image in pixels.
 * @param[out] dest A buffer into which picture data will be copied.
 * @param[in] dest_size The size of 'dest'.
 * @return The number of bytes written to dest, or a negative value (error code) on error.
 */
<<<<<<< HEAD
int avcodec_decode_audio4(AVCodecContext *avctx, AVFrame *frame,
                          int *got_frame_ptr, const AVPacket *avpkt);
=======
int avpicture_layout(const AVPicture* src, enum PixelFormat pix_fmt, int width, int height,
                     unsigned char *dest, int dest_size);
>>>>>>> 2130bd8f

/**
 * Calculate the size in bytes that a picture of the given width and height
 * would occupy if stored in the given picture format.
 * Note that this returns the size of a compact representation as generated
 * by avpicture_layout(), which can be smaller than the size required for e.g.
 * avpicture_fill().
 *
 * @param pix_fmt the given picture format
 * @param width the width of the image
 * @param height the height of the image
 * @return Image data size in bytes or -1 on error (e.g. too large dimensions).
 */
<<<<<<< HEAD
int avcodec_decode_video2(AVCodecContext *avctx, AVFrame *picture,
                         int *got_picture_ptr,
                         const AVPacket *avpkt);
=======
int avpicture_get_size(enum PixelFormat pix_fmt, int width, int height);
>>>>>>> 2130bd8f

/**
 *  deinterlace - if not supported return -1
 */
int avpicture_deinterlace(AVPicture *dst, const AVPicture *src,
                          enum PixelFormat pix_fmt, int width, int height);
/**
 * Copy image src to dst. Wraps av_picture_data_copy() above.
 */
void av_picture_copy(AVPicture *dst, const AVPicture *src,
                     enum PixelFormat pix_fmt, int width, int height);

/**
 * Crop image top and left side.
 */
int av_picture_crop(AVPicture *dst, const AVPicture *src,
                    enum PixelFormat pix_fmt, int top_band, int left_band);

/**
 * Pad image.
 */
int av_picture_pad(AVPicture *dst, const AVPicture *src, int height, int width, enum PixelFormat pix_fmt,
            int padtop, int padbottom, int padleft, int padright, int *color);

/**
 * @}
 */

/**
 * @defgroup lavc_misc Utility functions
 * @ingroup libavc
 *
 * Miscellaneous utility functions related to both encoding and decoding
 * (or neither).
 * @{
 */

/**
 * @defgroup lavc_misc_pixfmt Pixel formats
 *
 * Functions for working with pixel formats.
 * @{
 */

void avcodec_get_chroma_sub_sample(enum PixelFormat pix_fmt, int *h_shift, int *v_shift);

/**
 * Return a value representing the fourCC code associated to the
 * pixel format pix_fmt, or 0 if no associated fourCC code can be
 * found.
 */
unsigned int avcodec_pix_fmt_to_codec_tag(enum PixelFormat pix_fmt);

#define FF_LOSS_RESOLUTION  0x0001 /**< loss due to resolution change */
#define FF_LOSS_DEPTH       0x0002 /**< loss due to color depth change */
#define FF_LOSS_COLORSPACE  0x0004 /**< loss due to color space conversion */
#define FF_LOSS_ALPHA       0x0008 /**< loss of alpha bits */
#define FF_LOSS_COLORQUANT  0x0010 /**< loss due to color quantization */
#define FF_LOSS_CHROMA      0x0020 /**< loss of chroma (e.g. RGB to gray conversion) */

/**
 * Compute what kind of losses will occur when converting from one specific
 * pixel format to another.
 * When converting from one pixel format to another, information loss may occur.
 * For example, when converting from RGB24 to GRAY, the color information will
 * be lost. Similarly, other losses occur when converting from some formats to
 * other formats. These losses can involve loss of chroma, but also loss of
 * resolution, loss of color depth, loss due to the color space conversion, loss
 * of the alpha bits or loss due to color quantization.
 * avcodec_get_fix_fmt_loss() informs you about the various types of losses
 * which will occur when converting from one pixel format to another.
 *
 * @param[in] dst_pix_fmt destination pixel format
 * @param[in] src_pix_fmt source pixel format
 * @param[in] has_alpha Whether the source pixel format alpha channel is used.
 * @return Combination of flags informing you what kind of losses will occur.
 */
int avcodec_get_pix_fmt_loss(enum PixelFormat dst_pix_fmt, enum PixelFormat src_pix_fmt,
                             int has_alpha);

/**
 * Find the best pixel format to convert to given a certain source pixel
 * format.  When converting from one pixel format to another, information loss
 * may occur.  For example, when converting from RGB24 to GRAY, the color
 * information will be lost. Similarly, other losses occur when converting from
 * some formats to other formats. avcodec_find_best_pix_fmt() searches which of
 * the given pixel formats should be used to suffer the least amount of loss.
 * The pixel formats from which it chooses one, are determined by the
 * pix_fmt_mask parameter.
 *
 * @code
 * src_pix_fmt = PIX_FMT_YUV420P;
 * pix_fmt_mask = (1 << PIX_FMT_YUV422P) || (1 << PIX_FMT_RGB24);
 * dst_pix_fmt = avcodec_find_best_pix_fmt(pix_fmt_mask, src_pix_fmt, alpha, &loss);
 * @endcode
 *
 * @param[in] pix_fmt_mask bitmask determining which pixel format to choose from
 * @param[in] src_pix_fmt source pixel format
 * @param[in] has_alpha Whether the source pixel format alpha channel is used.
 * @param[out] loss_ptr Combination of flags informing you what kind of losses will occur.
 * @return The best pixel format to convert to or -1 if none was found.
 */
enum PixelFormat avcodec_find_best_pix_fmt(int64_t pix_fmt_mask, enum PixelFormat src_pix_fmt,
                              int has_alpha, int *loss_ptr);

enum PixelFormat avcodec_default_get_format(struct AVCodecContext *s, const enum PixelFormat * fmt);

/**
 * @}
 */

void avcodec_set_dimensions(AVCodecContext *s, int width, int height);

/**
 * Put a string representing the codec tag codec_tag in buf.
 *
 * @param buf_size size in bytes of buf
 * @return the length of the string that would have been generated if
 * enough space had been available, excluding the trailing null
 */
size_t av_get_codec_tag_string(char *buf, size_t buf_size, unsigned int codec_tag);

void avcodec_string(char *buf, int buf_size, AVCodecContext *enc, int encode);

/**
 * Return a name for the specified profile, if available.
 *
 * @param codec the codec that is searched for the given profile
 * @param profile the profile value for which a name is requested
 * @return A name for the profile if found, NULL otherwise.
 */
const char *av_get_profile_name(const AVCodec *codec, int profile);

int avcodec_default_execute(AVCodecContext *c, int (*func)(AVCodecContext *c2, void *arg2),void *arg, int *ret, int count, int size);
int avcodec_default_execute2(AVCodecContext *c, int (*func)(AVCodecContext *c2, void *arg2, int, int),void *arg, int *ret, int count);
//FIXME func typedef

/**
 * Fill audio frame data and linesize.
 * AVFrame extended_data channel pointers are allocated if necessary for
 * planar audio.
 *
 * @param frame       the AVFrame
 *                    frame->nb_samples must be set prior to calling the
 *                    function. This function fills in frame->data,
 *                    frame->extended_data, frame->linesize[0].
 * @param nb_channels channel count
 * @param sample_fmt  sample format
 * @param buf         buffer to use for frame data
 * @param buf_size    size of buffer
 * @param align       plane size sample alignment (0 = default)
 * @return            0 on success, negative error code on failure
 */
int avcodec_fill_audio_frame(AVFrame *frame, int nb_channels,
                             enum AVSampleFormat sample_fmt, const uint8_t *buf,
                             int buf_size, int align);

/**
 * Flush buffers, should be called when seeking or when switching to a different stream.
 */
void avcodec_flush_buffers(AVCodecContext *avctx);

void avcodec_default_free_buffers(AVCodecContext *s);

/**
 * Return codec bits per sample.
 *
 * @param[in] codec_id the codec
 * @return Number of bits per sample or zero if unknown for the given codec.
 */
int av_get_bits_per_sample(enum CodecID codec_id);

/**
 * Return the PCM codec associated with a sample format.
 * @param be  endianness, 0 for little, 1 for big,
 *            -1 (or anything else) for native
 * @return  CODEC_ID_PCM_* or CODEC_ID_NONE
 */
enum CodecID av_get_pcm_codec(enum AVSampleFormat fmt, int be);

/**
 * Return codec bits per sample.
 * Only return non-zero if the bits per sample is exactly correct, not an
 * approximation.
 *
 * @param[in] codec_id the codec
 * @return Number of bits per sample or zero if unknown for the given codec.
 */
int av_get_exact_bits_per_sample(enum CodecID codec_id);

/**
 * Return audio frame duration.
 *
 * @param avctx        codec context
 * @param frame_bytes  size of the frame, or 0 if unknown
 * @return             frame duration, in samples, if known. 0 if not able to
 *                     determine.
 */
int av_get_audio_frame_duration(AVCodecContext *avctx, int frame_bytes);


typedef struct AVBitStreamFilterContext {
    void *priv_data;
    struct AVBitStreamFilter *filter;
    AVCodecParserContext *parser;
    struct AVBitStreamFilterContext *next;
} AVBitStreamFilterContext;


typedef struct AVBitStreamFilter {
    const char *name;
    int priv_data_size;
    int (*filter)(AVBitStreamFilterContext *bsfc,
                  AVCodecContext *avctx, const char *args,
                  uint8_t **poutbuf, int *poutbuf_size,
                  const uint8_t *buf, int buf_size, int keyframe);
    void (*close)(AVBitStreamFilterContext *bsfc);
    struct AVBitStreamFilter *next;
} AVBitStreamFilter;

void av_register_bitstream_filter(AVBitStreamFilter *bsf);
AVBitStreamFilterContext *av_bitstream_filter_init(const char *name);
int av_bitstream_filter_filter(AVBitStreamFilterContext *bsfc,
                               AVCodecContext *avctx, const char *args,
                               uint8_t **poutbuf, int *poutbuf_size,
                               const uint8_t *buf, int buf_size, int keyframe);
void av_bitstream_filter_close(AVBitStreamFilterContext *bsf);

AVBitStreamFilter *av_bitstream_filter_next(AVBitStreamFilter *f);

/* memory */

/**
 * Reallocate the given block if it is not large enough, otherwise do nothing.
 *
 * @see av_realloc
 */
void *av_fast_realloc(void *ptr, unsigned int *size, size_t min_size);

/**
 * Allocate a buffer, reusing the given one if large enough.
 *
 * Contrary to av_fast_realloc the current buffer contents might not be
 * preserved and on error the old buffer is freed, thus no special
 * handling to avoid memleaks is necessary.
 *
 * @param ptr pointer to pointer to already allocated buffer, overwritten with pointer to new buffer
 * @param size size of the buffer *ptr points to
 * @param min_size minimum size of *ptr buffer after returning, *ptr will be NULL and
 *                 *size 0 if an error occurred.
 */
void av_fast_malloc(void *ptr, unsigned int *size, size_t min_size);

/**
 * Same behaviour av_fast_malloc but the buffer has additional
 * FF_INPUT_PADDING_SIZE at the end which will will always be 0.
 *
 * In addition the whole buffer will initially and after resizes
 * be 0-initialized so that no uninitialized data will ever appear.
 */
void av_fast_padded_malloc(void *ptr, unsigned int *size, size_t min_size);

/**
 * Encode extradata length to a buffer. Used by xiph codecs.
 *
 * @param s buffer to write to; must be at least (v/255+1) bytes long
 * @param v size of extradata in bytes
 * @return number of bytes written to the buffer.
 */
unsigned int av_xiphlacing(unsigned char *s, unsigned int v);

/**
 * Log a generic warning message about a missing feature. This function is
 * intended to be used internally by FFmpeg (libavcodec, libavformat, etc.)
 * only, and would normally not be used by applications.
 * @param[in] avc a pointer to an arbitrary struct of which the first field is
 * a pointer to an AVClass struct
 * @param[in] feature string containing the name of the missing feature
 * @param[in] want_sample indicates if samples are wanted which exhibit this feature.
 * If want_sample is non-zero, additional verbage will be added to the log
 * message which tells the user how to report samples to the development
 * mailing list.
 */
void av_log_missing_feature(void *avc, const char *feature, int want_sample);

/**
 * Log a generic warning message asking for a sample. This function is
 * intended to be used internally by FFmpeg (libavcodec, libavformat, etc.)
 * only, and would normally not be used by applications.
 * @param[in] avc a pointer to an arbitrary struct of which the first field is
 * a pointer to an AVClass struct
 * @param[in] msg string containing an optional message, or NULL if no message
 */
void av_log_ask_for_sample(void *avc, const char *msg, ...) av_printf_format(2, 3);

/**
 * Register the hardware accelerator hwaccel.
 */
void av_register_hwaccel(AVHWAccel *hwaccel);

/**
 * If hwaccel is NULL, returns the first registered hardware accelerator,
 * if hwaccel is non-NULL, returns the next registered hardware accelerator
 * after hwaccel, or NULL if hwaccel is the last one.
 */
AVHWAccel *av_hwaccel_next(AVHWAccel *hwaccel);


/**
 * Lock operation used by lockmgr
 */
enum AVLockOp {
  AV_LOCK_CREATE,  ///< Create a mutex
  AV_LOCK_OBTAIN,  ///< Lock the mutex
  AV_LOCK_RELEASE, ///< Unlock the mutex
  AV_LOCK_DESTROY, ///< Free mutex resources
};

/**
 * Register a user provided lock manager supporting the operations
 * specified by AVLockOp. mutex points to a (void *) where the
 * lockmgr should store/get a pointer to a user allocated mutex. It's
 * NULL upon AV_LOCK_CREATE and != NULL for all other ops.
 *
 * @param cb User defined callback. Note: FFmpeg may invoke calls to this
 *           callback during the call to av_lockmgr_register().
 *           Thus, the application must be prepared to handle that.
 *           If cb is set to NULL the lockmgr will be unregistered.
 *           Also note that during unregistration the previously registered
 *           lockmgr callback may also be invoked.
 */
int av_lockmgr_register(int (*cb)(void **mutex, enum AVLockOp op));

/**
 * Get the type of the given codec.
 */
enum AVMediaType avcodec_get_type(enum CodecID codec_id);

/**
<<<<<<< HEAD
 * Get the AVClass for AVCodecContext. It can be used in combination with
 * AV_OPT_SEARCH_FAKE_OBJ for examining options.
 *
 * @see av_opt_find().
 */
const AVClass *avcodec_get_class(void);

/**
 * Get the AVClass for AVFrame. It can be used in combination with
 * AV_OPT_SEARCH_FAKE_OBJ for examining options.
 *
 * @see av_opt_find().
 */
const AVClass *avcodec_get_frame_class(void);

/**
=======
>>>>>>> 2130bd8f
 * @return a positive value if s is open (i.e. avcodec_open2() was called on it
 * with no corresponding avcodec_close()), 0 otherwise.
 */
int avcodec_is_open(AVCodecContext *s);

/**
 * @return a non-zero number if codec is an encoder, zero otherwise
 */
int av_codec_is_encoder(AVCodec *codec);

/**
 * @return a non-zero number if codec is a decoder, zero otherwise
 */
int av_codec_is_decoder(AVCodec *codec);

/**
 * @}
 */

#endif /* AVCODEC_AVCODEC_H */<|MERGE_RESOLUTION|>--- conflicted
+++ resolved
@@ -3196,6 +3196,40 @@
  */
 void avcodec_register_all(void);
 
+
+#if FF_API_ALLOC_CONTEXT
+/**
+ * Allocate an AVCodecContext and set its fields to default values.  The
+ * resulting struct can be deallocated by simply calling av_free().
+ *
+ * @return An AVCodecContext filled with default values or NULL on failure.
+ * @see avcodec_get_context_defaults
+ *
+ * @deprecated use avcodec_alloc_context3()
+ */
+attribute_deprecated
+AVCodecContext *avcodec_alloc_context(void);
+
+/** THIS FUNCTION IS NOT YET PART OF THE PUBLIC API!
+ *  we WILL change its arguments and name a few times! */
+attribute_deprecated
+AVCodecContext *avcodec_alloc_context2(enum AVMediaType);
+
+/**
+ * Set the fields of the given AVCodecContext to default values.
+ *
+ * @param s The AVCodecContext of which the fields should be set to default values.
+ * @deprecated use avcodec_get_context_defaults3
+ */
+attribute_deprecated
+void avcodec_get_context_defaults(AVCodecContext *s);
+
+/** THIS FUNCTION IS NOT YET PART OF THE PUBLIC API!
+ *  we WILL change its arguments and name a few times! */
+attribute_deprecated
+void avcodec_get_context_defaults2(AVCodecContext *s, enum AVMediaType);
+#endif
+
 /**
  * Allocate an AVCodecContext and set its fields to default values.  The
  * resulting struct can be deallocated by calling avcodec_close() on it followed
@@ -3233,6 +3267,14 @@
 const AVClass *avcodec_get_class(void);
 
 /**
+ * Get the AVClass for AVFrame. It can be used in combination with
+ * AV_OPT_SEARCH_FAKE_OBJ for examining options.
+ *
+ * @see av_opt_find().
+ */
+const AVClass *avcodec_get_frame_class(void);
+
+/**
  * Copy the settings of the source AVCodecContext into the destination
  * AVCodecContext. The resulting destination codec context will be
  * unopened, i.e. you are required to call avcodec_open2() before you
@@ -3260,6 +3302,40 @@
  * @param pic The AVFrame of which the fields should be set to default values.
  */
 void avcodec_get_frame_defaults(AVFrame *pic);
+
+#if FF_API_AVCODEC_OPEN
+/**
+ * Initialize the AVCodecContext to use the given AVCodec. Prior to using this
+ * function the context has to be allocated.
+ *
+ * The functions avcodec_find_decoder_by_name(), avcodec_find_encoder_by_name(),
+ * avcodec_find_decoder() and avcodec_find_encoder() provide an easy way for
+ * retrieving a codec.
+ *
+ * @warning This function is not thread safe!
+ *
+ * @code
+ * avcodec_register_all();
+ * codec = avcodec_find_decoder(CODEC_ID_H264);
+ * if (!codec)
+ *     exit(1);
+ *
+ * context = avcodec_alloc_context3(codec);
+ *
+ * if (avcodec_open(context, codec) < 0)
+ *     exit(1);
+ * @endcode
+ *
+ * @param avctx The context which will be set up to use the given codec.
+ * @param codec The codec to use within the context.
+ * @return zero on success, a negative value on error
+ * @see avcodec_alloc_context3, avcodec_find_decoder, avcodec_find_encoder, avcodec_close
+ *
+ * @deprecated use avcodec_open2
+ */
+attribute_deprecated
+int avcodec_open(AVCodecContext *avctx, AVCodec *codec);
+#endif
 
 /**
  * Initialize the AVCodecContext to use the given AVCodec. Prior to using this
@@ -3415,21 +3491,14 @@
 uint8_t* av_packet_get_side_data(AVPacket *pkt, enum AVPacketSideDataType type,
                                  int *size);
 
-<<<<<<< HEAD
 int av_packet_merge_side_data(AVPacket *pkt);
 
 int av_packet_split_side_data(AVPacket *pkt);
 
 
-/* resample.c */
-
-struct ReSampleContext;
-struct AVResampleContext;
-=======
 /**
  * @}
  */
->>>>>>> 2130bd8f
 
 /**
  * @addtogroup lavc_decoding
@@ -3582,7 +3651,7 @@
  *         AVPacket is returned.
  */
 int avcodec_decode_audio4(AVCodecContext *avctx, AVFrame *frame,
-                          int *got_frame_ptr, AVPacket *avpkt);
+                          int *got_frame_ptr, const AVPacket *avpkt);
 
 /**
  * Decode the video frame of size avpkt->size from avpkt->data into picture.
@@ -3627,7 +3696,7 @@
  */
 int avcodec_decode_video2(AVCodecContext *avctx, AVFrame *picture,
                          int *got_picture_ptr,
-                         AVPacket *avpkt);
+                         const AVPacket *avpkt);
 
 /**
  * Decode a subtitle message.
@@ -3645,22 +3714,9 @@
  * @param[in,out] got_sub_ptr Zero if no subtitle could be decompressed, otherwise, it is nonzero.
  * @param[in] avpkt The input AVPacket containing the input buffer.
  */
-<<<<<<< HEAD
-int avpicture_get_size(enum PixelFormat pix_fmt, int width, int height);
-void avcodec_get_chroma_sub_sample(enum PixelFormat pix_fmt, int *h_shift, int *v_shift);
-
-/**
- * Get the name of a codec.
- * @return  a static string identifying the codec; never NULL
- */
-const char *avcodec_get_name(enum CodecID id);
-
-void avcodec_set_dimensions(AVCodecContext *s, int width, int height);
-=======
 int avcodec_decode_subtitle2(AVCodecContext *avctx, AVSubtitle *sub,
                             int *got_sub_ptr,
                             AVPacket *avpkt);
->>>>>>> 2130bd8f
 
 /**
  * @defgroup lavc_parsing Frame parsing
@@ -3694,94 +3750,6 @@
     int64_t last_dts;
     int fetch_timestamp;
 
-<<<<<<< HEAD
-/**
- * Compute what kind of losses will occur when converting from one specific
- * pixel format to another.
- * When converting from one pixel format to another, information loss may occur.
- * For example, when converting from RGB24 to GRAY, the color information will
- * be lost. Similarly, other losses occur when converting from some formats to
- * other formats. These losses can involve loss of chroma, but also loss of
- * resolution, loss of color depth, loss due to the color space conversion, loss
- * of the alpha bits or loss due to color quantization.
- * avcodec_get_fix_fmt_loss() informs you about the various types of losses
- * which will occur when converting from one pixel format to another.
- *
- * @param[in] dst_pix_fmt destination pixel format
- * @param[in] src_pix_fmt source pixel format
- * @param[in] has_alpha Whether the source pixel format alpha channel is used.
- * @return Combination of flags informing you what kind of losses will occur
- * (maximum loss for an invalid dst_pix_fmt).
- */
-int avcodec_get_pix_fmt_loss(enum PixelFormat dst_pix_fmt, enum PixelFormat src_pix_fmt,
-                             int has_alpha);
-
-/**
- * Find the best pixel format to convert to given a certain source pixel
- * format.  When converting from one pixel format to another, information loss
- * may occur.  For example, when converting from RGB24 to GRAY, the color
- * information will be lost. Similarly, other losses occur when converting from
- * some formats to other formats. avcodec_find_best_pix_fmt() searches which of
- * the given pixel formats should be used to suffer the least amount of loss.
- * The pixel formats from which it chooses one, are determined by the
- * pix_fmt_mask parameter.
- *
- * Note, only the first 64 pixel formats will fit in pix_fmt_mask.
- *
- * @code
- * src_pix_fmt = PIX_FMT_YUV420P;
- * pix_fmt_mask = (1 << PIX_FMT_YUV422P) | (1 << PIX_FMT_RGB24);
- * dst_pix_fmt = avcodec_find_best_pix_fmt(pix_fmt_mask, src_pix_fmt, alpha, &loss);
- * @endcode
- *
- * @param[in] pix_fmt_mask bitmask determining which pixel format to choose from
- * @param[in] src_pix_fmt source pixel format
- * @param[in] has_alpha Whether the source pixel format alpha channel is used.
- * @param[out] loss_ptr Combination of flags informing you what kind of losses will occur.
- * @return The best pixel format to convert to or -1 if none was found.
- */
-enum PixelFormat avcodec_find_best_pix_fmt(int64_t pix_fmt_mask, enum PixelFormat src_pix_fmt,
-                              int has_alpha, int *loss_ptr);
-
-/**
- * Find the best pixel format to convert to given a certain source pixel
- * format and a selection of two destination pixel formats. When converting from
- * one pixel format to another, information loss may occur.  For example, when converting
- * from RGB24 to GRAY, the color information will be lost. Similarly, other losses occur when
- * converting from some formats to other formats. avcodec_find_best_pix_fmt2() selects which of
- * the given pixel formats should be used to suffer the least amount of loss.
- *
- * If one of the destination formats is PIX_FMT_NONE the other pixel format (if valid) will be
- * returned.
- *
- * @code
- * src_pix_fmt = PIX_FMT_YUV420P;
- * dst_pix_fmt1= PIX_FMT_RGB24;
- * dst_pix_fmt2= PIX_FMT_GRAY8;
- * dst_pix_fmt3= PIX_FMT_RGB8;
- * loss= FF_LOSS_CHROMA; // don't care about chroma loss, so chroma loss will be ignored.
- * dst_pix_fmt = avcodec_find_best_pix_fmt2(dst_pix_fmt1, dst_pix_fmt2, src_pix_fmt, alpha, &loss);
- * dst_pix_fmt = avcodec_find_best_pix_fmt2(dst_pix_fmt, dst_pix_fmt3, src_pix_fmt, alpha, &loss);
- * @endcode
- *
- * @param[in] dst_pix_fmt1 One of the two destination pixel formats to choose from
- * @param[in] dst_pix_fmt2 The other of the two destination pixel formats to choose from
- * @param[in] src_pix_fmt Source pixel format
- * @param[in] has_alpha Whether the source pixel format alpha channel is used.
- * @param[in, out] loss_ptr Combination of loss flags. In: selects which of the losses to ignore, i.e.
- *                               NULL or value of zero means we care about all losses. Out: the loss
- *                               that occurs when converting from src to selected dst pixel format.
- * @return The best pixel format to convert to or -1 if none was found.
- */
-enum PixelFormat avcodec_find_best_pix_fmt2(enum PixelFormat dst_pix_fmt1, enum PixelFormat dst_pix_fmt2,
-                                            enum PixelFormat src_pix_fmt, int has_alpha, int *loss_ptr);
-
-
-/* deinterlace a picture */
-/* deinterlace - if not supported return -1 */
-int avpicture_deinterlace(AVPicture *dst, const AVPicture *src,
-                          enum PixelFormat pix_fmt, int width, int height);
-=======
 #define AV_PARSER_PTS_NB 4
     int cur_frame_start_index;
     int64_t cur_frame_offset[AV_PARSER_PTS_NB];
@@ -3796,7 +3764,6 @@
 
     int64_t offset;      ///< byte offset from starting packet start
     int64_t cur_frame_end[AV_PARSER_PTS_NB];
->>>>>>> 2130bd8f
 
     /**
      * Set by parser to 1 for key frames and 0 for non-key frames.
@@ -4071,22 +4038,6 @@
                          const AVFrame *pict);
 #endif
 
-#if FF_API_ALLOC_CONTEXT
-/**
- * Set the fields of the given AVCodecContext to default values.
- *
- * @param s The AVCodecContext of which the fields should be set to default values.
- * @deprecated use avcodec_get_context_defaults3
- */
-attribute_deprecated
-void avcodec_get_context_defaults(AVCodecContext *s);
-
-/** THIS FUNCTION IS NOT YET PART OF THE PUBLIC API!
- *  we WILL change its arguments and name a few times! */
-attribute_deprecated
-void avcodec_get_context_defaults2(AVCodecContext *s, enum AVMediaType);
-#endif
-
 /**
  * Encode a frame of video.
  *
@@ -4128,25 +4079,6 @@
                             const AVSubtitle *sub);
 
 
-#if FF_API_ALLOC_CONTEXT
-/**
- * Allocate an AVCodecContext and set its fields to default values.  The
- * resulting struct can be deallocated by simply calling av_free().
- *
- * @return An AVCodecContext filled with default values or NULL on failure.
- * @see avcodec_get_context_defaults
- *
- * @deprecated use avcodec_alloc_context3()
- */
-attribute_deprecated
-AVCodecContext *avcodec_alloc_context(void);
-
-/** THIS FUNCTION IS NOT YET PART OF THE PUBLIC API!
- *  we WILL change its arguments and name a few times! */
-attribute_deprecated
-AVCodecContext *avcodec_alloc_context2(enum AVMediaType);
-#endif
-
 /**
  * @}
  */
@@ -4256,40 +4188,6 @@
  */
 int avpicture_alloc(AVPicture *picture, enum PixelFormat pix_fmt, int width, int height);
 
-#if FF_API_AVCODEC_OPEN
-/**
- * Initialize the AVCodecContext to use the given AVCodec. Prior to using this
- * function the context has to be allocated.
- *
- * The functions avcodec_find_decoder_by_name(), avcodec_find_encoder_by_name(),
- * avcodec_find_decoder() and avcodec_find_encoder() provide an easy way for
- * retrieving a codec.
- *
- * @warning This function is not thread safe!
- *
- * @code
- * avcodec_register_all();
- * codec = avcodec_find_decoder(CODEC_ID_H264);
- * if (!codec)
- *     exit(1);
- *
- * context = avcodec_alloc_context3(codec);
- *
- * if (avcodec_open(context, codec) < 0)
- *     exit(1);
- * @endcode
- *
- * @param avctx The context which will be set up to use the given codec.
- * @param codec The codec to use within the context.
- * @return zero on success, a negative value on error
- * @see avcodec_alloc_context3, avcodec_find_decoder, avcodec_find_encoder, avcodec_close
- *
- * @deprecated use avcodec_open2
- */
-attribute_deprecated
-int avcodec_open(AVCodecContext *avctx, AVCodec *codec);
-#endif
-
 /**
  * Free a picture previously allocated by avpicture_alloc().
  * The data buffer used by the AVPicture is freed, but the AVPicture structure
@@ -4337,13 +4235,8 @@
  * @param[in] dest_size The size of 'dest'.
  * @return The number of bytes written to dest, or a negative value (error code) on error.
  */
-<<<<<<< HEAD
-int avcodec_decode_audio4(AVCodecContext *avctx, AVFrame *frame,
-                          int *got_frame_ptr, const AVPacket *avpkt);
-=======
 int avpicture_layout(const AVPicture* src, enum PixelFormat pix_fmt, int width, int height,
                      unsigned char *dest, int dest_size);
->>>>>>> 2130bd8f
 
 /**
  * Calculate the size in bytes that a picture of the given width and height
@@ -4357,13 +4250,7 @@
  * @param height the height of the image
  * @return Image data size in bytes or -1 on error (e.g. too large dimensions).
  */
-<<<<<<< HEAD
-int avcodec_decode_video2(AVCodecContext *avctx, AVFrame *picture,
-                         int *got_picture_ptr,
-                         const AVPacket *avpkt);
-=======
 int avpicture_get_size(enum PixelFormat pix_fmt, int width, int height);
->>>>>>> 2130bd8f
 
 /**
  *  deinterlace - if not supported return -1
@@ -4439,7 +4326,8 @@
  * @param[in] dst_pix_fmt destination pixel format
  * @param[in] src_pix_fmt source pixel format
  * @param[in] has_alpha Whether the source pixel format alpha channel is used.
- * @return Combination of flags informing you what kind of losses will occur.
+ * @return Combination of flags informing you what kind of losses will occur
+ * (maximum loss for an invalid dst_pix_fmt).
  */
 int avcodec_get_pix_fmt_loss(enum PixelFormat dst_pix_fmt, enum PixelFormat src_pix_fmt,
                              int has_alpha);
@@ -4454,9 +4342,11 @@
  * The pixel formats from which it chooses one, are determined by the
  * pix_fmt_mask parameter.
  *
+ * Note, only the first 64 pixel formats will fit in pix_fmt_mask.
+ *
  * @code
  * src_pix_fmt = PIX_FMT_YUV420P;
- * pix_fmt_mask = (1 << PIX_FMT_YUV422P) || (1 << PIX_FMT_RGB24);
+ * pix_fmt_mask = (1 << PIX_FMT_YUV422P) | (1 << PIX_FMT_RGB24);
  * dst_pix_fmt = avcodec_find_best_pix_fmt(pix_fmt_mask, src_pix_fmt, alpha, &loss);
  * @endcode
  *
@@ -4468,6 +4358,39 @@
  */
 enum PixelFormat avcodec_find_best_pix_fmt(int64_t pix_fmt_mask, enum PixelFormat src_pix_fmt,
                               int has_alpha, int *loss_ptr);
+
+/**
+ * Find the best pixel format to convert to given a certain source pixel
+ * format and a selection of two destination pixel formats. When converting from
+ * one pixel format to another, information loss may occur.  For example, when converting
+ * from RGB24 to GRAY, the color information will be lost. Similarly, other losses occur when
+ * converting from some formats to other formats. avcodec_find_best_pix_fmt2() selects which of
+ * the given pixel formats should be used to suffer the least amount of loss.
+ *
+ * If one of the destination formats is PIX_FMT_NONE the other pixel format (if valid) will be
+ * returned.
+ *
+ * @code
+ * src_pix_fmt = PIX_FMT_YUV420P;
+ * dst_pix_fmt1= PIX_FMT_RGB24;
+ * dst_pix_fmt2= PIX_FMT_GRAY8;
+ * dst_pix_fmt3= PIX_FMT_RGB8;
+ * loss= FF_LOSS_CHROMA; // don't care about chroma loss, so chroma loss will be ignored.
+ * dst_pix_fmt = avcodec_find_best_pix_fmt2(dst_pix_fmt1, dst_pix_fmt2, src_pix_fmt, alpha, &loss);
+ * dst_pix_fmt = avcodec_find_best_pix_fmt2(dst_pix_fmt, dst_pix_fmt3, src_pix_fmt, alpha, &loss);
+ * @endcode
+ *
+ * @param[in] dst_pix_fmt1 One of the two destination pixel formats to choose from
+ * @param[in] dst_pix_fmt2 The other of the two destination pixel formats to choose from
+ * @param[in] src_pix_fmt Source pixel format
+ * @param[in] has_alpha Whether the source pixel format alpha channel is used.
+ * @param[in, out] loss_ptr Combination of loss flags. In: selects which of the losses to ignore, i.e.
+ *                               NULL or value of zero means we care about all losses. Out: the loss
+ *                               that occurs when converting from src to selected dst pixel format.
+ * @return The best pixel format to convert to or -1 if none was found.
+ */
+enum PixelFormat avcodec_find_best_pix_fmt2(enum PixelFormat dst_pix_fmt1, enum PixelFormat dst_pix_fmt2,
+                                            enum PixelFormat src_pix_fmt, int has_alpha, int *loss_ptr);
 
 enum PixelFormat avcodec_default_get_format(struct AVCodecContext *s, const enum PixelFormat * fmt);
 
@@ -4703,25 +4626,12 @@
 enum AVMediaType avcodec_get_type(enum CodecID codec_id);
 
 /**
-<<<<<<< HEAD
- * Get the AVClass for AVCodecContext. It can be used in combination with
- * AV_OPT_SEARCH_FAKE_OBJ for examining options.
- *
- * @see av_opt_find().
- */
-const AVClass *avcodec_get_class(void);
-
-/**
- * Get the AVClass for AVFrame. It can be used in combination with
- * AV_OPT_SEARCH_FAKE_OBJ for examining options.
- *
- * @see av_opt_find().
- */
-const AVClass *avcodec_get_frame_class(void);
-
-/**
-=======
->>>>>>> 2130bd8f
+ * Get the name of a codec.
+ * @return  a static string identifying the codec; never NULL
+ */
+const char *avcodec_get_name(enum CodecID id);
+
+/**
  * @return a positive value if s is open (i.e. avcodec_open2() was called on it
  * with no corresponding avcodec_close()), 0 otherwise.
  */
