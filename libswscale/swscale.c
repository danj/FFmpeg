--- conflicted
+++ resolved
@@ -1098,6 +1098,7 @@
 
 #define r_b ((target == PIX_FMT_RGB24) ? r : b)
 #define b_r ((target == PIX_FMT_RGB24) ? b : r)
+
         dest[i * 6 + 0] = r_b[Y1];
         dest[i * 6 + 1] =   g[Y1];
         dest[i * 6 + 2] = b_r[Y1];
@@ -1502,37 +1503,21 @@
 #define b ((origin == PIX_FMT_BGR48BE || origin == PIX_FMT_BGR48LE) ? r_b : b_r)
 
 static av_always_inline void
-<<<<<<< HEAD
-rgb48ToY_c_template(int16_t *dst, const uint16_t *src, int width,
-=======
 rgb48ToY_c_template(uint16_t *dst, const uint16_t *src, int width,
->>>>>>> afb9d4e8
                     enum PixelFormat origin)
 {
     int i;
     for (i = 0; i < width; i++) {
-<<<<<<< HEAD
-        int r_b = input_pixel(&src[i*3+0]);
-        int   g = input_pixel(&src[i*3+1]);
-        int b_r = input_pixel(&src[i*3+2]);
-
-        dst[i] = (RY*r + GY*g + BY*b + (32<<(RGB2YUV_SHIFT-1+8)) + (1<<(RGB2YUV_SHIFT-7+8))) >> (RGB2YUV_SHIFT-6+8);
-=======
         unsigned int r_b = input_pixel(&src[i*3+0]);
         unsigned int   g = input_pixel(&src[i*3+1]);
         unsigned int b_r = input_pixel(&src[i*3+2]);
 
         dst[i] = (RY*r + GY*g + BY*b + (0x2001<<(RGB2YUV_SHIFT-1))) >> RGB2YUV_SHIFT;
->>>>>>> afb9d4e8
     }
 }
 
 static av_always_inline void
-<<<<<<< HEAD
-rgb48ToUV_c_template(int16_t *dstU, int16_t *dstV,
-=======
 rgb48ToUV_c_template(uint16_t *dstU, uint16_t *dstV,
->>>>>>> afb9d4e8
                     const uint16_t *src1, const uint16_t *src2,
                     int width, enum PixelFormat origin)
 {
@@ -1543,43 +1528,25 @@
         int   g = input_pixel(&src1[i*3+1]);
         int b_r = input_pixel(&src1[i*3+2]);
 
-<<<<<<< HEAD
-        dstU[i] = (RU*r + GU*g + BU*b + (256<<(RGB2YUV_SHIFT-1+8)) + (1<<(RGB2YUV_SHIFT-7+8))) >> (RGB2YUV_SHIFT-6+8);
-        dstV[i] = (RV*r + GV*g + BV*b + (256<<(RGB2YUV_SHIFT-1+8)) + (1<<(RGB2YUV_SHIFT-7+8))) >> (RGB2YUV_SHIFT-6+8);
-=======
         dstU[i] = (RU*r + GU*g + BU*b + (0x10001<<(RGB2YUV_SHIFT-1))) >> RGB2YUV_SHIFT;
         dstV[i] = (RV*r + GV*g + BV*b + (0x10001<<(RGB2YUV_SHIFT-1))) >> RGB2YUV_SHIFT;
->>>>>>> afb9d4e8
     }
 }
 
 static av_always_inline void
-<<<<<<< HEAD
-rgb48ToUV_half_c_template(int16_t *dstU, int16_t *dstV,
-=======
 rgb48ToUV_half_c_template(uint16_t *dstU, uint16_t *dstV,
->>>>>>> afb9d4e8
                           const uint16_t *src1, const uint16_t *src2,
                           int width, enum PixelFormat origin)
 {
     int i;
     assert(src1==src2);
     for (i = 0; i < width; i++) {
-<<<<<<< HEAD
-        int r_b = (input_pixel(&src1[6*i + 0])) + (input_pixel(&src1[6*i + 3]));
-        int   g = (input_pixel(&src1[6*i + 1])) + (input_pixel(&src1[6*i + 4]));
-        int b_r = (input_pixel(&src1[6*i + 2])) + (input_pixel(&src1[6*i + 5]));
-
-        dstU[i]= (RU*r + GU*g + BU*b + (256U<<(RGB2YUV_SHIFT+8)) + (1<<(RGB2YUV_SHIFT-6+8))) >> (RGB2YUV_SHIFT-5+8);
-        dstV[i]= (RV*r + GV*g + BV*b + (256U<<(RGB2YUV_SHIFT+8)) + (1<<(RGB2YUV_SHIFT-6+8))) >> (RGB2YUV_SHIFT-5+8);
-=======
         int r_b = (input_pixel(&src1[6 * i + 0]) + input_pixel(&src1[6 * i + 3]) + 1) >> 1;
         int   g = (input_pixel(&src1[6 * i + 1]) + input_pixel(&src1[6 * i + 4]) + 1) >> 1;
         int b_r = (input_pixel(&src1[6 * i + 2]) + input_pixel(&src1[6 * i + 5]) + 1) >> 1;
 
         dstU[i]= (RU*r + GU*g + BU*b + (0x10001<<(RGB2YUV_SHIFT-1))) >> RGB2YUV_SHIFT;
         dstV[i]= (RV*r + GV*g + BV*b + (0x10001<<(RGB2YUV_SHIFT-1))) >> RGB2YUV_SHIFT;
->>>>>>> afb9d4e8
     }
 }
 
@@ -2065,7 +2032,7 @@
     for (i = 0; i < dstW; i++) {
         int j;
         int srcPos = filterPos[i];
-        unsigned int val = 0;
+        int val = 0;
 
         for (j = 0; j < filterSize; j++) {
             val += src[srcPos + j] * filter[filterSize * i + j];
@@ -2094,7 +2061,7 @@
     }
 }
 
-static inline void hScale16_c(int16_t *dst, int dstW, const uint16_t *src, int srcW, int xInc,
+static inline void hScale16N_c(int16_t *dst, int dstW, const uint16_t *src, int srcW, int xInc,
                                     const int16_t *filter, const int16_t *filterPos, long filterSize, int shift)
 {
     int i, j;
@@ -2109,7 +2076,7 @@
     }
 }
 
-static inline void hScale16X_c(int16_t *dst, int dstW, const uint16_t *src, int srcW, int xInc,
+static inline void hScale16NX_c(int16_t *dst, int dstW, const uint16_t *src, int srcW, int xInc,
                                     const int16_t *filter, const int16_t *filterPos, long filterSize, int shift)
 {
     int i, j;
@@ -2186,7 +2153,7 @@
     int i;
     int32_t *dst = (int32_t *) _dst;
     for (i = 0; i < width; i++)
-        dst[i] = (dst[i]*14071 + (33561947<<4))>>14;
+        dst[i] = (dst[i]*(14071/4) + (33561947<<4)/4)>>12;
 }
 
 static void hyscale_fast_c(SwsContext *c, int16_t *dst, int dstWidth,
@@ -2237,19 +2204,15 @@
         src= formatConvBuffer;
     }
 
-<<<<<<< HEAD
+    if (av_pix_fmt_descriptors[c->srcFormat].comp[0].depth_minus1 < 8 && c->scalingBpp == 16) {
+        c->scale8To16Rv((uint16_t *) formatConvBuffer, src, srcW);
+        src = formatConvBuffer;
+    }
+
     if (c->hScale16) {
         int shift= isAnyRGB(c->srcFormat) || c->srcFormat==PIX_FMT_PAL8 ? 13 : av_pix_fmt_descriptors[c->srcFormat].comp[0].depth_minus1;
         c->hScale16(dst, dstWidth, (const uint16_t*)src, srcW, xInc, hLumFilter, hLumFilterPos, hLumFilterSize, shift);
     } else if (!c->hyscale_fast) {
-=======
-    if (av_pix_fmt_descriptors[c->srcFormat].comp[0].depth_minus1 < 8 && c->scalingBpp == 16) {
-        c->scale8To16Rv((uint16_t *) formatConvBuffer, src, srcW);
-        src = formatConvBuffer;
-    }
-
-    if (!c->hyscale_fast) {
->>>>>>> afb9d4e8
         c->hScale(dst, dstWidth, src, hLumFilter, hLumFilterPos, hLumFilterSize);
     } else { // fast bilinear upscale / crap downscale
         c->hyscale_fast(c, dst, dstWidth, src, srcW, xInc);
@@ -2289,33 +2252,25 @@
                                      uint8_t *formatConvBuffer, uint32_t *pal)
 {
     if (c->chrToYV12) {
-<<<<<<< HEAD
         uint8_t *buf2 = formatConvBuffer + FFALIGN(srcW*2+78, 16);
-=======
-        uint8_t *buf2 = formatConvBuffer + FFALIGN(srcW * c->scalingBpp >> 3, 16);
->>>>>>> afb9d4e8
         c->chrToYV12(formatConvBuffer, buf2, src1, src2, srcW, pal);
         src1= formatConvBuffer;
         src2= buf2;
     }
 
-<<<<<<< HEAD
+    if (av_pix_fmt_descriptors[c->srcFormat].comp[0].depth_minus1 < 8 && c->scalingBpp == 16) {
+        uint8_t *buf2 = (formatConvBuffer + FFALIGN(srcW * 2+78, 16));
+        c->scale8To16Rv((uint16_t *) formatConvBuffer, src1, srcW);
+        c->scale8To16Rv((uint16_t *) buf2,             src2, srcW);
+        src1 = formatConvBuffer;
+        src2 = buf2;
+    }
+
     if (c->hScale16) {
         int shift= isAnyRGB(c->srcFormat) || c->srcFormat==PIX_FMT_PAL8 ? 13 : av_pix_fmt_descriptors[c->srcFormat].comp[0].depth_minus1;
         c->hScale16(dst1, dstWidth, (const uint16_t*)src1, srcW, xInc, hChrFilter, hChrFilterPos, hChrFilterSize, shift);
         c->hScale16(dst2, dstWidth, (const uint16_t*)src2, srcW, xInc, hChrFilter, hChrFilterPos, hChrFilterSize, shift);
     } else if (!c->hcscale_fast) {
-=======
-    if (av_pix_fmt_descriptors[c->srcFormat].comp[0].depth_minus1 < 8 && c->scalingBpp == 16) {
-        uint8_t *buf2 = (formatConvBuffer + FFALIGN(srcW * 2, 16));
-        c->scale8To16Rv((uint16_t *) formatConvBuffer, src1, srcW);
-        c->scale8To16Rv((uint16_t *) buf2,             src2, srcW);
-        src1 = formatConvBuffer;
-        src2 = buf2;
-    }
-
-    if (!c->hcscale_fast) {
->>>>>>> afb9d4e8
         c->hScale(dst1, dstWidth, src1, hChrFilter, hChrFilterPos, hChrFilterSize);
         c->hScale(dst2, dstWidth, src2, hChrFilter, hChrFilterPos, hChrFilterSize);
     } else { // fast bilinear upscale / crap downscale
@@ -2855,36 +2810,16 @@
         case PIX_FMT_PAL8     :
         case PIX_FMT_BGR4_BYTE:
         case PIX_FMT_RGB4_BYTE: c->chrToYV12 = palToUV_c; break;
-<<<<<<< HEAD
-        case PIX_FMT_GRAY16BE :
         case PIX_FMT_YUV444P9BE:
         case PIX_FMT_YUV420P9BE:
         case PIX_FMT_YUV444P10BE:
         case PIX_FMT_YUV422P10BE:
-        case PIX_FMT_YUV420P10BE:
-        case PIX_FMT_YUV420P16BE:
-        case PIX_FMT_YUV422P16BE:
-        case PIX_FMT_YUV444P16BE: c->hScale16= HAVE_BIGENDIAN ? hScale16_c : hScale16X_c; break;
-        case PIX_FMT_GRAY16LE :
+        case PIX_FMT_YUV420P10BE: c->hScale16= HAVE_BIGENDIAN ? hScale16N_c : hScale16NX_c; break;
         case PIX_FMT_YUV444P9LE:
         case PIX_FMT_YUV420P9LE:
         case PIX_FMT_YUV422P10LE:
         case PIX_FMT_YUV420P10LE:
-        case PIX_FMT_YUV444P10LE:
-        case PIX_FMT_YUV420P16LE:
-        case PIX_FMT_YUV422P16LE:
-        case PIX_FMT_YUV444P16LE: c->hScale16= HAVE_BIGENDIAN ? hScale16X_c : hScale16_c; break;
-=======
-        case PIX_FMT_YUV444P9LE:
-        case PIX_FMT_YUV420P9LE:  c->chrToYV12 = LE9ToUV_c; break;
-        case PIX_FMT_YUV422P10LE:
-        case PIX_FMT_YUV444P10LE:
-        case PIX_FMT_YUV420P10LE: c->chrToYV12 = LE10ToUV_c; break;
-        case PIX_FMT_YUV444P9BE:
-        case PIX_FMT_YUV420P9BE:  c->chrToYV12 = BE9ToUV_c; break;
-        case PIX_FMT_YUV444P10BE:
-        case PIX_FMT_YUV422P10BE:
-        case PIX_FMT_YUV420P10BE: c->chrToYV12 = BE10ToUV_c; break;
+        case PIX_FMT_YUV444P10LE: c->hScale16= HAVE_BIGENDIAN ? hScale16NX_c : hScale16N_c; break;
 #if HAVE_BIGENDIAN
         case PIX_FMT_YUV420P16LE:
         case PIX_FMT_YUV422P16LE:
@@ -2894,7 +2829,6 @@
         case PIX_FMT_YUV422P16BE:
         case PIX_FMT_YUV444P16BE: c->chrToYV12 = bswap16UV_c; break;
 #endif
->>>>>>> afb9d4e8
     }
     if (c->chrSrcHSubSample) {
         switch(srcFormat) {
@@ -2943,23 +2877,6 @@
     c->lumToYV12 = NULL;
     c->alpToYV12 = NULL;
     switch (srcFormat) {
-<<<<<<< HEAD
-    case PIX_FMT_YUYV422  :
-    case PIX_FMT_GRAY8A   :
-                            c->lumToYV12 = yuy2ToY_c; break;
-    case PIX_FMT_UYVY422  :
-                            c->lumToYV12 = uyvyToY_c;    break;
-=======
-    case PIX_FMT_YUV444P9LE:
-    case PIX_FMT_YUV420P9LE:  c->lumToYV12 = LE9ToY_c; break;
-    case PIX_FMT_YUV444P10LE:
-    case PIX_FMT_YUV422P10LE:
-    case PIX_FMT_YUV420P10LE: c->lumToYV12 = LE10ToY_c; break;
-    case PIX_FMT_YUV444P9BE:
-    case PIX_FMT_YUV420P9BE:  c->lumToYV12 = BE9ToY_c; break;
-    case PIX_FMT_YUV444P10BE:
-    case PIX_FMT_YUV422P10BE:
-    case PIX_FMT_YUV420P10BE: c->lumToYV12 = BE10ToY_c; break;
 #if HAVE_BIGENDIAN
     case PIX_FMT_YUV420P16LE:
     case PIX_FMT_YUV422P16LE:
@@ -2974,7 +2891,6 @@
     case PIX_FMT_YUYV422  :
     case PIX_FMT_Y400A    : c->lumToYV12 = yuy2ToY_c; break;
     case PIX_FMT_UYVY422  : c->lumToYV12 = uyvyToY_c;    break;
->>>>>>> afb9d4e8
     case PIX_FMT_BGR24    : c->lumToYV12 = bgr24ToY_c;   break;
     case PIX_FMT_BGR565LE : c->lumToYV12 = bgr16leToY_c; break;
     case PIX_FMT_BGR565BE : c->lumToYV12 = bgr16beToY_c; break;
@@ -3012,17 +2928,16 @@
         }
     }
 
-<<<<<<< HEAD
-    if(isAnyRGB(c->srcFormat) || c->srcFormat == PIX_FMT_PAL8)
-        c->hScale16= hScale16_c;
-=======
+    if((isAnyRGB(c->srcFormat) && av_pix_fmt_descriptors[c->srcFormat].comp[0].depth_minus1<15)
+       || c->srcFormat == PIX_FMT_PAL8)
+        c->hScale16= hScale16N_c;
+
     if (c->scalingBpp == 8) {
     c->hScale       = hScale_c;
     if (c->flags & SWS_FAST_BILINEAR) {
         c->hyscale_fast = hyscale_fast_c;
         c->hcscale_fast = hcscale_fast_c;
     }
->>>>>>> afb9d4e8
 
     if (c->srcRange != c->dstRange && !isAnyRGB(c->dstFormat)) {
         if (c->srcRange) {
