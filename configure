#!/bin/sh
#
# FFmpeg configure script
#
# Copyright (c) 2000-2002 Fabrice Bellard
# Copyright (c) 2005-2008 Diego Biurrun
# Copyright (c) 2005-2008 Mans Rullgard
#

# Prevent locale nonsense from breaking basic text processing.
LC_ALL=C
export LC_ALL

# make sure we are running under a compatible shell
# try to make this part work with most shells

try_exec(){
    echo "Trying shell $1"
    type "$1" > /dev/null 2>&1 && exec "$@"
}

unset foo
(: ${foo%%bar}) 2> /dev/null
E1="$?"

(: ${foo?}) 2> /dev/null
E2="$?"

if test "$E1" != 0 || test "$E2" = 0; then
    echo "Broken shell detected.  Trying alternatives."
    export FF_CONF_EXEC
    if test "0$FF_CONF_EXEC" -lt 1; then
        FF_CONF_EXEC=1
        try_exec bash "$0" "$@"
    fi
    if test "0$FF_CONF_EXEC" -lt 2; then
        FF_CONF_EXEC=2
        try_exec ksh "$0" "$@"
    fi
    if test "0$FF_CONF_EXEC" -lt 3; then
        FF_CONF_EXEC=3
        try_exec /usr/xpg4/bin/sh "$0" "$@"
    fi
    echo "No compatible shell script interpreter found."
    echo "This configure script requires a POSIX-compatible shell"
    echo "such as bash or ksh."
    echo "THIS IS NOT A BUG IN FFMPEG, DO NOT REPORT IT AS SUCH."
    echo "Instead, install a working POSIX-compatible shell."
    echo "Disabling this configure test will create a broken FFmpeg."
    if test "$BASH_VERSION" = '2.04.0(1)-release'; then
        echo "This bash version ($BASH_VERSION) is broken on your platform."
        echo "Upgrade to a later version if available."
    fi
    exit 1
fi

show_help(){
cat <<EOF
Usage: configure [options]
Options: [defaults in brackets after descriptions]

Standard options:
  --help                   print this message
  --logfile=FILE           log tests and output to FILE [config.log]
  --disable-logging        do not log configure debug information
  --prefix=PREFIX          install in PREFIX [$prefix]
  --bindir=DIR             install binaries in DIR [PREFIX/bin]
  --datadir=DIR            install data files in DIR [PREFIX/share/ffmpeg]
  --libdir=DIR             install libs in DIR [PREFIX/lib]
  --shlibdir=DIR           install shared libs in DIR [PREFIX/lib]
  --incdir=DIR             install includes in DIR [PREFIX/include]
  --mandir=DIR             install man page in DIR [PREFIX/share/man]

Configuration options:
  --disable-static         do not build static libraries [no]
  --enable-shared          build shared libraries [no]
  --enable-gpl             allow use of GPL code, the resulting libs
                           and binaries will be under GPL [no]
  --enable-version3        upgrade (L)GPL to version 3 [no]
  --enable-nonfree         allow use of nonfree code, the resulting libs
                           and binaries will be unredistributable [no]
  --disable-doc            do not build documentation
  --disable-ffmpeg         disable ffmpeg build
  --disable-ffplay         disable ffplay build
  --disable-ffprobe        disable ffprobe build
  --disable-ffserver       disable ffserver build
  --disable-avdevice       disable libavdevice build
  --disable-avcodec        disable libavcodec build
  --disable-avformat       disable libavformat build
  --disable-swscale        disable libswscale build
  --disable-postproc       disable libpostproc build
  --disable-avfilter       disable video filter support [no]
  --disable-pthreads       disable pthreads [auto]
  --enable-w32threads      use Win32 threads [no]
  --enable-x11grab         enable X11 grabbing [no]
  --disable-network        disable network support [no]
  --enable-gray            enable full grayscale support (slower color)
  --disable-swscale-alpha  disable alpha channel support in swscale
  --disable-fastdiv        disable table-based division
  --enable-small           optimize for size instead of speed
  --disable-aandct         disable AAN DCT code
  --disable-dct            disable DCT code
  --disable-fft            disable FFT code
  --disable-golomb         disable Golomb code
  --disable-huffman        disable Huffman code
  --disable-lpc            disable LPC code
  --disable-mdct           disable MDCT code
  --disable-rdft           disable RDFT code
  --enable-vaapi           enable VAAPI code [autodetect]
  --enable-vdpau           enable VDPAU code [autodetect]
  --disable-dxva2          disable DXVA2 code
  --enable-runtime-cpudetect detect cpu capabilities at runtime (bigger binary)
  --enable-hardcoded-tables use hardcoded tables instead of runtime generation
  --enable-memalign-hack   emulate memalign, interferes with memory debuggers
  --disable-everything     disable all components listed below
  --disable-encoder=NAME   disable encoder NAME
  --enable-encoder=NAME    enable encoder NAME
  --disable-encoders       disable all encoders
  --disable-decoder=NAME   disable decoder NAME
  --enable-decoder=NAME    enable decoder NAME
  --disable-decoders       disable all decoders
  --disable-hwaccel=NAME   disable hwaccel NAME
  --enable-hwaccel=NAME    enable hwaccel NAME
  --disable-hwaccels       disable all hwaccels
  --disable-muxer=NAME     disable muxer NAME
  --enable-muxer=NAME      enable muxer NAME
  --disable-muxers         disable all muxers
  --disable-demuxer=NAME   disable demuxer NAME
  --enable-demuxer=NAME    enable demuxer NAME
  --disable-demuxers       disable all demuxers
  --enable-parser=NAME     enable parser NAME
  --disable-parser=NAME    disable parser NAME
  --disable-parsers        disable all parsers
  --enable-bsf=NAME        enable bitstream filter NAME
  --disable-bsf=NAME       disable bitstream filter NAME
  --disable-bsfs           disable all bitstream filters
  --enable-protocol=NAME   enable protocol NAME
  --disable-protocol=NAME  disable protocol NAME
  --disable-protocols      disable all protocols
  --disable-indev=NAME     disable input device NAME
  --disable-outdev=NAME    disable output device NAME
  --disable-indevs         disable input devices
  --disable-outdevs        disable output devices
  --disable-devices        disable all devices
  --enable-filter=NAME     enable filter NAME
  --disable-filter=NAME    disable filter NAME
  --disable-filters        disable all filters
  --list-decoders          show all available decoders
  --list-encoders          show all available encoders
  --list-hwaccels          show all available hardware accelerators
  --list-muxers            show all available muxers
  --list-demuxers          show all available demuxers
  --list-parsers           show all available parsers
  --list-protocols         show all available protocols
  --list-bsfs              show all available bitstream filters
  --list-indevs            show all available input devices
  --list-outdevs           show all available output devices
  --list-filters           show all available filters

External library support:
  --enable-avisynth        enable reading of AVISynth script files [no]
  --enable-bzlib           enable bzlib [autodetect]
  --enable-libcelt         enable CELT/Opus decoding via libcelt [no]
  --enable-frei0r          enable frei0r video filtering
  --enable-libaacplus      enable AAC+ encoding via libaacplus [no]
  --enable-libopencore-amrnb enable AMR-NB de/encoding via libopencore-amrnb [no]
  --enable-libopencore-amrwb enable AMR-WB decoding via libopencore-amrwb [no]
  --enable-libopencv       enable video filtering via libopencv [no]
  --enable-libdc1394       enable IIDC-1394 grabbing using libdc1394
                           and libraw1394 [no]
  --enable-libdirac        enable Dirac support via libdirac [no]
  --enable-libfaac         enable FAAC support via libfaac [no]
  --enable-libfreetype     enable libfreetype [no]
  --enable-libgsm          enable GSM support via libgsm [no]
  --enable-libmp3lame      enable MP3 encoding via libmp3lame [no]
  --enable-libnut          enable NUT (de)muxing via libnut,
                           native (de)muxer exists [no]
  --enable-libopenjpeg     enable JPEG 2000 decoding via OpenJPEG [no]
  --enable-librtmp         enable RTMP[E] support via librtmp [no]
  --enable-libschroedinger enable Dirac support via libschroedinger [no]
  --enable-libspeex        enable Speex encoding and decoding via libspeex [no]
  --enable-libtheora       enable Theora encoding via libtheora [no]
  --enable-libvo-aacenc    enable AAC encoding via libvo-aacenc [no]
  --enable-libvo-amrwbenc  enable AMR-WB encoding via libvo-amrwbenc [no]
  --enable-libvorbis       enable Vorbis encoding via libvorbis,
                           native implementation exists [no]
  --enable-libvpx          enable VP8 support via libvpx [no]
  --enable-libx264         enable H.264 encoding via x264 [no]
  --enable-libxavs         enable AVS encoding via xavs [no]
  --enable-libxvid         enable Xvid encoding via xvidcore,
                           native MPEG-4/Xvid encoder exists [no]
  --enable-openal          enable OpenAL 1.1 capture support [no]
  --enable-mlib            enable Sun medialib [no]
  --enable-zlib            enable zlib [autodetect]

Advanced options (experts only):
  --cross-prefix=PREFIX    use PREFIX for compilation tools [$cross_prefix]
  --enable-cross-compile   assume a cross-compiler is used
  --sysroot=PATH           root of cross-build tree
  --sysinclude=PATH        location of cross-build system headers
  --target-os=OS           compiler targets OS [$target_os]
  --target-exec=CMD        command to run executables on target
  --target-path=DIR        path to view of build directory on target
  --nm=NM                  use nm tool
  --ar=AR                  use archive tool AR [$ar_default]
  --as=AS                  use assembler AS [$as_default]
  --cc=CC                  use C compiler CC [$cc_default]
  --ld=LD                  use linker LD
  --host-cc=HOSTCC         use host C compiler HOSTCC
  --host-cflags=HCFLAGS    use HCFLAGS when compiling for host
  --host-ldflags=HLDFLAGS  use HLDFLAGS when linking for host
  --host-libs=HLIBS        use libs HLIBS when linking for host
  --extra-cflags=ECFLAGS   add ECFLAGS to CFLAGS [$CFLAGS]
  --extra-ldflags=ELDFLAGS add ELDFLAGS to LDFLAGS [$LDFLAGS]
  --extra-libs=ELIBS       add ELIBS [$ELIBS]
  --extra-version=STRING   version string suffix []
  --build-suffix=SUFFIX    library name suffix []
  --arch=ARCH              select architecture [$arch]
  --cpu=CPU                select the minimum required CPU (affects
                           instruction selection, may crash on older CPUs)
  --disable-asm            disable all assembler optimizations
  --disable-altivec        disable AltiVec optimizations
  --disable-amd3dnow       disable 3DNow! optimizations
  --disable-amd3dnowext    disable 3DNow! extended optimizations
  --disable-mmx            disable MMX optimizations
  --disable-mmx2           disable MMX2 optimizations
  --disable-sse            disable SSE optimizations
  --disable-ssse3          disable SSSE3 optimizations
  --disable-avx            disable AVX optimizations
  --disable-armv5te        disable armv5te optimizations
  --disable-armv6          disable armv6 optimizations
  --disable-armv6t2        disable armv6t2 optimizations
  --disable-armvfp         disable ARM VFP optimizations
  --disable-iwmmxt         disable iwmmxt optimizations
  --disable-mmi            disable MMI optimizations
  --disable-neon           disable neon optimizations
  --disable-vis            disable VIS optimizations
  --disable-yasm           disable use of yasm assembler
  --enable-pic             build position-independent code
  --malloc-prefix=PFX      prefix malloc and related names with PFX
  --enable-sram            allow use of on-chip SRAM
  --disable-symver         disable symbol versioning
  --optflags               override optimization-related compiler flags

Developer options (useful when working on FFmpeg itself):
  --disable-debug          disable debugging symbols
  --enable-debug=LEVEL     set the debug level [$debuglevel]
  --disable-optimizations  disable compiler optimizations
  --enable-extra-warnings  enable more compiler warnings
  --disable-stripping      disable stripping of executables and shared libraries
  --samples=PATH           location of test samples for FATE, if not set use
                           \$FATE_SAMPLES at make invocation time.

NOTE: Object files are built at the place where configure is launched.
EOF
  exit 0
}

quotes='""'

log(){
    echo "$@" >> $logfile
}

log_file(){
    log BEGIN $1
    pr -n -t $1 >> $logfile
    log END $1
}

echolog(){
    log "$@"
    echo "$@"
}

warn(){
    log "WARNING: $*"
    WARNINGS="${WARNINGS}WARNING: $*\n"
}

die(){
    echolog "$@"
    cat <<EOF

If you think configure made a mistake, make sure you are using the latest
version from Git.  If the latest version fails, report the problem to the
ffmpeg-user@ffmpeg.org mailing list or IRC #ffmpeg on irc.freenode.net.
EOF
    if disabled logging; then
        cat <<EOF
Rerun configure with logging enabled (do not use --disable-logging), and
include the log this produces with your report.
EOF
    else
cat <<EOF
Include the log file "$logfile" produced by configure as this will help
solving the problem.
EOF
    fi
    exit 1
}

# Avoid locale weirdness, besides we really just want to translate ASCII.
toupper(){
    echo "$@" | tr abcdefghijklmnopqrstuvwxyz ABCDEFGHIJKLMNOPQRSTUVWXYZ
}

tolower(){
    echo "$@" | tr ABCDEFGHIJKLMNOPQRSTUVWXYZ abcdefghijklmnopqrstuvwxyz
}

c_escape(){
    echo "$*" | sed 's/["\\]/\\\0/g'
}

sh_quote(){
    v=$(echo "$1" | sed "s/'/'\\\\''/g")
    test "x$v" = "x${v#*[!A-Za-z0-9_/.+-]}" || v="'$v'"
    echo "$v"
}

cleanws(){
    echo "$@" | sed 's/^ *//;s/  */ /g;s/ *$//'
}

filter(){
    pat=$1
    shift
    for v; do
        eval "case $v in $pat) echo $v ;; esac"
    done
}

filter_out(){
    pat=$1
    shift
    for v; do
        eval "case $v in $pat) ;; *) echo $v ;; esac"
    done
}

map(){
    m=$1
    shift
    for v; do eval $m; done
}

set_all(){
    value=$1
    shift
    for var in $*; do
        eval $var=$value
    done
}

set_weak(){
    value=$1
    shift
    for var; do
        eval : \${$var:=$value}
    done
}

set_safe(){
    var=$1
    shift
    eval $(echo "$var" | sed 's/[^A-Za-z0-9_]/_/g')='$*'
}

get_safe(){
    eval echo \$$(echo "$1" | sed 's/[^A-Za-z0-9_]/_/g')
}

pushvar(){
    for var in $*; do
        eval level=\${${var}_level:=0}
        eval ${var}_${level}="\$$var"
        eval ${var}_level=$(($level+1))
    done
}

popvar(){
    for var in $*; do
        eval level=\${${var}_level:-0}
        test $level = 0 && continue
        eval level=$(($level-1))
        eval $var="\${${var}_${level}}"
        eval ${var}_level=$level
        eval unset ${var}_${level}
    done
}

enable(){
    set_all yes $*
}

disable(){
    set_all no $*
}

enable_weak(){
    set_weak yes $*
}

disable_weak(){
    set_weak no $*
}

enable_safe(){
    for var; do
        enable $(echo "$var" | sed 's/[^A-Za-z0-9_]/_/g')
    done
}

disable_safe(){
    for var; do
        disable $(echo "$var" | sed 's/[^A-Za-z0-9_]/_/g')
    done
}

do_enable_deep(){
    for var; do
        enabled $var && continue
        eval sel="\$${var}_select"
        eval sgs="\$${var}_suggest"
        pushvar var sgs
        enable_deep $sel
        popvar sgs
        enable_deep_weak $sgs
        popvar var
    done
}

enable_deep(){
    do_enable_deep $*
    enable $*
}

enable_deep_weak(){
    do_enable_deep $*
    enable_weak $*
}

enabled(){
    test "${1#!}" = "$1" && op== || op=!=
    eval test "x\$${1#!}" $op "xyes"
}

disabled(){
    test "${1#!}" = "$1" && op== || op=!=
    eval test "x\$${1#!}" $op "xno"
}

enabled_all(){
    for opt; do
        enabled $opt || return 1
    done
}

disabled_all(){
    for opt; do
        disabled $opt || return 1
    done
}

enabled_any(){
    for opt; do
        enabled $opt && return 0
    done
}

disabled_any(){
    for opt; do
        disabled $opt && return 0
    done
    return 1
}

set_default(){
    for opt; do
        eval : \${$opt:=\$${opt}_default}
    done
}

is_in(){
    value=$1
    shift
    for var in $*; do
        [ $var = $value ] && return 0
    done
    return 1
}

check_deps(){
    for cfg; do
        cfg="${cfg#!}"
        enabled ${cfg}_checking && die "Circular dependency for $cfg."
        disabled ${cfg}_checking && continue
        enable ${cfg}_checking

        eval dep_all="\$${cfg}_deps"
        eval dep_any="\$${cfg}_deps_any"
        eval dep_sel="\$${cfg}_select"
        eval dep_sgs="\$${cfg}_suggest"
        eval dep_ifa="\$${cfg}_if"
        eval dep_ifn="\$${cfg}_if_any"

        pushvar cfg dep_all dep_any dep_sel dep_sgs dep_ifa dep_ifn
        check_deps $dep_all $dep_any $dep_sel $dep_sgs $dep_ifa $dep_ifn
        popvar cfg dep_all dep_any dep_sel dep_sgs dep_ifa dep_ifn

        [ -n "$dep_ifa" ] && { enabled_all $dep_ifa && enable_weak $cfg; }
        [ -n "$dep_ifn" ] && { enabled_any $dep_ifn && enable_weak $cfg; }
        enabled_all  $dep_all || disable $cfg
        enabled_any  $dep_any || disable $cfg
        disabled_any $dep_sel && disable $cfg

        if enabled $cfg; then
            eval dep_extralibs="\$${cfg}_extralibs"
            test -n "$dep_extralibs" && add_extralibs $dep_extralibs
            enable_deep $dep_sel
            enable_deep_weak $dep_sgs
        fi

        disable ${cfg}_checking
    done
}

print_config_h(){
    enabled $1 && v=1 || v=0
    echo "#define $2 $v"
}

print_config_mak(){
    enabled $1 && v= || v=!
    echo "$v$2=yes"
}

print_config_asm(){
    enabled $1 && echo "%define $2"
}

print_config(){
    pfx=$1
    files=$2
    shift 2
    for cfg; do
        ucname="$(toupper $cfg)"
        for f in $files; do
            "print_config_${f##*.}" $cfg ${pfx}${ucname} >>$f
        done
    done
}

print_enabled(){
    test "$1" = -n && end=" " && shift || end="\n"
    suf=$1
    shift
    for v; do
        enabled $v && printf "%s$end" ${v%$suf};
    done
}

append(){
    var=$1
    shift
    eval "$var=\"\$$var $*\""
}

prepend(){
    var=$1
    shift
    eval "$var=\"$* \$$var\""
}

add_cppflags(){
    append CPPFLAGS $($filter_cppflags "$@")
}

add_cflags(){
    append CFLAGS $($filter_cflags "$@")
}

add_asflags(){
    append ASFLAGS $($filter_asflags "$@")
}

add_ldflags(){
    append LDFLAGS "$@"
}

add_extralibs(){
    prepend extralibs "$@"
}

check_cmd(){
    log "$@"
    "$@" >> $logfile 2>&1
}

check_cc(){
    log check_cc "$@"
    cat > $TMPC
    log_file $TMPC
    check_cmd $cc $CPPFLAGS $CFLAGS "$@" -c -o $TMPO $TMPC
}

check_cpp(){
    log check_cpp "$@"
    cat > $TMPC
    log_file $TMPC
    check_cmd $cc $CPPFLAGS $CFLAGS "$@" -E -o $TMPO $TMPC
}

check_as(){
    log check_as "$@"
    cat > $TMPC
    log_file $TMPC
    check_cmd $as $CPPFLAGS $ASFLAGS "$@" -c -o $TMPO $TMPC
}

check_asm(){
    log check_asm "$@"
    name="$1"
    code="$2"
    shift 2
    disable $name
    check_as "$@" <<EOF && enable $name
void foo(void){ __asm__ volatile($code); }
EOF
}

check_yasm(){
    log check_yasm "$@"
    echo "$1" > $TMPS
    log_file $TMPS
    shift 1
    check_cmd $yasmexe $YASMFLAGS "$@" -o $TMPO $TMPS
}

check_ld(){
    log check_ld "$@"
    flags=''
    libs=''
    for f; do
        test "${f}" = "${f#-l}" && flags="$flags $f" || libs="$libs $f"
    done
    check_cc $($filter_cflags $flags) || return
    check_cmd $ld $LDFLAGS $flags -o $TMPE $TMPO $libs $extralibs
}

check_cppflags(){
    log check_cppflags "$@"
    set -- $($filter_cppflags "$@")
    check_cc "$@" <<EOF && append CPPFLAGS "$@"
int x;
EOF
}

check_cflags(){
    log check_cflags "$@"
    set -- $($filter_cflags "$@")
    check_cc "$@" <<EOF && append CFLAGS "$@"
int x;
EOF
}

test_ldflags(){
    log test_ldflags "$@"
    check_ld "$@" <<EOF
int main(void){ return 0; }
EOF
}

check_ldflags(){
    log check_ldflags "$@"
    test_ldflags "$@" && add_ldflags "$@"
}

check_header(){
    log check_header "$@"
    header=$1
    shift
    disable_safe $header
    check_cpp "$@" <<EOF && enable_safe $header
#include <$header>
int x;
EOF
}

check_func(){
    log check_func "$@"
    func=$1
    shift
    disable $func
    check_ld "$@" <<EOF && enable $func
extern int $func();
int main(void){ $func(); }
EOF
}

check_mathfunc(){
    log check_mathfunc "$@"
    func=$1
    shift
    disable $func
    check_ld "$@" <<EOF && enable $func
#include <math.h>
float foo(float f) { return $func(f); }
int main(void){ return 0; }
EOF
}

check_func_headers(){
    log check_func_headers "$@"
    headers=$1
    funcs=$2
    shift 2
    {
        for hdr in $headers; do
            echo "#include <$hdr>"
        done
        for func in $funcs; do
            echo "long check_$func(void) { return (long) $func; }"
        done
        echo "int main(void) { return 0; }"
    } | check_ld "$@" && enable $funcs && enable_safe $headers
}

check_cpp_condition(){
    log check_cpp_condition "$@"
    header=$1
    condition=$2
    shift 2
    check_cpp $($filter_cppflags "$@") <<EOF
#include <$header>
#if !($condition)
#error "unsatisfied condition: $condition"
#endif
EOF
}

check_lib(){
    log check_lib "$@"
    header="$1"
    func="$2"
    shift 2
    check_header $header && check_func $func "$@" && add_extralibs "$@"
}

check_lib2(){
    log check_lib2 "$@"
    headers="$1"
    funcs="$2"
    shift 2
    check_func_headers "$headers" "$funcs" "$@" && add_extralibs "$@"
}

check_pkg_config(){
    log check_pkg_config "$@"
    pkg="$1"
    headers="$2"
    funcs="$3"
    shift 3
    $pkg_config --exists $pkg 2>/dev/null || return
    pkg_cflags=$($pkg_config --cflags $pkg)
    pkg_libs=$($pkg_config --libs $pkg)
    check_func_headers "$headers" "$funcs" $pkg_cflags $pkg_libs "$@" &&
        set_safe ${pkg}_cflags $pkg_cflags   &&
        set_safe ${pkg}_libs   $pkg_libs
}

check_exec(){
    check_ld "$@" && { enabled cross_compile || $TMPE >> $logfile 2>&1; }
}

check_exec_crash(){
    code=$(cat)

    # exit() is not async signal safe.  _Exit (C99) and _exit (POSIX)
    # are safe but may not be available everywhere.  Thus we use
    # raise(SIGTERM) instead.  The check is run in a subshell so we
    # can redirect the "Terminated" message from the shell.  SIGBUS
    # is not defined by standard C so it is used conditionally.

    (check_exec "$@") >> $logfile 2>&1 <<EOF
#include <signal.h>
static void sighandler(int sig){
    raise(SIGTERM);
}
int main(void){
    signal(SIGILL, sighandler);
    signal(SIGFPE, sighandler);
    signal(SIGSEGV, sighandler);
#ifdef SIGBUS
    signal(SIGBUS, sighandler);
#endif
    { $code }
}
EOF
}

check_type(){
    log check_type "$@"
    headers=$1
    type=$2
    shift 2
    disable_safe "$type"
    incs=""
    for hdr in $headers; do
        incs="$incs
#include <$hdr>"
    done
    check_cc "$@" <<EOF && enable_safe "$type"
$incs
$type v;
EOF
}

check_struct(){
    log check_type "$@"
    headers=$1
    struct=$2
    member=$3
    shift 3
    disable_safe "${struct}_${member}"
    incs=""
    for hdr in $headers; do
        incs="$incs
#include <$hdr>"
    done
    check_cc "$@" <<EOF && enable_safe "${struct}_${member}"
$incs
const void *p = &(($struct *)0)->$member;
EOF
}

require(){
    name="$1"
    header="$2"
    func="$3"
    shift 3
    check_lib $header $func "$@" || die "ERROR: $name not found"
}

require2(){
    name="$1"
    headers="$2"
    func="$3"
    shift 3
    check_lib2 "$headers" $func "$@" || die "ERROR: $name not found"
}

require_pkg_config(){
    pkg="$1"
    check_pkg_config "$@" || die "ERROR: $pkg not found"
    add_cflags    $(get_safe ${pkg}_cflags)
    add_extralibs $(get_safe ${pkg}_libs)
}

check_host_cc(){
    log check_host_cc "$@"
    cat > $TMPC
    log_file $TMPC
    check_cmd $host_cc $host_cflags "$@" -c -o $TMPO $TMPC
}

check_host_cflags(){
    log check_host_cflags "$@"
    check_host_cc "$@" <<EOF && append host_cflags "$@"
int x;
EOF
}

apply(){
    file=$1
    shift
    "$@" < "$file" > "$file.tmp" && mv "$file.tmp" "$file" || rm "$file.tmp"
}

cp_if_changed(){
    cmp -s "$1" "$2" && echo "$2 is unchanged" && return
    mkdir -p "$(dirname $2)"
    cp -f "$1" "$2"
}

# CONFIG_LIST contains configurable options, while HAVE_LIST is for
# system-dependent things.

COMPONENT_LIST="
    bsfs
    decoders
    demuxers
    encoders
    filters
    hwaccels
    indevs
    muxers
    outdevs
    parsers
    protocols
"

CONFIG_LIST="
    $COMPONENT_LIST
    aandct
    ac3dsp
    avcodec
    avdevice
    avfilter
    avformat
    avisynth
    bzlib
    crystalhd
    dct
    doc
    dwt
    dxva2
    fastdiv
    ffmpeg
    ffplay
    ffprobe
    ffserver
    fft
    frei0r
    golomb
    gpl
    gray
    h264dsp
    h264pred
    hardcoded_tables
    huffman
    libaacplus
    libcdio
    libcelt
    libdc1394
    libdirac
    libfaac
    libfreetype
    libgsm
    libmp3lame
    libnut
    libopencore_amrnb
    libopencore_amrwb
    libopencv
    libopenjpeg
    librtmp
    libschroedinger
    libspeex
    libtheora
    libvo_aacenc
    libvo_amrwbenc
    libvorbis
    libvpx
    libx264
    libxavs
    libxvid
    lpc
    lsp
    mdct
    memalign_hack
    mlib
    mpegaudiodsp
    network
    nonfree
    openal
    pic
    postproc
    rdft
    rtpdec
    runtime_cpudetect
    shared
    sinewin
    small
    sram
    static
    swscale
    swscale_alpha
    thumb
    vaapi
    vdpau
    version3
    x11grab
    zlib
"

THREADS_LIST='
    pthreads
    w32threads
'

ARCH_LIST='
    alpha
    arm
    avr32
    avr32_ap
    avr32_uc
    bfin
    ia64
    m68k
    mips
    mips64
    parisc
    ppc
    ppc64
    s390
    sh4
    sparc
    sparc64
    tomi
    x86
    x86_32
    x86_64
'

ARCH_EXT_LIST='
    altivec
    amd3dnow
    amd3dnowext
    armv5te
    armv6
    armv6t2
    armvfp
    avx
    iwmmxt
    mmi
    mmx
    mmx2
    neon
    ppc4xx
    sse
    ssse3
    vfpv3
    vis
'

HAVE_LIST_PUB='
    bigendian
    fast_unaligned
'

HAVE_LIST="
    $ARCH_EXT_LIST
    $HAVE_LIST_PUB
    $THREADS_LIST
    aligned_stack
    alsa_asoundlib_h
    altivec_h
    arpa_inet_h
    attribute_may_alias
    attribute_packed
    bswap
    closesocket
    cmov
    dcbzl
    dev_bktr_ioctl_bt848_h
    dev_bktr_ioctl_meteor_h
    dev_ic_bt8xx_h
    dev_video_meteor_ioctl_meteor_h
    dev_video_bktr_ioctl_bt848_h
    dlfcn_h
    dlopen
    dos_paths
    ebp_available
    ebx_available
    exp2
    exp2f
    fast_64bit
    fast_clz
    fast_cmov
    fcntl
    fork
    getaddrinfo
    gethrtime
    GetProcessMemoryInfo
    GetProcessTimes
    getrusage
    gnu_as
    struct_rusage_ru_maxrss
    ibm_asm
    inet_aton
    inline_asm
    isatty
    kbhit
    ldbrx
    llrint
    llrintf
    local_aligned_16
    local_aligned_8
    localtime_r
    log2
    log2f
    loongson
    lrint
    lrintf
    lzo1x_999_compress
    machine_ioctl_bt848_h
    machine_ioctl_meteor_h
    malloc_h
    MapViewOfFile
    memalign
    mkstemp
    mmap
    posix_memalign
    round
    roundf
    sdl
    sdl_video_size
    setmode
    sndio_h
    socklen_t
    soundcard_h
    poll_h
    setrlimit
    strerror_r
    strptime
    strtok_r
    struct_addrinfo
    struct_ipv6_mreq
    struct_sockaddr_in6
    struct_sockaddr_sa_len
    struct_sockaddr_storage
    symver
    symver_gnu_asm
    symver_asm_label
    sys_mman_h
    sys_resource_h
    sys_select_h
    sys_soundcard_h
    sys_videoio_h
    termios_h
    threads
    trunc
    truncf
    vfp_args
    VirtualAlloc
    winsock2_h
    xform_asm
    xmm_clobbers
    yasm
"

# options emitted with CONFIG_ prefix but not available on command line
CONFIG_EXTRA="
    avutil
    gplv3
    lgplv3
"

CMDLINE_SELECT="
    $ARCH_EXT_LIST
    $CONFIG_LIST
    $THREADS_LIST
    asm
    cross_compile
    debug
    extra_warnings
    logging
    optimizations
    stripping
    symver
    yasm
"

PATHS_LIST='
    bindir
    datadir
    incdir
    libdir
    mandir
    prefix
    shlibdir
'

CMDLINE_SET="
    $PATHS_LIST
    ar
    arch
    as
    build_suffix
    cc
    cpu
    cross_prefix
    dep_cc
    extra_version
    host_cc
    host_cflags
    host_ldflags
    host_libs
    host_os
    install
    ld
    logfile
    malloc_prefix
    nm
    optflags
    pkg_config
    samples
    strip
    sysinclude
    sysroot
    target_exec
    target_os
    target_path
"

CMDLINE_APPEND="
    extra_cflags
"

# code dependency declarations

# architecture extensions

armv5te_deps="arm"
armv6_deps="arm"
armv6t2_deps="arm"
armvfp_deps="arm"
iwmmxt_deps="arm"
neon_deps="arm"
vfpv3_deps="armvfp"

mmi_deps="mips"

altivec_deps="ppc"
ppc4xx_deps="ppc"

vis_deps="sparc"

x86_64_suggest="cmov fast_cmov"
amd3dnow_deps="mmx"
amd3dnowext_deps="amd3dnow"
mmx_deps="x86"
mmx2_deps="mmx"
sse_deps="mmx"
ssse3_deps="sse"
avx_deps="ssse3"

aligned_stack_if_any="ppc x86"
fast_64bit_if_any="alpha ia64 mips64 parisc64 ppc64 sparc64 x86_64"
fast_clz_if_any="alpha armv5te avr32 mips ppc x86"
fast_unaligned_if_any="armv6 ppc x86"

need_memalign="altivec neon sse"
inline_asm_deps="!tms470"

symver_if_any="symver_asm_label symver_gnu_asm"

# subsystems
dct_select="rdft"
mdct_select="fft"
rdft_select="fft"
mpegaudiodsp_select="dct"

# decoders / encoders / hardware accelerators
aac_decoder_select="mdct sinewin"
aac_encoder_select="mdct sinewin"
aac_latm_decoder_select="aac_decoder aac_latm_parser"
ac3_decoder_select="mdct ac3dsp ac3_parser"
ac3_encoder_select="mdct ac3dsp"
ac3_fixed_encoder_select="mdct ac3dsp"
alac_encoder_select="lpc"
amrnb_decoder_select="lsp"
amrwb_decoder_select="lsp"
atrac1_decoder_select="mdct sinewin"
atrac3_decoder_select="mdct"
binkaudio_dct_decoder_select="mdct rdft dct sinewin"
binkaudio_rdft_decoder_select="mdct rdft sinewin"
cavs_decoder_select="golomb"
cook_decoder_select="mdct sinewin"
cscd_decoder_suggest="zlib"
dca_decoder_select="mdct"
dnxhd_encoder_select="aandct"
dxa_decoder_select="zlib"
eac3_decoder_select="ac3_decoder"
eac3_encoder_select="mdct ac3dsp"
eamad_decoder_select="aandct"
eatgq_decoder_select="aandct"
eatqi_decoder_select="aandct"
ffv1_decoder_select="golomb"
flac_decoder_select="golomb"
flac_encoder_select="golomb lpc"
flashsv_decoder_select="zlib"
flashsv_encoder_select="zlib"
flashsv2_encoder_select="zlib"
flashsv2_decoder_select="zlib"
flv_decoder_select="h263_decoder"
flv_encoder_select="h263_encoder"
fraps_decoder_select="huffman"
h261_encoder_select="aandct"
h263_decoder_select="h263_parser"
h263_encoder_select="aandct"
h263_vaapi_hwaccel_select="vaapi h263_decoder"
h263i_decoder_select="h263_decoder"
h263p_encoder_select="h263_encoder"
h264_decoder_select="golomb h264dsp h264pred"
h264_crystalhd_decoder_select="crystalhd h264_mp4toannexb_bsf h264_parser"
h264_dxva2_hwaccel_deps="dxva2api_h"
h264_dxva2_hwaccel_select="dxva2 h264_decoder"
h264_vaapi_hwaccel_select="vaapi"
h264_vdpau_decoder_select="vdpau h264_decoder"
imc_decoder_select="fft mdct sinewin"
jpegls_decoder_select="golomb"
jpegls_encoder_select="golomb"
ljpeg_encoder_select="aandct"
loco_decoder_select="golomb"
mjpeg_encoder_select="aandct"
mlp_decoder_select="mlp_parser"
mp1_decoder_select="mpegaudiodsp"
mp2_decoder_select="mpegaudiodsp"
mp3adu_decoder_select="mpegaudiodsp"
mp3_decoder_select="mpegaudiodsp"
mp3on4_decoder_select="mpegaudiodsp"
mp1float_decoder_select="mpegaudiodsp"
mp2float_decoder_select="mpegaudiodsp"
mp3adufloat_decoder_select="mpegaudiodsp"
mp3float_decoder_select="mpegaudiodsp"
mp3on4float_decoder_select="mpegaudiodsp"
mpeg1video_encoder_select="aandct"
mpeg2video_encoder_select="aandct"
mpeg4_decoder_select="h263_decoder mpeg4video_parser"
mpeg4_encoder_select="h263_encoder"
mpeg_vdpau_decoder_select="vdpau mpegvideo_decoder"
mpeg1_vdpau_decoder_select="vdpau mpeg1video_decoder"
mpeg1_vdpau_hwaccel_select="vdpau mpeg1video_decoder"
mpeg2_crystalhd_decoder_select="crystalhd"
mpeg2_dxva2_hwaccel_deps="dxva2api_h"
mpeg2_dxva2_hwaccel_select="dxva2 mpeg2video_decoder"
mpeg2_vdpau_hwaccel_select="vdpau mpeg2video_decoder"
mpeg2_vaapi_hwaccel_select="vaapi mpeg2video_decoder"
mpeg4_crystalhd_decoder_select="crystalhd"
mpeg4_vaapi_hwaccel_select="vaapi mpeg4_decoder"
mpeg4_vdpau_decoder_select="vdpau mpeg4_decoder"
mpeg_xvmc_decoder_deps="X11_extensions_XvMClib_h"
mpeg_xvmc_decoder_select="mpegvideo_decoder"
msmpeg4_crystalhd_decoder_select="crystalhd"
msmpeg4v1_decoder_select="h263_decoder"
msmpeg4v1_encoder_select="h263_encoder"
msmpeg4v2_decoder_select="h263_decoder"
msmpeg4v2_encoder_select="h263_encoder"
msmpeg4v3_decoder_select="h263_decoder"
msmpeg4v3_encoder_select="h263_encoder"
nellymoser_decoder_select="mdct sinewin"
nellymoser_encoder_select="mdct sinewin"
png_decoder_select="zlib"
png_encoder_select="zlib"
qcelp_decoder_select="lsp"
qdm2_decoder_select="mdct rdft mpegaudiodsp"
ra_144_encoder_select="lpc"
rv10_decoder_select="h263_decoder"
rv10_encoder_select="h263_encoder"
rv20_decoder_select="h263_decoder"
rv20_encoder_select="h263_encoder"
rv30_decoder_select="golomb h264pred"
rv40_decoder_select="golomb h264pred"
shorten_decoder_select="golomb"
sipr_decoder_select="lsp"
snow_decoder_select="dwt"
snow_encoder_select="aandct dwt"
sonic_decoder_select="golomb"
sonic_encoder_select="golomb"
sonic_ls_encoder_select="golomb"
svq1_encoder_select="aandct"
svq3_decoder_select="golomb h264dsp h264pred"
svq3_decoder_suggest="zlib"
theora_decoder_select="vp3_decoder"
tiff_decoder_suggest="zlib"
tiff_encoder_suggest="zlib"
truehd_decoder_select="mlp_decoder"
tscc_decoder_select="zlib"
twinvq_decoder_select="mdct lsp sinewin"
vc1_decoder_select="h263_decoder"
vc1_crystalhd_decoder_select="crystalhd"
vc1_dxva2_hwaccel_deps="dxva2api_h DXVA_PictureParameters_wDecodedPictureIndex"
vc1_dxva2_hwaccel_select="dxva2 vc1_decoder"
vc1_vaapi_hwaccel_select="vaapi vc1_decoder"
vc1_vdpau_decoder_select="vdpau vc1_decoder"
vorbis_decoder_select="mdct"
vorbis_encoder_select="mdct"
vp6_decoder_select="huffman"
vp6a_decoder_select="vp6_decoder"
vp6f_decoder_select="vp6_decoder"
vp8_decoder_select="h264pred"
wmapro_decoder_select="mdct sinewin"
wmav1_decoder_select="mdct sinewin"
wmav1_encoder_select="mdct sinewin"
wmav2_decoder_select="mdct sinewin"
wmav2_encoder_select="mdct sinewin"
wmavoice_decoder_select="lsp rdft dct mdct sinewin"
wmv1_decoder_select="h263_decoder"
wmv1_encoder_select="h263_encoder"
wmv2_decoder_select="h263_decoder"
wmv2_encoder_select="h263_encoder"
wmv3_decoder_select="vc1_decoder"
wmv3_crystalhd_decoder_select="crystalhd"
wmv3_dxva2_hwaccel_select="vc1_dxva2_hwaccel"
wmv3_vaapi_hwaccel_select="vc1_vaapi_hwaccel"
wmv3_vdpau_decoder_select="vc1_vdpau_decoder"
zlib_decoder_select="zlib"
zlib_encoder_select="zlib"
zmbv_decoder_select="zlib"
zmbv_encoder_select="zlib"

crystalhd_deps="libcrystalhd_libcrystalhd_if_h"
vaapi_deps="va_va_h"
vdpau_deps="vdpau_vdpau_h vdpau_vdpau_x11_h"

# parsers
h264_parser_select="golomb h264dsp h264pred"

# external libraries
libaacplus_encoder_deps="libaacplus"
libcelt_decoder_deps="libcelt"
libdirac_decoder_deps="libdirac !libschroedinger"
libdirac_encoder_deps="libdirac"
libfaac_encoder_deps="libfaac"
libgsm_decoder_deps="libgsm"
libgsm_encoder_deps="libgsm"
libgsm_ms_decoder_deps="libgsm"
libgsm_ms_encoder_deps="libgsm"
libmp3lame_encoder_deps="libmp3lame"
libopencore_amrnb_decoder_deps="libopencore_amrnb"
libopencore_amrnb_encoder_deps="libopencore_amrnb"
libopencore_amrwb_decoder_deps="libopencore_amrwb"
libopenjpeg_decoder_deps="libopenjpeg"
libschroedinger_decoder_deps="libschroedinger"
libschroedinger_encoder_deps="libschroedinger"
libspeex_decoder_deps="libspeex"
libspeex_encoder_deps="libspeex"
libtheora_encoder_deps="libtheora"
libvo_aacenc_encoder_deps="libvo_aacenc"
libvo_amrwbenc_encoder_deps="libvo_amrwbenc"
libvorbis_encoder_deps="libvorbis"
libvpx_decoder_deps="libvpx"
libvpx_encoder_deps="libvpx"
libx264_encoder_deps="libx264"
libxavs_encoder_deps="libxavs"
libxvid_encoder_deps="libxvid"

# demuxers / muxers
ac3_demuxer_select="ac3_parser"
asf_stream_muxer_select="asf_muxer"
avisynth_demuxer_deps="avisynth"
dirac_demuxer_select="dirac_parser"
eac3_demuxer_select="ac3_parser"
flac_demuxer_select="flac_parser"
ipod_muxer_select="mov_muxer"
libnut_demuxer_deps="libnut"
libnut_muxer_deps="libnut"
matroska_audio_muxer_select="matroska_muxer"
matroska_demuxer_suggest="zlib bzlib"
mov_demuxer_suggest="zlib"
mp3_demuxer_select="mpegaudio_parser"
mp4_muxer_select="mov_muxer"
mpegtsraw_demuxer_select="mpegts_demuxer"
mxf_d10_muxer_select="mxf_muxer"
ogg_demuxer_select="golomb"
psp_muxer_select="mov_muxer"
rtp_demuxer_select="sdp_demuxer"
rtpdec_select="asf_demuxer rm_demuxer rtp_protocol mpegts_demuxer mov_demuxer"
rtsp_demuxer_select="http_protocol rtpdec"
rtsp_muxer_select="rtp_muxer http_protocol rtp_protocol"
sap_demuxer_select="sdp_demuxer"
sap_muxer_select="rtp_muxer rtp_protocol"
sdp_demuxer_select="rtpdec"
spdif_muxer_select="aac_parser"
tg2_muxer_select="mov_muxer"
tgp_muxer_select="mov_muxer"
w64_demuxer_deps="wav_demuxer"

# indevs / outdevs
alsa_indev_deps="alsa_asoundlib_h snd_pcm_htimestamp"
alsa_outdev_deps="alsa_asoundlib_h"
bktr_indev_deps_any="dev_bktr_ioctl_bt848_h machine_ioctl_bt848_h dev_video_bktr_ioctl_bt848_h dev_ic_bt8xx_h"
dshow_indev_deps="IBaseFilter"
dshow_indev_extralibs="-lpsapi -lole32 -lstrmiids -luuid"
dv1394_indev_deps="dv1394 dv_demuxer"
fbdev_indev_deps="linux_fb_h"
jack_indev_deps="jack_jack_h sem_timedwait"
libdc1394_indev_deps="libdc1394"
openal_indev_deps="openal"
oss_indev_deps_any="soundcard_h sys_soundcard_h"
oss_outdev_deps_any="soundcard_h sys_soundcard_h"
sdl_outdev_deps="sdl"
sndio_indev_deps="sndio_h"
sndio_outdev_deps="sndio_h"
v4l_indev_deps="linux_videodev_h"
v4l2_indev_deps_any="linux_videodev2_h sys_videoio_h"
vfwcap_indev_deps="capCreateCaptureWindow vfwcap_defines"
vfwcap_indev_extralibs="-lavicap32"
x11_grab_device_indev_deps="x11grab XShmCreateImage"
x11_grab_device_indev_extralibs="-lX11 -lXext -lXfixes"

# protocols
gopher_protocol_deps="network"
http_protocol_deps="network"
http_protocol_select="tcp_protocol"
mmsh_protocol_select="http_protocol"
mmst_protocol_deps="network"
rtmp_protocol_select="tcp_protocol"
rtp_protocol_select="udp_protocol"
tcp_protocol_deps="network"
udp_protocol_deps="network"

# filters
blackframe_filter_deps="gpl"
boxblur_filter_deps="gpl"
cropdetect_filter_deps="gpl"
drawtext_filter_deps="libfreetype"
frei0r_filter_deps="frei0r dlopen strtok_r"
frei0r_src_filter_deps="frei0r dlopen strtok_r"
hqdn3d_filter_deps="gpl"
movie_filter_deps="avcodec avformat"
mp_filter_deps="gpl avcodec"
negate_filter_deps="lut_filter"
ocv_filter_deps="libopencv"
scale_filter_deps="swscale"
yadif_filter_deps="gpl"

# libraries
avdevice_deps="avcodec avformat"
avformat_deps="avcodec"
postproc_deps="gpl"

# programs
ffmpeg_deps="avcodec avformat swscale"
ffmpeg_select="buffer_filter buffersink_filter"
ffplay_deps="avcodec avformat swscale sdl"
ffplay_select="buffersink_filter rdft"
ffprobe_deps="avcodec avformat"
ffserver_deps="avformat ffm_muxer fork rtp_protocol rtsp_demuxer"
ffserver_extralibs='$ldl'

doc_deps="texi2html"

# tests

test_deps(){
    suf1=$1
    suf2=$2
    shift 2
    for v; do
        dep=${v%=*}
        tests=${v#*=}
        for name in ${tests}; do
            append ${name}_test_deps ${dep}$suf1 ${dep}$suf2
        done
    done
}

<<<<<<< HEAD
=======
set_ne_test_deps(){
    eval ${1}_be_test_deps="bigendian"
    eval ${1}_le_test_deps="!bigendian"
}

mxf_d10_test_deps="avfilter"
seek_lavf_mxf_d10_test_deps="mxf_d10_test"

>>>>>>> 3970d4e7
test_deps _encoder _decoder                                             \
    adpcm_g726=g726                                                     \
    adpcm_ima_qt                                                        \
    adpcm_ima_wav                                                       \
    adpcm_ms                                                            \
    adpcm_swf                                                           \
    adpcm_yamaha=adpcm_yam                                              \
    alac                                                                \
    asv1                                                                \
    asv2                                                                \
    bmp                                                                 \
    dnxhd="dnxhd_1080i dnxhd_720p dnxhd_720p_rd"                        \
    dvvideo="dv dv50"                                                   \
    ffv1                                                                \
    flac                                                                \
    flashsv                                                             \
    flv                                                                 \
    gif                                                                 \
    h261                                                                \
    h263="h263 h263p"                                                   \
    huffyuv                                                             \
    jpegls                                                              \
    mjpeg="jpg mjpeg ljpeg"                                             \
    mp2                                                                 \
    mpeg1video="mpeg mpeg1b"                                            \
    mpeg2video="mpeg2 mpeg2thread"                                      \
    mpeg4="mpeg4 mpeg4adv mpeg4nr mpeg4thread error rc"                 \
    msmpeg4v3=msmpeg4                                                   \
    msmpeg4v2                                                           \
    pbm=pbmpipe                                                         \
    pcx                                                                 \
    pgm="pgm pgmpipe"                                                   \
    png                                                                 \
    ppm="ppm ppmpipe"                                                   \
    rawvideo="rgb yuv"                                                  \
    roq                                                                 \
    rv10                                                                \
    rv20                                                                \
    sgi                                                                 \
    snow="snow snowll"                                                  \
    svq1                                                                \
    targa=tga                                                           \
    tiff                                                                \
    wmav1                                                               \
    wmav2                                                               \
    wmv1                                                                \
    wmv2                                                                \

test_deps _muxer _demuxer                                               \
    aiff                                                                \
    pcm_alaw=alaw                                                       \
    asf                                                                 \
    au                                                                  \
    avi                                                                 \
    dv=dv_fmt                                                           \
    ffm                                                                 \
    flv=flv_fmt                                                         \
    gxf                                                                 \
    matroska=mkv                                                        \
    mmf                                                                 \
    mov                                                                 \
    pcm_mulaw=mulaw                                                     \
    mxf="mxf mxf_d10"                                                   \
    nut                                                                 \
    ogg                                                                 \
    rawvideo=pixfmt                                                     \
    rm                                                                  \
    swf                                                                 \
    mpegts=ts                                                           \
    voc                                                                 \
    wav                                                                 \
    yuv4mpegpipe=yuv4mpeg                                               \

ac3_fixed_test_deps="ac3_fixed_encoder ac3_decoder rm_muxer rm_demuxer"
mpg_test_deps="mpeg1system_muxer mpegps_demuxer"

# default parameters

logfile="config.log"

# installation paths
prefix_default="/usr/local"
bindir_default='${prefix}/bin'
datadir_default='${prefix}/share/ffmpeg'
incdir_default='${prefix}/include'
libdir_default='${prefix}/lib'
mandir_default='${prefix}/share/man'
shlibdir_default="$libdir_default"

# toolchain
ar_default="ar"
cc_default="gcc"
cc_version=\"unknown\"
host_cc_default="gcc"
install="install"
ln_s="ln -sf"
nm_default="nm"
objformat="elf"
pkg_config_default=pkg-config
ranlib="ranlib"
strip_default="strip"
yasmexe="yasm"
nogas=":"

nm_opts='-g'

# machine
arch_default=$(uname -m)
cpu="generic"

# OS
target_os_default=$(tolower $(uname -s))
host_os=$target_os_default

# configurable options
enable avcodec
enable avdevice
enable avfilter
enable avformat
enable avutil
enable asm
enable debug
enable doc
enable fastdiv
enable ffmpeg
enable ffplay
enable ffprobe
enable ffserver
enable network
enable optimizations
enable postproc
enable protocols
enable static
enable stripping
enable swscale
enable swscale_alpha

# build settings
SHFLAGS='-shared -Wl,-soname,$$(@F)'
FFSERVERLDFLAGS=-Wl,-E
LIBPREF="lib"
LIBSUF=".a"
FULLNAME='$(NAME)$(BUILDSUF)'
LIBNAME='$(LIBPREF)$(FULLNAME)$(LIBSUF)'
SLIBPREF="lib"
SLIBSUF=".so"
SLIBNAME='$(SLIBPREF)$(FULLNAME)$(SLIBSUF)'
SLIBNAME_WITH_VERSION='$(SLIBNAME).$(LIBVERSION)'
SLIBNAME_WITH_MAJOR='$(SLIBNAME).$(LIBMAJOR)'
LIB_INSTALL_EXTRA_CMD='$$(RANLIB) "$(LIBDIR)/$(LIBNAME)"'
SLIB_INSTALL_NAME='$(SLIBNAME_WITH_VERSION)'
SLIB_INSTALL_LINKS='$(SLIBNAME_WITH_MAJOR) $(SLIBNAME)'

AS_O='-o $@'
CC_O='-o $@'

host_cflags='-D_ISOC99_SOURCE -O3 -g'
host_libs='-lm'

target_path='$(CURDIR)'

# since the object filename is not given with the -MM flag, the compiler
# is only able to print the basename, and we must add the path ourselves
DEPEND_CMD='$(DEPCC) $(DEPFLAGS) $< | sed -e "/^\#.*/d" -e "s,^[[:space:]]*$(*F)\\.o,$(@D)/$(*F).o," > $(@:.o=.d)'
DEPFLAGS='$(CPPFLAGS) $(CFLAGS) -MM'

# find source path
if test -f configure; then
    source_path=.
else
    source_path=$(cd $(dirname "$0"); pwd)
    echo "$source_path" | grep -q '[[:blank:]]' &&
        die "Out of tree builds are impossible with whitespace in source path."
    test -e "$source_path/config.h" &&
        die "Out of tree builds are impossible with config.h in source dir."
fi

for v in "$@"; do
    r=${v#*=}
    l=${v%"$r"}
    r=$(sh_quote "$r")
    FFMPEG_CONFIGURATION="${FFMPEG_CONFIGURATION# } ${l}${r}"
done

find_things(){
    thing=$1
    pattern=$2
    file=$source_path/$3
    sed -n "s/^[^#]*$pattern.*([^,]*, *\([^,]*\)\(,.*\)*).*/\1_$thing/p" "$file"
}

ENCODER_LIST=$(find_things  encoder  ENC      libavcodec/allcodecs.c)
DECODER_LIST=$(find_things  decoder  DEC      libavcodec/allcodecs.c)
HWACCEL_LIST=$(find_things  hwaccel  HWACCEL  libavcodec/allcodecs.c)
PARSER_LIST=$(find_things   parser   PARSER   libavcodec/allcodecs.c)
BSF_LIST=$(find_things      bsf      BSF      libavcodec/allcodecs.c)
MUXER_LIST=$(find_things    muxer    _MUX     libavformat/allformats.c)
DEMUXER_LIST=$(find_things  demuxer  DEMUX    libavformat/allformats.c)
OUTDEV_LIST=$(find_things   outdev   OUTDEV   libavdevice/alldevices.c)
INDEV_LIST=$(find_things    indev    _IN      libavdevice/alldevices.c)
PROTOCOL_LIST=$(find_things protocol PROTOCOL libavformat/allformats.c)
FILTER_LIST=$(find_things   filter   FILTER   libavfilter/allfilters.c)

find_tests(){
    map "echo ${2}\${v}_test" $(ls "$source_path"/tests/ref/$1 | grep -v '[^-a-z0-9_]')
}

ACODEC_TESTS=$(find_tests acodec)
VCODEC_TESTS=$(find_tests vsynth1)
LAVF_TESTS=$(find_tests lavf)
LAVFI_TESTS=$(find_tests lavfi)
SEEK_TESTS=$(find_tests seek seek_)

pcm_test_deps=$(map 'echo ${v%_*}_decoder $v' $(filter pcm_* $ENCODER_LIST))

for n in $COMPONENT_LIST; do
    v=$(toupper ${n%s})_LIST
    eval enable \$$v
    eval ${n}_if_any="\$$v"
done

enable $ARCH_EXT_LIST $ACODEC_TESTS $VCODEC_TESTS $LAVF_TESTS $LAVFI_TESTS $SEEK_TESTS

die_unknown(){
    echo "Unknown option \"$1\"."
    echo "See $0 --help for available options."
    exit 1
}

show_list() {
    suffix=_$1
    shift
    echo $* | sed s/$suffix//g | tr ' ' '\n' | sort | pr -3 -t
    exit 0
}

for opt do
    optval="${opt#*=}"
    case "$opt" in
    --extra-ldflags=*) add_ldflags $optval
    ;;
    --extra-libs=*) add_extralibs $optval
    ;;
    --disable-devices) disable $INDEV_LIST $OUTDEV_LIST
    ;;
    --enable-debug=*) debuglevel="$optval"
    ;;
    --disable-everything)
    map 'eval unset \${$(toupper ${v%s})_LIST}' $COMPONENT_LIST
    ;;
    --enable-*=*|--disable-*=*)
    eval $(echo "${opt%%=*}" | sed 's/--/action=/;s/-/ thing=/')
    is_in "${thing}s" $COMPONENT_LIST || die_unknown "$opt"
    eval list=\$$(toupper $thing)_LIST
    name=$(echo "${optval}" | sed "s/,/_${thing}|/g")_${thing}
    $action $(filter "$name" $list)
    ;;
    --enable-?*|--disable-?*)
    eval $(echo "$opt" | sed 's/--/action=/;s/-/ option=/;s/-/_/g')
    if is_in $option $COMPONENT_LIST; then
        test $action = disable && action=unset
        eval $action \$$(toupper ${option%s})_LIST
    elif is_in $option $CMDLINE_SELECT; then
        $action $option
    else
        die_unknown $opt
    fi
    ;;
    --list-*)
        NAME="${opt#--list-}"
        is_in $NAME $COMPONENT_LIST || die_unknown $opt
        NAME=${NAME%s}
        eval show_list $NAME \$$(toupper $NAME)_LIST
    ;;
    --help|-h) show_help
    ;;
    *)
    optname="${opt%%=*}"
    optname="${optname#--}"
    optname=$(echo "$optname" | sed 's/-/_/g')
    if is_in $optname $CMDLINE_SET; then
        eval $optname='$optval'
    elif is_in $optname $CMDLINE_APPEND; then
        append $optname "$optval"
    else
         die_unknown $opt
    fi
    ;;
    esac
done

disabled logging && logfile=/dev/null

echo "# $0 $FFMPEG_CONFIGURATION" > $logfile
set >> $logfile

test -n "$cross_prefix" && enable cross_compile

if enabled cross_compile; then
    test -n "$arch" && test -n "$target_os" ||
        die "Must specify target arch and OS when cross-compiling"
fi

set_default arch target_os

ar_default="${cross_prefix}${ar_default}"
cc_default="${cross_prefix}${cc_default}"
nm_default="${cross_prefix}${nm_default}"
pkg_config_default="${cross_prefix}${pkg_config_default}"
ranlib="${cross_prefix}${ranlib}"
strip_default="${cross_prefix}${strip_default}"

sysinclude_default="${sysroot}/usr/include"

set_default cc nm pkg_config strip sysinclude
enabled cross_compile || host_cc_default=$cc
set_default host_cc

if ! $pkg_config --version >/dev/null 2>&1; then
    warn "$pkg_config not found, library detection may fail."
    pkg_config=false
fi

exesuf() {
    case $1 in
        mingw32*|cygwin*|*-dos|freedos|opendos|os/2*|symbian) echo .exe ;;
    esac
}

EXESUF=$(exesuf $target_os)
HOSTEXESUF=$(exesuf $host_os)

# set temporary file name
: ${TMPDIR:=$TEMPDIR}
: ${TMPDIR:=$TMP}
: ${TMPDIR:=/tmp}

if ! check_cmd mktemp -u XXXXXX; then
    # simple replacement for missing mktemp
    # NOT SAFE FOR GENERAL USE
    mktemp(){
        echo "${2%%XXX*}.${HOSTNAME}.${UID}.$$"
    }
fi

tmpfile(){
    tmp=$(mktemp -u "${TMPDIR}/ffconf.XXXXXXXX")$2 &&
        (set -C; exec > $tmp) 2>/dev/null ||
        die "Unable to create temporary file in $TMPDIR."
    append TMPFILES $tmp
    eval $1=$tmp
}

trap 'rm -f -- $TMPFILES' EXIT

tmpfile TMPC  .c
tmpfile TMPE  $EXESUF
tmpfile TMPH  .h
tmpfile TMPO  .o
tmpfile TMPS  .S
tmpfile TMPV  .ver
tmpfile TMPSH .sh
tmpfile TMPASM .asm

unset -f mktemp

chmod +x $TMPE

# make sure we can execute files in $TMPDIR
cat > $TMPSH 2>> $logfile <<EOF
#! /bin/sh
EOF
chmod +x $TMPSH >> $logfile 2>&1
if ! $TMPSH >> $logfile 2>&1; then
    cat <<EOF
Unable to create and execute files in $TMPDIR.  Set the TMPDIR environment
variable to another directory and make sure that it is not mounted noexec.
EOF
    die "Sanity test failed."
fi

filter_cflags=echo
filter_cppflags=echo
filter_asflags=echo

if   $cc -v 2>&1 | grep -q '^gcc.*LLVM'; then
    cc_type=llvm_gcc
    cc_version=__VERSION__
    gcc_extra_ver=$(expr "$($cc --version | head -n1)" : '.*\((.*)\)')
    cc_ident="llvm-gcc $($cc -dumpversion) $gcc_extra_ver"
    CC_DEPFLAGS='-MMD -MF $(@:.o=.d) -MT $@'
    AS_DEPFLAGS='-MMD -MF $(@:.o=.d) -MT $@'
    speed_cflags='-O3'
    size_cflags='-Os'
elif $cc -v 2>&1 | grep -qi ^gcc; then
    cc_type=gcc
    cc_version=__VERSION__
    gcc_version=$($cc --version | head -n1)
    gcc_basever=$($cc -dumpversion)
    gcc_pkg_ver=$(expr "$gcc_version" : '[^ ]* \(([^)]*)\)')
    gcc_ext_ver=$(expr "$gcc_version" : ".*$gcc_pkg_ver $gcc_basever \\(.*\\)")
    cc_ident=$(cleanws "gcc $gcc_basever $gcc_pkg_ver $gcc_ext_ver")
    if ! $cc -dumpversion | grep -q '^2\.'; then
        CC_DEPFLAGS='-MMD -MF $(@:.o=.d) -MT $@'
        AS_DEPFLAGS='-MMD -MF $(@:.o=.d) -MT $@'
    fi
    speed_cflags='-O3'
    size_cflags='-Os'
elif $cc --version 2>/dev/null | grep -q Intel; then
    cc_type=icc
    cc_version="AV_STRINGIFY(__INTEL_COMPILER)"
    cc_ident=$($cc --version | head -n1)
    icc_version=$($cc -dumpversion)
    CC_DEPFLAGS='-MMD'
    AS_DEPFLAGS='-MMD'
    speed_cflags='-O3'
    size_cflags='-Os'
    noopt_cflags='-O1'
elif $cc -v 2>&1 | grep -q xlc; then
    cc_type=xlc
    cc_version="AV_STRINGIFY(__IBMC__)"
    cc_ident=$($cc -qversion 2>/dev/null | head -n1)
    speed_cflags='-O5'
    size_cflags='-O5 -qcompact'
elif $cc -V 2>/dev/null | grep -q Compaq; then
    cc_type=ccc
    cc_version="AV_STRINGIFY(__DECC_VER)"
    cc_ident=$($cc -V | head -n1 | cut -d' ' -f1-3)
    DEPFLAGS='$(CPPFLAGS) $(CFLAGS) -M'
    debuglevel=3
    add_ldflags -Wl,-z,now # calls to libots crash without this
    speed_cflags='-fast'
    size_cflags='-O1'
elif $cc --vsn 2>/dev/null | grep -q "ARM C/C++ Compiler"; then
    test -d "$sysroot" || die "No valid sysroot specified."
    cc_type=armcc
    cc_version="AV_STRINGIFY(__ARMCC_VERSION)"
    cc_ident=$($cc --vsn | head -n1)
    armcc_conf="$PWD/armcc.conf"
    $cc --arm_linux_configure                 \
        --arm_linux_config_file="$armcc_conf" \
        --configure_sysroot="$sysroot"        \
        --configure_cpp_headers="$sysinclude" >>$logfile 2>&1 ||
        die "Error creating armcc configuration file."
    $cc --vsn | grep -q RVCT && armcc_opt=rvct || armcc_opt=armcc
    cc="$cc --arm_linux_config_file=$armcc_conf --translate_gcc"
    as_default="${cross_prefix}gcc"
    CC_DEPFLAGS='-MMD'
    AS_DEPFLAGS='-MMD'
    speed_cflags='-O3'
    size_cflags='-Os'
    filter_asflags="filter_out -W${armcc_opt}*"
elif $cc -version 2>/dev/null | grep -q TMS470; then
    cc_type=tms470
    cc_version="AV_STRINGIFY(__TI_COMPILER_VERSION__)"
    cc_ident=$($cc -version | head -n1 | tr -s ' ')
    cc="$cc --gcc --abi=eabi -eo=.o -mc -me"
    CC_O='-fr=$(@D)'
    as_default="${cross_prefix}gcc"
    ld_default="${cross_prefix}gcc"
    TMPO=$(basename $TMPC .c).o
    append TMPFILES $TMPO
    add_cflags -D__gnuc_va_list=va_list -D__USER_LABEL_PREFIX__=
    CC_DEPFLAGS='-ppa -ppd=$(@:.o=.d)'
    AS_DEPFLAGS='-MMD'
    speed_cflags='-O3 -mf=5'
    size_cflags='-O3 -mf=2'
    filter_cflags=tms470_flags
    tms470_flags(){
        for flag; do
            case $flag in
                -march=*|-mcpu=*)
                    case "${flag#*=}" in
                        armv7-a|cortex-a*)      echo -mv=7a8 ;;
                        armv7-r|cortex-r*)      echo -mv=7r4 ;;
                        armv7-m|cortex-m*)      echo -mv=7m3 ;;
                        armv6*|arm11*)          echo -mv=6   ;;
                        armv5*e|arm[79]*e*|arm9[24]6*|arm96*|arm102[26])
                                                echo -mv=5e  ;;
                        armv4*|arm7*|arm9[24]*) echo -mv=4   ;;
                    esac
                    ;;
                -mfpu=neon)     echo --float_support=vfpv3 --neon ;;
                -mfpu=vfp)      echo --float_support=vfpv2        ;;
                -mfpu=vfpv3)    echo --float_support=vfpv3        ;;
                -msoft-float)   echo --float_support=vfplib       ;;
                -O[0-3]|-mf=*)  echo $flag                        ;;
                -g)             echo -g -mn                       ;;
                -pds=*)         echo $flag                        ;;
            esac
        done
    }
elif $cc -v 2>&1 | grep -q clang; then
    cc_type=clang
    $cc -dM -E $TMPC | grep -q __clang_version__ &&
        cc_version=__clang_version__ || cc_version=__VERSION__
    cc_ident=$($cc --version | head -n1)
    CC_DEPFLAGS='-MMD'
    AS_DEPFLAGS='-MMD'
    speed_cflags='-O3'
    size_cflags='-Os'
elif $cc -V 2>&1 | grep -q Sun; then
    cc_type=suncc
    cc_version="AV_STRINGIFY(__SUNPRO_C)"
    cc_ident=$($cc -V 2>&1 | head -n1 | cut -d' ' -f 2-)
    DEPEND_CMD='$(DEPCC) $(DEPFLAGS) $< | sed -e "1s,^.*: ,$@: ," -e "\$$!s,\$$, \\\," -e "1!s,^.*: , ," > $(@:.o=.d)'
    DEPFLAGS='$(CPPFLAGS) $(CFLAGS) -xM1'
    add_ldflags -xc99
    speed_cflags='-O5'
    size_cflags='-O5 -xspace'
    filter_cflags=suncc_flags
    suncc_flags(){
        for flag; do
            case $flag in
                -march=*|-mcpu=*)
                    case "${flag#*=}" in
                        native)                   echo -xtarget=native       ;;
                        v9|niagara)               echo -xarch=sparc          ;;
                        ultrasparc)               echo -xarch=sparcvis       ;;
                        ultrasparc3|niagara2)     echo -xarch=sparcvis2      ;;
                        i586|pentium)             echo -xchip=pentium        ;;
                        i686|pentiumpro|pentium2) echo -xtarget=pentium_pro  ;;
                        pentium3*|c3-2)           echo -xtarget=pentium3     ;;
                        pentium-m)          echo -xarch=sse2 -xchip=pentium3 ;;
                        pentium4*)          echo -xtarget=pentium4           ;;
                        prescott|nocona)    echo -xarch=sse3 -xchip=pentium4 ;;
                        *-sse3)             echo -xarch=sse3                 ;;
                        core2)              echo -xarch=ssse3 -xchip=core2   ;;
                        amdfam10|barcelona)       echo -xarch=sse4_1         ;;
                        athlon-4|athlon-[mx]p)    echo -xarch=ssea           ;;
                        k8|opteron|athlon64|athlon-fx)
                                                  echo -xarch=sse2a          ;;
                        athlon*)                  echo -xarch=pentium_proa   ;;
                    esac
                    ;;
                -std=c99)             echo -xc99              ;;
                -fomit-frame-pointer) echo -xregs=frameptr    ;;
                -fPIC)                echo -KPIC -xcode=pic32 ;;
                -W*,*)                echo $flag              ;;
                -f*-*|-W*)                                    ;;
                *)                    echo $flag              ;;
            esac
        done
    }
elif $cc -v 2>&1 | grep -q 'PathScale\|Path64'; then
    cc_type=pathscale
    cc_version=__PATHSCALE__
    cc_ident=$($cc -v 2>&1 | head -n1 | tr -d :)
    CC_DEPFLAGS='-MMD -MF $(@:.o=.d) -MT $@'
    AS_DEPFLAGS='-MMD -MF $(@:.o=.d) -MT $@'
    speed_cflags='-O2'
    size_cflags='-Os'
    filter_cflags='filter_out -Wdisabled-optimization'
elif $cc -v 2>&1 | grep -q Open64; then
    cc_type=open64
    cc_version=__OPEN64__
    cc_ident=$($cc -v 2>&1 | head -n1 | tr -d :)
    CC_DEPFLAGS='-MMD -MF $(@:.o=.d) -MT $@'
    AS_DEPFLAGS='-MMD -MF $(@:.o=.d) -MT $@'
    speed_cflags='-O2'
    size_cflags='-Os'
    filter_cflags='filter_out -Wdisabled-optimization|-Wtype-limits|-fno-signed-zeros'
fi

test -n "$cc_type" && enable $cc_type ||
    warn "Unknown C compiler $cc, unable to select optimal CFLAGS"

: ${as_default:=$cc}
: ${dep_cc_default:=$cc}
: ${ld_default:=$cc}
set_default ar as dep_cc ld

test -n "$CC_DEPFLAGS" || CCDEP=$DEPEND_CMD
test -n "$AS_DEPFLAGS" || ASDEP=$DEPEND_CMD

add_cflags $extra_cflags
add_asflags $extra_cflags

if test -n "$sysroot"; then
    case "$cc_type" in
        gcc|llvm_gcc|clang)
            add_cppflags --sysroot="$sysroot"
            add_ldflags --sysroot="$sysroot"
        ;;
        tms470)
            add_cppflags -I"$sysinclude"
            add_ldflags  --sysroot="$sysroot"
        ;;
    esac
fi

if test "$cpu" = host; then
    enabled cross_compile && die "--cpu=host makes no sense when cross-compiling."

    case "$cc_type" in
        gcc|llvm_gcc)
            check_native(){
                $cc $1=native -v -c -o $TMPO $TMPC >$TMPE 2>&1 || return
                sed -n "/cc1.*$1=/{
                            s/.*$1=\\([^ ]*\\).*/\\1/
                            p
                            q
                        }" $TMPE
            }
            cpu=$(check_native -march || check_native -mcpu)
        ;;
    esac

    test "${cpu:-host}" = host && die "--cpu=host not supported with compiler $cc"
fi

# Deal with common $arch aliases
case "$arch" in
    arm*)
        arch="arm"
    ;;
    mips|mipsel|IP*)
        arch="mips"
    ;;
    mips64*)
        arch="mips"
        subarch="mips64"
    ;;
    parisc|hppa)
        arch="parisc"
    ;;
    parisc64|hppa64)
        arch="parisc"
        subarch="parisc64"
    ;;
    "Power Macintosh"|ppc|powerpc)
        arch="ppc"
    ;;
    ppc64|powerpc64)
        arch="ppc"
        subarch="ppc64"
    ;;
    s390|s390x)
        arch="s390"
    ;;
    sh4|sh)
        arch="sh4"
    ;;
    sun4u|sparc64)
        arch="sparc"
        subarch="sparc64"
    ;;
    i[3-6]86|i86pc|BePC|x86pc|x86_64|x86_32|amd64)
        arch="x86"
    ;;
esac

is_in $arch $ARCH_LIST || warn "unknown architecture $arch"
enable $arch

# Add processor-specific flags
if test "$cpu" = generic; then
    : do nothing
elif enabled ppc; then

    case $(tolower $cpu) in
        601|ppc601|powerpc601)
            cpuflags="-mcpu=601"
            disable altivec
        ;;
        603*|ppc603*|powerpc603*)
            cpuflags="-mcpu=603"
            disable altivec
        ;;
        604*|ppc604*|powerpc604*)
            cpuflags="-mcpu=604"
            disable altivec
        ;;
        g3|75*|ppc75*|powerpc75*)
            cpuflags="-mcpu=750 -mpowerpc-gfxopt"
            disable altivec
        ;;
        g4|745*|ppc745*|powerpc745*)
            cpuflags="-mcpu=7450 -mpowerpc-gfxopt"
        ;;
        74*|ppc74*|powerpc74*)
            cpuflags="-mcpu=7400 -mpowerpc-gfxopt"
        ;;
        g5|970|ppc970|powerpc970|power4*)
            cpuflags="-mcpu=970 -mpowerpc-gfxopt -mpowerpc64"
        ;;
        cell)
            cpuflags="-mcpu=cell"
            enable ldbrx
        ;;
        e500v2)
            cpuflags="-mcpu=8548 -mhard-float -mfloat-gprs=double"
            disable altivec
        ;;
        e500)
            cpuflags="-mcpu=8540 -mhard-float"
            disable altivec
        ;;
    esac

elif enabled x86; then

    case $cpu in
        i[345]86|pentium)
            cpuflags="-march=$cpu"
            disable mmx
        ;;
        # targets that do NOT support conditional mov (cmov)
        pentium-mmx|k6|k6-[23]|winchip-c6|winchip2|c3)
            cpuflags="-march=$cpu"
            disable cmov
        ;;
        # targets that do support conditional mov (cmov)
        i686|pentiumpro|pentium[23]|pentium-m|athlon|athlon-tbird|athlon-4|athlon-[mx]p|athlon64*|k8*|opteron*|athlon-fx|core2|amdfam10|barcelona|atom)
            cpuflags="-march=$cpu"
            enable cmov
            enable fast_cmov
        ;;
        # targets that do support conditional mov but on which it's slow
        pentium4|pentium4m|prescott|nocona)
            cpuflags="-march=$cpu"
            enable cmov
            disable fast_cmov
        ;;
    esac

elif enabled sparc; then

    case $cpu in
        niagara)
            cpuflags="-mcpu=$cpu"
            disable vis
        ;;
        sparc64)
            cpuflags="-mcpu=v9"
        ;;
    esac

elif enabled arm; then

    case $cpu in
        armv*)
            cpuflags="-march=$cpu"
            subarch=$(echo $cpu | sed 's/[^a-z0-9]//g')
        ;;
        *)
            cpuflags="-mcpu=$cpu"
            case $cpu in
                cortex-a*)                               subarch=armv7a  ;;
                cortex-r*)                               subarch=armv7r  ;;
                cortex-m*)                 enable thumb; subarch=armv7m  ;;
                arm11*)                                  subarch=armv6   ;;
                arm[79]*e*|arm9[24]6*|arm96*|arm102[26]) subarch=armv5te ;;
                armv4*|arm7*|arm9[24]*)                  subarch=armv4   ;;
            esac
        ;;
    esac

elif enabled alpha; then

    enabled ccc && cpuflags="-arch $cpu" || cpuflags="-mcpu=$cpu"

elif enabled bfin; then

    cpuflags="-mcpu=$cpu"

elif enabled mips; then

    cpuflags="-march=$cpu"

elif enabled avr32; then

    case $cpu in
        ap7[02]0[0-2])
            subarch="avr32_ap"
            cpuflags="-mpart=$cpu"
        ;;
        ap)
            subarch="avr32_ap"
            cpuflags="-march=$cpu"
        ;;
        uc3[ab]*)
            subarch="avr32_uc"
            cpuflags="-mcpu=$cpu"
        ;;
        uc)
            subarch="avr32_uc"
            cpuflags="-march=$cpu"
        ;;
    esac

fi

add_cflags $cpuflags
add_asflags $cpuflags

# compiler sanity check
check_exec <<EOF
int main(void){ return 0; }
EOF
if test "$?" != 0; then
    echo "$cc is unable to create an executable file."
    if test -z "$cross_prefix" && ! enabled cross_compile ; then
        echo "If $cc is a cross-compiler, use the --enable-cross-compile option."
        echo "Only do this if you know what cross compiling means."
    fi
    die "C compiler test failed."
fi

add_cppflags -D_ISOC99_SOURCE
check_cflags -std=c99
check_cc -D_FILE_OFFSET_BITS=64 <<EOF && add_cppflags -D_FILE_OFFSET_BITS=64
#include <stdlib.h>
EOF
check_cc -D_LARGEFILE_SOURCE <<EOF && add_cppflags -D_LARGEFILE_SOURCE
#include <stdlib.h>
EOF

check_host_cflags -std=c99
check_host_cflags -Wall

case "$arch" in
    alpha|ia64|mips|parisc|sparc)
        spic=$shared
    ;;
    x86)
        subarch="x86_32"
        check_cc <<EOF && subarch="x86_64"
        int test[(int)sizeof(char*) - 7];
EOF
        if test "$subarch" = "x86_64"; then
            spic=$shared
        fi
    ;;
esac

enable $subarch
enabled spic && enable pic

# OS specific
case $target_os in
    haiku)
        prefix_default="/boot/common"
        network_extralibs="-lnetwork"
        host_libs=
        ;;
    sunos)
        FFSERVERLDFLAGS=""
        SHFLAGS='-shared -Wl,-h,$$(@F)'
        enabled x86 && SHFLAGS="-mimpure-text $SHFLAGS"
        network_extralibs="-lsocket -lnsl"
        add_cppflags -D__EXTENSIONS__
        nm_opts='-P -g'
        ;;
    netbsd)
        disable symver
        oss_indev_extralibs="-lossaudio"
        oss_outdev_extralibs="-lossaudio"
        ;;
    openbsd)
        enable malloc_aligned
        # On OpenBSD 4.5. the compiler does not use PIC unless
        # explicitly using -fPIC. FFmpeg builds fine without PIC,
        # however the generated executable will not do anything
        # (simply quits with exit-code 1, no crash, no output).
        # Thus explicitly enable PIC here.
        enable pic
        disable symver
        SHFLAGS='-shared'
        oss_indev_extralibs="-lossaudio"
        oss_outdev_extralibs="-lossaudio"
        ;;
    dragonfly)
        enable malloc_aligned
        disable symver
        ;;
    freebsd)
        enable malloc_aligned
        ;;
    bsd/os)
        add_extralibs -lpoll -lgnugetopt
        strip="strip -d"
        ;;
    darwin)
        enable malloc_aligned
        gas="gas-preprocessor.pl $cc"
        enabled ppc && add_asflags -force_cpusubtype_ALL
        SHFLAGS='-dynamiclib -Wl,-single_module -Wl,-install_name,$(SHLIBDIR)/$(SLIBNAME),-current_version,$(LIBVERSION),-compatibility_version,$(LIBMAJOR)'
        enabled x86_32 && append SHFLAGS -Wl,-read_only_relocs,suppress
        strip="${strip} -x"
        add_ldflags -Wl,-dynamic,-search_paths_first
        SLIBSUF=".dylib"
        SLIBNAME_WITH_VERSION='$(SLIBPREF)$(FULLNAME).$(LIBVERSION)$(SLIBSUF)'
        SLIBNAME_WITH_MAJOR='$(SLIBPREF)$(FULLNAME).$(LIBMAJOR)$(SLIBSUF)'
        FFSERVERLDFLAGS=-Wl,-bind_at_load
        objformat="macho"
        enabled x86_64 && objformat="macho64"
        enabled_any pic shared ||
            { check_cflags -mdynamic-no-pic && add_asflags -mdynamic-no-pic; }
        ;;
    mingw32*)
        if test $target_os = "mingw32ce"; then
            disable network
        else
            target_os=mingw32
        fi
        LIBTARGET=i386
        if enabled x86_64; then
            enable malloc_aligned
            LIBTARGET=x64
        elif enabled arm; then
            LIBTARGET=arm-wince
        fi
        shlibdir_default="$bindir_default"
        SLIBPREF=""
        SLIBSUF=".dll"
        SLIBNAME_WITH_VERSION='$(SLIBPREF)$(FULLNAME)-$(LIBVERSION)$(SLIBSUF)'
        SLIBNAME_WITH_MAJOR='$(SLIBPREF)$(FULLNAME)-$(LIBMAJOR)$(SLIBSUF)'
        SLIB_EXTRA_CMD='-lib.exe /machine:$(LIBTARGET) /def:$$(@:$(SLIBSUF)=.def) /out:$(SUBDIR)$(SLIBNAME:$(SLIBSUF)=.lib)'
        SLIB_INSTALL_NAME='$(SLIBNAME_WITH_MAJOR)'
        SLIB_INSTALL_LINKS=
        SLIB_INSTALL_EXTRA_SHLIB='$(SLIBNAME:$(SLIBSUF)=.lib)'
        SLIB_INSTALL_EXTRA_LIB='lib$(SLIBNAME:$(SLIBSUF)=.dll.a) $(SLIBNAME_WITH_MAJOR:$(SLIBSUF)=.def)'
        SHFLAGS='-shared -Wl,--output-def,$$(@:$(SLIBSUF)=.def) -Wl,--out-implib,$(SUBDIR)lib$(SLIBNAME:$(SLIBSUF)=.dll.a) -Wl,--enable-runtime-pseudo-reloc -Wl,--enable-auto-image-base'
        objformat="win32"
        enable dos_paths
        check_cflags -fno-common
        check_cpp_condition _mingw.h "defined (__MINGW64_VERSION_MAJOR) || (__MINGW32_MAJOR_VERSION > 3) \
                                      || (__MINGW32_MAJOR_VERSION == 3 && __MINGW32_MINOR_VERSION >= 15)" ||
                die "ERROR: MinGW runtime version must be >= 3.15."
        add_cppflags -U__STRICT_ANSI__
        ;;
    cygwin*)
        target_os=cygwin
        shlibdir_default="$bindir_default"
        SLIBPREF="cyg"
        SLIBSUF=".dll"
        SLIBNAME_WITH_VERSION='$(SLIBPREF)$(FULLNAME)-$(LIBVERSION)$(SLIBSUF)'
        SLIBNAME_WITH_MAJOR='$(SLIBPREF)$(FULLNAME)-$(LIBMAJOR)$(SLIBSUF)'
        SHFLAGS='-shared -Wl,--enable-auto-image-base'
        objformat="win32"
        enable dos_paths
        check_cflags -fno-common
        add_cppflags -U__STRICT_ANSI__
        ;;
    *-dos|freedos|opendos)
        network_extralibs="-lsocket"
        objformat="coff"
        enable dos_paths
        add_cppflags -U__STRICT_ANSI__
        ;;
    linux)
        add_cppflags -D_POSIX_C_SOURCE=200112 -D_XOPEN_SOURCE=600
        enable dv1394
        ;;
    irix*)
        target_os=irix
        ranlib="echo ignoring ranlib"
        ;;
    os/2*)
        strip="lxlite -CS"
        ln_s="cp -f"
        objformat="aout"
        add_cppflags -D_GNU_SOURCE
        add_ldflags -Zomf -Zbin-files -Zargs-wild -Zmap
        SHFLAGS='$(SUBDIR)$(NAME).def -Zdll -Zomf'
        FFSERVERLDFLAGS=""
        LIBSUF="_s.a"
        SLIBPREF=""
        SLIBSUF=".dll"
        SLIBNAME_WITH_VERSION='$(SLIBPREF)$(NAME)-$(LIBVERSION)$(SLIBSUF)'
        SLIBNAME_WITH_MAJOR='$(SLIBPREF)$(shell echo $(NAME) | cut -c1-6)$(LIBMAJOR)$(SLIBSUF)'
        SLIB_CREATE_DEF_CMD='echo LIBRARY $(SLIBNAME_WITH_MAJOR) INITINSTANCE TERMINSTANCE > $(SUBDIR)$(NAME).def; \
          echo PROTMODE >> $(SUBDIR)$(NAME).def; \
          echo CODE PRELOAD MOVEABLE DISCARDABLE >> $(SUBDIR)$(NAME).def; \
          echo DATA PRELOAD MOVEABLE MULTIPLE NONSHARED >> $(SUBDIR)$(NAME).def; \
          echo EXPORTS >> $(SUBDIR)$(NAME).def; \
          emxexp -o $(OBJS) >> $(SUBDIR)$(NAME).def'
        SLIB_EXTRA_CMD='emximp -o $(SUBDIR)$(LIBPREF)$(NAME)_dll.a $(SUBDIR)$(NAME).def; \
          emximp -o $(SUBDIR)$(LIBPREF)$(NAME)_dll.lib $(SUBDIR)$(NAME).def;'
        SLIB_INSTALL_EXTRA_LIB='$(LIBPREF)$(NAME)_dll.a $(LIBPREF)$(NAME)_dll.lib'
        enable dos_paths
        ;;
    gnu/kfreebsd)
        add_cppflags -D_POSIX_C_SOURCE=200112 -D_XOPEN_SOURCE=600 -D_BSD_SOURCE
        ;;
    gnu)
        add_cppflags -D_POSIX_C_SOURCE=200112 -D_XOPEN_SOURCE=600
        ;;
    qnx)
        add_cppflags -D_QNX_SOURCE
        network_extralibs="-lsocket"
        ;;
    symbian)
        SLIBSUF=".dll"
        enable dos_paths
        add_cflags --include=$sysinclude/gcce/gcce.h -fvisibility=default
        add_cppflags -D__GCCE__ -D__SYMBIAN32__ -DSYMBIAN_OE_POSIX_SIGNALS
        add_ldflags -Wl,--target1-abs,--no-undefined \
                    -Wl,-Ttext,0x80000,-Tdata,0x1000000 -shared \
                    -Wl,--entry=_E32Startup -Wl,-u,_E32Startup
        add_extralibs -l:eexe.lib -l:usrt2_2.lib -l:dfpaeabi.dso \
                      -l:drtaeabi.dso -l:scppnwdl.dso -lsupc++ -lgcc \
                      -l:libc.dso -l:libm.dso -l:euser.dso -l:libcrt0.lib
        ;;
    none)
        ;;
    *)
        die "Unknown OS '$target_os'."
        ;;
esac

echo "config:$arch:$subarch:$cpu:$target_os:$cc_ident:$FFMPEG_CONFIGURATION" >config.fate

check_cpp_condition stdlib.h "defined(__PIC__) || defined(__pic__) || defined(PIC)" && enable pic

set_default $PATHS_LIST

# we need to build at least one lib type
if ! enabled_any static shared; then
    cat <<EOF
At least one library type must be built.
Specify --enable-static to build the static libraries or --enable-shared to
build the shared libraries as well. To only build the shared libraries specify
--disable-static in addition to --enable-shared.
EOF
    exit 1;
fi

die_license_disabled() {
    enabled $1 || { enabled $2 && die "$2 is $1 and --enable-$1 is not specified."; }
}

die_license_disabled gpl libx264
die_license_disabled gpl libxavs
die_license_disabled gpl libxvid
die_license_disabled gpl x11grab

die_license_disabled nonfree libaacplus
die_license_disabled nonfree libfaac

die_license_disabled version3 libopencore_amrnb
die_license_disabled version3 libopencore_amrwb
die_license_disabled version3 libvo_aacenc
die_license_disabled version3 libvo_amrwbenc

enabled version3 && { enabled gpl && enable gplv3 || enable lgplv3; }

disabled optimizations || check_cflags -fomit-frame-pointer

enable_pic() {
    enable pic
    add_cppflags -DPIC
    add_cflags   -fPIC
    add_asflags  -fPIC
}

enabled pic && enable_pic

check_cc <<EOF || die "Symbol mangling check failed."
int ff_extern;
EOF
sym=$($nm $nm_opts $TMPO | awk '/ff_extern/{ print substr($0, match($0, /[^ \t]*ff_extern/)) }')
extern_prefix=${sym%%ff_extern*}

check_cc <<EOF && enable inline_asm
void foo(void) { __asm__ volatile ("" ::); }
EOF

_restrict=
for restrict_keyword in restrict __restrict__ __restrict; do
    check_cc <<EOF && _restrict=$restrict_keyword && break
void foo(char * $restrict_keyword p);
EOF
done

check_cc <<EOF && enable attribute_packed
struct { int x; } __attribute__((packed)) x;
EOF

check_cc <<EOF && enable attribute_may_alias
union { int x; } __attribute__((may_alias)) x;
EOF

check_cc <<EOF || die "endian test failed"
unsigned int endian = 'B' << 24 | 'I' << 16 | 'G' << 8 | 'E';
EOF
od -t x1 $TMPO | grep -q '42 *49 *47 *45' && enable bigendian

if enabled alpha; then

    check_cflags -mieee

elif enabled arm; then

    enabled thumb && check_cflags -mthumb || check_cflags -marm
    nogas=die

    if     check_cpp_condition stddef.h "defined __ARM_PCS_VFP"; then
        enable vfp_args
    elif ! check_cpp_condition stddef.h "defined __ARM_PCS || defined __SOFTFP__"; then
        case "${cross_prefix:-$cc}" in
            *hardfloat*)         enable vfp_args;   fpabi=vfp ;;
            *) check_ld <<EOF && enable vfp_args && fpabi=vfp || fpabi=soft ;;
__asm__ (".eabi_attribute 28, 1");
int main(void) { return 0; }
EOF
        esac
        warn "Compiler does not indicate floating-point ABI, guessing $fpabi."
    fi

    enabled armv5te && check_asm armv5te '"qadd r0, r0, r0"'
    enabled armv6   && check_asm armv6   '"sadd16 r0, r0, r0"'
    enabled armv6t2 && check_asm armv6t2 '"movt r0, #0"'
    enabled armvfp  && check_asm armvfp  '"fadds s0, s0, s0"'
    enabled iwmmxt  && check_asm iwmmxt  '"wunpckelub wr6, wr4"'
    enabled neon    && check_asm neon    '"vadd.i16 q0, q0, q0"'
    enabled vfpv3   && check_asm vfpv3   '"vmov.f32 s0, #1.0"'

    enabled_all armv6t2 shared !pic && enable_pic

elif enabled mips; then

    check_asm loongson '"dmult.g $1, $2, $3"'
    enabled mmi     && check_asm mmi     '"lq $2, 0($2)"'

elif enabled ppc; then

    enable local_aligned_8 local_aligned_16

    check_asm dcbzl     '"dcbzl 0, %0" :: "r"(0)'
    check_asm ibm_asm   '"add 0, 0, 0"'
    check_asm ppc4xx    '"maclhw r10, r11, r12"'
    check_asm xform_asm '"lwzx %1, %y0" :: "Z"(*(int*)0), "r"(0)'

    # AltiVec flags: The FSF version of GCC differs from the Apple version
    if enabled altivec; then
        nogas=warn
        check_cflags -maltivec -mabi=altivec &&
        { check_header altivec.h && inc_altivec_h="#include <altivec.h>" ; } ||
        check_cflags -faltivec

        # check if our compiler supports Motorola AltiVec C API
        check_cc <<EOF || disable altivec
$inc_altivec_h
int main(void) {
    vector signed int v1, v2, v3;
    v1 = vec_add(v2,v3);
    return 0;
}
EOF

        # check if our compiler supports braces for vector declarations
        check_cc <<EOF || die "You need a compiler that supports {} in AltiVec vector declarations."
$inc_altivec_h
int main (void) { (vector int) {1}; return 0; }
EOF
    fi

elif enabled sparc; then

    enabled vis && check_asm vis '"pdist %f0, %f0, %f0"' -mcpu=ultrasparc &&
        add_cflags -mcpu=ultrasparc -mtune=ultrasparc

elif enabled x86; then

    enable local_aligned_8 local_aligned_16

    # check whether EBP is available on x86
    # As 'i' is stored on the stack, this program will crash
    # if the base pointer is used to access it because the
    # base pointer is cleared in the inline assembly code.
    check_exec_crash <<EOF && enable ebp_available
    volatile int i=0;
    __asm__ volatile (
        "xorl %%ebp, %%ebp"
    ::: "%ebp");
    return i;
EOF

    # check whether EBX is available on x86
    check_asm ebx_available '""::"b"(0)' &&
        check_asm ebx_available '"":::"%ebx"'

    # check whether xmm clobbers are supported
    check_asm xmm_clobbers '"":::"%xmm0"'

    # check whether binutils is new enough to compile SSSE3/MMX2
    enabled ssse3 && check_asm ssse3 '"pabsw %xmm0, %xmm0"'
    enabled mmx2  && check_asm mmx2  '"pmaxub %mm0, %mm1"'

    check_asm bswap '"bswap %%eax" ::: "%eax"'

    if ! disabled_any asm mmx yasm; then
        if check_cmd $yasmexe --version; then
            enabled x86_64 && yasm_extra="-m amd64"
            yasm_debug="-g dwarf2"
        elif check_cmd nasm -v; then
            yasmexe=nasm
            yasm_debug="-g -F dwarf"
            enabled x86_64 && test "$objformat" = elf && objformat=elf64
        fi

        YASMFLAGS="-f $objformat $yasm_extra"
        enabled pic               && append YASMFLAGS "-DPIC"
        test -n "$extern_prefix"  && append YASMFLAGS "-DPREFIX"
        case "$objformat" in
            elf*) enabled debug && append YASMFLAGS $yasm_debug ;;
        esac

        check_yasm "pextrd [eax], xmm0, 1" && enable yasm ||
            die "yasm not found, use --disable-yasm for a crippled build"
        check_yasm "vextractf128 xmm0, ymm0, 0" || disable avx
    fi

    case "$cpu" in
        athlon*|opteron*|k8*|pentium|pentium-mmx|prescott|nocona|atom|geode)
            disable fast_clz
        ;;
    esac

fi

if enabled asm; then
    as=${gas:=$as}
    check_asm gnu_as '".macro m n\n\\n:.int 0\n.endm\nm x"' ||
        $nogas "GNU assembler not found, install gas-preprocessor"
fi

check_ldflags -Wl,--as-needed

if check_func dlopen; then
    ldl=
elif check_func dlopen -ldl; then
    ldl=-ldl
fi

if enabled network; then
    check_type "sys/types.h sys/socket.h" socklen_t
    check_type netdb.h "struct addrinfo"
    check_type netinet/in.h "struct ipv6_mreq" -D_DARWIN_C_SOURCE
    check_type netinet/in.h "struct sockaddr_in6"
    check_type "sys/types.h sys/socket.h" "struct sockaddr_storage"
    check_struct "sys/types.h sys/socket.h" "struct sockaddr" sa_len
    # Prefer arpa/inet.h over winsock2
    if check_header arpa/inet.h ; then
        check_func closesocket
    elif check_header winsock2.h ; then
        check_func_headers winsock2.h closesocket -lws2 && \
            network_extralibs="-lws2" || \
        { check_func_headers winsock2.h closesocket -lws2_32 && \
            network_extralibs="-lws2_32"; }
        check_type ws2tcpip.h socklen_t
        check_type ws2tcpip.h "struct addrinfo"
        check_type ws2tcpip.h "struct ipv6_mreq"
        check_type ws2tcpip.h "struct sockaddr_in6"
        check_type ws2tcpip.h "struct sockaddr_storage"
        check_struct winsock2.h "struct sockaddr" sa_len
    else
        disable network
    fi
fi

# Solaris has nanosleep in -lrt, OpenSolaris no longer needs that
check_func nanosleep || { check_func nanosleep -lrt && add_extralibs -lrt; }

check_func  fcntl
check_func  fork
check_func  getaddrinfo $network_extralibs
check_func  gethrtime
check_func  getrusage
check_struct "sys/time.h sys/resource.h" "struct rusage" ru_maxrss
check_func  inet_aton $network_extralibs
check_func  isatty
check_func  localtime_r
check_func  ${malloc_prefix}memalign            && enable memalign
check_func  mkstemp
check_func  mmap
check_func  ${malloc_prefix}posix_memalign      && enable posix_memalign
check_func  setrlimit
check_func  strerror_r
check_func  strptime
check_func  strtok_r
check_func_headers conio.h kbhit
check_func_headers io.h setmode
check_func_headers lzo/lzo1x.h lzo1x_999_compress
check_lib2 "windows.h psapi.h" GetProcessMemoryInfo -lpsapi
check_func_headers windows.h GetProcessTimes
check_func_headers windows.h MapViewOfFile
check_func_headers windows.h VirtualAlloc

check_header dlfcn.h
check_header dxva2api.h
check_header libcrystalhd/libcrystalhd_if.h
check_header malloc.h
check_header poll.h
check_header sys/mman.h
check_header sys/resource.h
check_header sys/select.h
check_header termios.h
check_header vdpau/vdpau.h
check_header vdpau/vdpau_x11.h
check_header X11/extensions/XvMClib.h

check_struct dxva2api.h DXVA_PictureParameters wDecodedPictureIndex

disabled  zlib || check_lib   zlib.h      zlibVersion -lz   || disable  zlib
disabled bzlib || check_lib2 bzlib.h BZ2_bzlibVersion -lbz2 || disable bzlib

# check for some common methods of building with pthread support
# do this before the optional library checks as some of them require pthreads
if ! disabled pthreads && ! enabled w32threads; then
    enable pthreads
    if check_func pthread_create; then
        :
    elif check_func pthread_create -pthread; then
        add_cflags -pthread
        add_extralibs -pthread
    elif check_func pthread_create -pthreads; then
        add_cflags -pthreads
        add_extralibs -pthreads
    elif check_func pthread_create -lpthreadGC2; then
        add_extralibs -lpthreadGC2
    elif ! check_lib pthread.h pthread_create -lpthread; then
        disable pthreads
    fi
fi

for thread in $THREADS_LIST; do
    if enabled $thread; then
        test -n "$thread_type" &&
            die "ERROR: Only one thread type must be selected." ||
            thread_type="$thread"
    fi
done

check_lib math.h sin -lm && LIBM="-lm"
disabled crystalhd || check_lib libcrystalhd/libcrystalhd_if.h DtsCrystalHDVersion -lcrystalhd || disable crystalhd
enabled vaapi && require vaapi va/va.h vaInitialize -lva

check_mathfunc exp2
check_mathfunc exp2f
check_mathfunc llrint
check_mathfunc llrintf
check_mathfunc log2
check_mathfunc log2f
check_mathfunc lrint
check_mathfunc lrintf
check_mathfunc round
check_mathfunc roundf
check_mathfunc trunc
check_mathfunc truncf

# these are off by default, so fail if requested and not available
enabled avisynth   && require2 vfw32 "windows.h vfw.h" AVIFileInit -lavifil32
enabled libcelt    && require libcelt celt/celt.h celt_decode -lcelt0
enabled frei0r     && { check_header frei0r.h || die "ERROR: frei0r.h header not found"; }
enabled libaacplus && require  "libaacplus >= 2.0.0" aacplus.h aacplusEncOpen -laacplus
enabled libdc1394  && require_pkg_config libdc1394-2 dc1394/dc1394.h dc1394_new
enabled libdirac   && require_pkg_config dirac                          \
    "libdirac_decoder/dirac_parser.h libdirac_encoder/dirac_encoder.h"  \
    "dirac_decoder_init dirac_encoder_init"
enabled libfaac    && require2 libfaac "stdint.h faac.h" faacEncGetVersion -lfaac
enabled libfreetype && require_pkg_config freetype2 "ft2build.h freetype/freetype.h" FT_Init_FreeType
enabled libgsm     && require  libgsm gsm/gsm.h gsm_create -lgsm
enabled libmp3lame && require  "libmp3lame >= 3.98.3" lame/lame.h lame_set_VBR_quality -lmp3lame
enabled libnut     && require  libnut libnut.h nut_demuxer_init -lnut
enabled libopencore_amrnb  && require libopencore_amrnb opencore-amrnb/interf_dec.h Decoder_Interface_init -lopencore-amrnb
enabled libopencore_amrwb  && require libopencore_amrwb opencore-amrwb/dec_if.h D_IF_init -lopencore-amrwb
enabled libopencv  && require_pkg_config opencv opencv/cxcore.h cvCreateImageHeader
enabled libopenjpeg && require libopenjpeg openjpeg.h opj_version -lopenjpeg
enabled librtmp    && require_pkg_config librtmp librtmp/rtmp.h RTMP_Socket
enabled libschroedinger && require_pkg_config schroedinger-1.0 schroedinger/schro.h schro_init
enabled libspeex   && require  libspeex speex/speex.h speex_decoder_init -lspeex
enabled libtheora  && require  libtheora theora/theoraenc.h th_info_init -ltheoraenc -ltheoradec -logg
enabled libvo_aacenc && require libvo_aacenc vo-aacenc/voAAC.h voGetAACEncAPI -lvo-aacenc
enabled libvo_amrwbenc && require libvo_amrwbenc vo-amrwbenc/enc_if.h E_IF_init -lvo-amrwbenc
enabled libvorbis  && require  libvorbis vorbis/vorbisenc.h vorbis_info_init -lvorbisenc -lvorbis -logg
enabled libvpx     && {
    enabled libvpx_decoder && { check_lib2 "vpx/vpx_decoder.h vpx/vp8dx.h" vpx_codec_dec_init_ver -lvpx ||
                                die "ERROR: libvpx decoder version must be >=0.9.1"; }
    enabled libvpx_encoder && { check_lib2 "vpx/vpx_encoder.h vpx/vp8cx.h" "vpx_codec_enc_init_ver VPX_CQ" -lvpx ||
                                die "ERROR: libvpx encoder version must be >=0.9.6"; } }
enabled libx264    && require  libx264 x264.h x264_encoder_encode -lx264 &&
                      { check_cpp_condition x264.h "X264_BUILD >= 115" ||
                        die "ERROR: libx264 version must be >= 0.115."; }
enabled libxavs    && require  libxavs xavs.h xavs_encoder_encode -lxavs
enabled libxvid    && require  libxvid xvid.h xvid_global -lxvidcore
enabled openal     && { { for al_libs in "${OPENAL_LIBS}" "-lopenal" "-lOpenAL32"; do
                        check_lib 'AL/al.h' alGetError "${al_libs}" && break; done } ||
                        die "ERROR: openal not found"; } &&
                      { check_cpp_condition "AL/al.h" "defined(AL_VERSION_1_1)" ||
                        die "ERROR: openal version must be 1.1 or compatible"; }
enabled mlib       && require  mediaLib mlib_types.h mlib_VectorSub_S16_U8_Mod -lmlib

SDL_CONFIG="${cross_prefix}sdl-config"
if check_pkg_config sdl SDL_version.h SDL_Linked_Version; then
    check_cpp_condition SDL.h "(SDL_MAJOR_VERSION<<16 | SDL_MINOR_VERSION<<8 | SDL_PATCHLEVEL) >= 0x010201" $sdl_cflags &&
    enable sdl &&
    check_struct SDL.h SDL_VideoInfo current_w $sdl_cflags && enable sdl_video_size
else
  if "${SDL_CONFIG}" --version > /dev/null 2>&1; then
    sdl_cflags=$("${SDL_CONFIG}" --cflags)
    sdl_libs=$("${SDL_CONFIG}" --libs)
    check_func_headers SDL_version.h SDL_Linked_Version $sdl_cflags $sdl_libs &&
    check_cpp_condition SDL.h "(SDL_MAJOR_VERSION<<16 | SDL_MINOR_VERSION<<8 | SDL_PATCHLEVEL) >= 0x010201" $sdl_cflags &&
    enable sdl &&
    check_struct SDL.h SDL_VideoInfo current_w $sdl_cflags && enable sdl_video_size
  fi
fi
enabled sdl && add_cflags $sdl_cflags && add_extralibs $sdl_libs

texi2html -version > /dev/null 2>&1 && enable texi2html || disable texi2html

check_header linux/fb.h
check_header linux/videodev.h
check_header linux/videodev2.h
check_header sys/videoio.h

check_func_headers "windows.h vfw.h" capCreateCaptureWindow "$vfwcap_indev_extralibs"
# check that WM_CAP_DRIVER_CONNECT is defined to the proper value
# w32api 3.12 had it defined wrong
check_cpp_condition vfw.h "WM_CAP_DRIVER_CONNECT > WM_USER" && enable vfwcap_defines

check_type "dshow.h" IBaseFilter

# check for ioctl_meteor.h, ioctl_bt848.h and alternatives
{ check_header dev/bktr/ioctl_meteor.h &&
  check_header dev/bktr/ioctl_bt848.h; } ||
{ check_header machine/ioctl_meteor.h &&
  check_header machine/ioctl_bt848.h; } ||
{ check_header dev/video/meteor/ioctl_meteor.h &&
  check_header dev/video/bktr/ioctl_bt848.h; } ||
check_header dev/ic/bt8xx.h

check_header sndio.h
if check_struct sys/soundcard.h audio_buf_info bytes; then
    enable_safe sys/soundcard.h
else
    check_cc -D__BSD_VISIBLE -D__XSI_VISIBLE <<EOF && add_cppflags -D__BSD_VISIBLE -D__XSI_VISIBLE && enable_safe sys/soundcard.h
    #include <sys/soundcard.h>
    audio_buf_info abc;
EOF
fi
check_header soundcard.h

enabled_any alsa_indev alsa_outdev && check_lib2 alsa/asoundlib.h snd_pcm_htimestamp -lasound

enabled jack_indev && check_lib2 jack/jack.h jack_client_open -ljack && check_func sem_timedwait

enabled_any sndio_indev sndio_outdev && check_lib2 sndio.h sio_open -lsndio

enabled x11grab                         &&
check_header X11/Xlib.h                 &&
check_header X11/extensions/XShm.h      &&
check_header X11/extensions/Xfixes.h    &&
check_func XOpenDisplay -lX11           &&
check_func XShmCreateImage -lX11 -lXext &&
check_func XFixesGetCursorImage -lX11 -lXext -lXfixes

if ! disabled vaapi; then
    check_lib va/va.h vaInitialize -lva && {
        check_cpp_condition va/va_version.h "VA_CHECK_VERSION(0,32,0)" ||
        warn "Please upgrade to VA-API >= 0.32 if you would like full VA-API support.";
    } || disable vaapi
fi

if ! disabled vdpau && enabled vdpau_vdpau_h; then
check_cpp_condition \
    vdpau/vdpau.h "defined VDP_DECODER_PROFILE_MPEG4_PART2_ASP" ||
    { echolog "Please upgrade to libvdpau >= 0.2 if you would like vdpau support." &&
      disable vdpau; }
fi

enabled debug && add_cflags -g"$debuglevel" && add_asflags -g"$debuglevel"

# add some useful compiler flags if supported
check_cflags -Wdeclaration-after-statement
check_cflags -Wall
check_cflags -Wno-parentheses
check_cflags -Wno-switch
check_cflags -Wno-format-zero-length
check_cflags -Wdisabled-optimization
check_cflags -Wpointer-arith
check_cflags -Wredundant-decls
check_cflags -Wno-pointer-sign
check_cflags -Wcast-qual
check_cflags -Wwrite-strings
check_cflags -Wtype-limits
check_cflags -Wundef
check_cflags -Wmissing-prototypes
check_cflags -Wno-pointer-to-int-cast
enabled extra_warnings && check_cflags -Winline

# add some linker flags
check_ldflags -Wl,--warn-common
check_ldflags -Wl,-rpath-link=libpostproc:libswscale:libavfilter:libavdevice:libavformat:libavcodec:libavutil
test_ldflags -Wl,-Bsymbolic && append SHFLAGS -Wl,-Bsymbolic

echo "X{};" > $TMPV
if test_ldflags -Wl,--version-script,$TMPV; then
    append SHFLAGS '-Wl,--version-script,\$(SUBDIR)lib\$(NAME).ver'
    check_cc <<EOF && enable symver_asm_label
void ff_foo(void) __asm__ ("av_foo@VERSION");
void ff_foo(void) { ${inline_asm+__asm__($quotes);} }
EOF
    check_cc <<EOF && enable symver_gnu_asm
__asm__(".symver ff_foo,av_foo@VERSION");
void ff_foo(void) {}
EOF
fi

if [ -n "$optflags" ]; then
    add_cflags $optflags
elif enabled small; then
    add_cflags $size_cflags
elif enabled optimizations; then
    add_cflags $speed_cflags
else
    add_cflags $noopt_cflags
fi
check_cflags -fno-math-errno
check_cflags -fno-signed-zeros
check_cc -mno-red-zone <<EOF && noredzone_flags="-mno-red-zone"
int x;
EOF


if enabled icc; then
    # Just warnings, no remarks
    check_cflags -w1
    # -wd: Disable following warnings
    # 144, 167, 556: -Wno-pointer-sign
    # 1292: attribute "foo" ignored
    # 10006: ignoring unknown option -fno-signed-zeros
    # 10148: ignoring unknown option -Wno-parentheses
    # 10156: ignoring option '-W'; no argument required
    check_cflags -wd144,167,556,1292,10006,10148,10156
    # 11030: Warning unknown option --as-needed
    # 10156: ignoring option '-export'; no argument required
    check_ldflags -wd10156,11030
    # Allow to compile with optimizations
    check_ldflags -march=$cpu
    # icc 11.0 and 11.1 work with ebp_available, but don't pass the test
    enable ebp_available
    if enabled x86_32; then
        test ${icc_version%%.*} -ge 11 && \
            check_cflags -falign-stack=maintain-16-byte || \
            disable aligned_stack
    fi
elif enabled ccc; then
    # disable some annoying warnings
    add_cflags -msg_disable cvtu32to64
    add_cflags -msg_disable embedcomment
    add_cflags -msg_disable needconstext
    add_cflags -msg_disable nomainieee
    add_cflags -msg_disable ptrmismatch1
    add_cflags -msg_disable unreachcode
elif enabled gcc; then
    check_cflags -fno-tree-vectorize
    check_cflags -Werror=implicit-function-declaration
    check_cflags -Werror=missing-prototypes
elif enabled llvm_gcc; then
    check_cflags -mllvm -stack-alignment=16
elif enabled clang; then
    check_cflags -mllvm -stack-alignment=16
    check_cflags -Qunused-arguments
elif enabled armcc; then
    # 2523: use of inline assembler is deprecated
    add_cflags -W${armcc_opt},--diag_suppress=2523
    add_cflags -W${armcc_opt},--diag_suppress=1207
    add_cflags -W${armcc_opt},--diag_suppress=1293 # assignment in condition
    add_cflags -W${armcc_opt},--diag_suppress=3343 # hardfp compat
    add_cflags -W${armcc_opt},--diag_suppress=167  # pointer sign
    add_cflags -W${armcc_opt},--diag_suppress=513  # pointer sign
elif enabled tms470; then
    add_cflags -pds=824 -pds=837
elif enabled pathscale; then
    add_cflags -fstrict-overflow -OPT:wrap_around_unsafe_opt=OFF
fi

enabled_any $THREADS_LIST      && enable threads

check_deps $CONFIG_LIST       \
           $CONFIG_EXTRA      \
           $HAVE_LIST         \
           $DECODER_LIST      \
           $ENCODER_LIST      \
           $HWACCEL_LIST      \
           $PARSER_LIST       \
           $BSF_LIST          \
           $DEMUXER_LIST      \
           $MUXER_LIST        \
           $FILTER_LIST       \
           $INDEV_LIST        \
           $OUTDEV_LIST       \
           $PROTOCOL_LIST     \
           $ACODEC_TESTS      \
           $VCODEC_TESTS      \
           $LAVF_TESTS        \
           $LAVFI_TESTS       \
           $SEEK_TESTS        \

enabled asm || { arch=c; disable $ARCH_LIST $ARCH_EXT_LIST; }

if test $target_os = "haiku"; then
    disable memalign
    disable posix_memalign
fi

! enabled_any memalign posix_memalign malloc_aligned &&
    enabled_any $need_memalign && enable memalign_hack

echo "install prefix            $prefix"
echo "source path               $source_path"
echo "C compiler                $cc"
echo "ARCH                      $arch ($cpu)"
if test "$build_suffix" != ""; then
    echo "build suffix              $build_suffix"
fi
if test "$extra_version" != ""; then
    echo "version string suffix     $extra_version"
fi
echo "big-endian                ${bigendian-no}"
echo "runtime cpu detection     ${runtime_cpudetect-no}"
if enabled x86; then
    echo "${yasmexe}                      ${yasm-no}"
    echo "MMX enabled               ${mmx-no}"
    echo "MMX2 enabled              ${mmx2-no}"
    echo "3DNow! enabled            ${amd3dnow-no}"
    echo "3DNow! extended enabled   ${amd3dnowext-no}"
    echo "SSE enabled               ${sse-no}"
    echo "SSSE3 enabled             ${ssse3-no}"
    echo "AVX enabled               ${avx-no}"
    echo "CMOV enabled              ${cmov-no}"
    echo "CMOV is fast              ${fast_cmov-no}"
    echo "EBX available             ${ebx_available-no}"
    echo "EBP available             ${ebp_available-no}"
fi
if enabled arm; then
    echo "ARMv5TE enabled           ${armv5te-no}"
    echo "ARMv6 enabled             ${armv6-no}"
    echo "ARMv6T2 enabled           ${armv6t2-no}"
    echo "ARM VFP enabled           ${armvfp-no}"
    echo "IWMMXT enabled            ${iwmmxt-no}"
    echo "NEON enabled              ${neon-no}"
fi
if enabled mips; then
    echo "MMI enabled               ${mmi-no}"
fi
if enabled ppc; then
    echo "AltiVec enabled           ${altivec-no}"
    echo "PPC 4xx optimizations     ${ppc4xx-no}"
    echo "dcbzl available           ${dcbzl-no}"
fi
if enabled sparc; then
    echo "VIS enabled               ${vis-no}"
fi
echo "debug symbols             ${debug-no}"
echo "strip symbols             ${stripping-no}"
echo "optimize for size         ${small-no}"
echo "optimizations             ${optimizations-no}"
echo "static                    ${static-no}"
echo "shared                    ${shared-no}"
echo "postprocessing support    ${postproc-no}"
echo "new filter support        ${avfilter-no}"
echo "network support           ${network-no}"
echo "threading support         ${thread_type-no}"
echo "SDL support               ${sdl-no}"
echo "Sun medialib support      ${mlib-no}"
echo "libdxva2 enabled          ${dxva2-no}"
echo "libva enabled             ${vaapi-no}"
echo "libvdpau enabled          ${vdpau-no}"
echo "AVISynth enabled          ${avisynth-no}"
echo "libcelt enabled           ${libcelt-no}"
echo "frei0r enabled            ${frei0r-no}"
echo "libdc1394 support         ${libdc1394-no}"
echo "libdirac enabled          ${libdirac-no}"
echo "libfaac enabled           ${libfaac-no}"
echo "libaacplus enabled        ${libaacplus-no}"
echo "libgsm enabled            ${libgsm-no}"
echo "libmp3lame enabled        ${libmp3lame-no}"
echo "libnut enabled            ${libnut-no}"
echo "libopencore-amrnb support ${libopencore_amrnb-no}"
echo "libopencore-amrwb support ${libopencore_amrwb-no}"
echo "libopencv support         ${libopencv-no}"
echo "libopenjpeg enabled       ${libopenjpeg-no}"
echo "librtmp enabled           ${librtmp-no}"
echo "libschroedinger enabled   ${libschroedinger-no}"
echo "libspeex enabled          ${libspeex-no}"
echo "libtheora enabled         ${libtheora-no}"
echo "libvo-aacenc support      ${libvo_aacenc-no}"
echo "libvo-amrwbenc support    ${libvo_amrwbenc-no}"
echo "libvorbis enabled         ${libvorbis-no}"
echo "libvpx enabled            ${libvpx-no}"
echo "libx264 enabled           ${libx264-no}"
echo "libxavs enabled           ${libxavs-no}"
echo "libxvid enabled           ${libxvid-no}"
echo "openal enabled            ${openal-no}"
echo "zlib enabled              ${zlib-no}"
echo "bzlib enabled             ${bzlib-no}"
echo

for type in decoder encoder hwaccel parser demuxer muxer protocol filter bsf indev outdev; do
    echo "Enabled ${type}s:"
    eval list=\$$(toupper $type)_LIST
    print_enabled '_*' $list | sort | pr -r -3 -t
    echo
done

license="LGPL version 2.1 or later"
if enabled nonfree; then
    license="nonfree and unredistributable"
elif enabled gplv3; then
    license="GPL version 3 or later"
elif enabled lgplv3; then
    license="LGPL version 3 or later"
elif enabled gpl; then
    license="GPL version 2 or later"
fi

echo "License: $license"

echo "Creating config.mak and config.h..."

test -e Makefile || $ln_s "$source_path/Makefile" .

enabled stripping || strip="echo skipping strip"

config_files="$TMPH config.mak"

cat > config.mak <<EOF
# Automatically generated by configure - do not modify!
ifndef FFMPEG_CONFIG_MAK
FFMPEG_CONFIG_MAK=1
FFMPEG_CONFIGURATION=$FFMPEG_CONFIGURATION
prefix=$prefix
LIBDIR=\$(DESTDIR)$libdir
SHLIBDIR=\$(DESTDIR)$shlibdir
INCDIR=\$(DESTDIR)$incdir
BINDIR=\$(DESTDIR)$bindir
DATADIR=\$(DESTDIR)$datadir
MANDIR=\$(DESTDIR)$mandir
SRC_PATH=$source_path
ifndef MAIN_MAKEFILE
SRC_PATH:=\$(SRC_PATH:.%=..%)
endif
CC_IDENT=$cc_ident
ARCH=$arch
CC=$cc
AS=$as
LD=$ld
DEPCC=$dep_cc
YASM=$yasmexe
YASMDEP=$yasmexe
AR=$ar
RANLIB=$ranlib
CP=cp -p
LN_S=$ln_s
STRIP=$strip
CPPFLAGS=$CPPFLAGS
CFLAGS=$CFLAGS
ASFLAGS=$ASFLAGS
AS_O=$CC_O
CC_O=$CC_O
LDFLAGS=$LDFLAGS
FFSERVERLDFLAGS=$FFSERVERLDFLAGS
SHFLAGS=$SHFLAGS
YASMFLAGS=$YASMFLAGS
BUILDSUF=$build_suffix
FULLNAME=$FULLNAME
LIBPREF=$LIBPREF
LIBSUF=$LIBSUF
LIBNAME=$LIBNAME
SLIBPREF=$SLIBPREF
SLIBSUF=$SLIBSUF
EXESUF=$EXESUF
EXTRA_VERSION=$extra_version
DEPFLAGS=$DEPFLAGS
CCDEP=$CCDEP
ASDEP=$ASDEP
CC_DEPFLAGS=$CC_DEPFLAGS
AS_DEPFLAGS=$AS_DEPFLAGS
HOSTCC=$host_cc
HOSTCFLAGS=$host_cflags
HOSTEXESUF=$HOSTEXESUF
HOSTLDFLAGS=$host_ldflags
HOSTLIBS=$host_libs
TARGET_EXEC=$target_exec
TARGET_PATH=$target_path
SDL_LIBS=$sdl_libs
SDL_CFLAGS=$sdl_cflags
LIB_INSTALL_EXTRA_CMD=$LIB_INSTALL_EXTRA_CMD
EXTRALIBS=$extralibs
INSTALL=$install
LIBTARGET=${LIBTARGET}
SLIBNAME=${SLIBNAME}
SLIBNAME_WITH_VERSION=${SLIBNAME_WITH_VERSION}
SLIBNAME_WITH_MAJOR=${SLIBNAME_WITH_MAJOR}
SLIB_CREATE_DEF_CMD=${SLIB_CREATE_DEF_CMD}
SLIB_EXTRA_CMD=${SLIB_EXTRA_CMD}
SLIB_INSTALL_NAME=${SLIB_INSTALL_NAME}
SLIB_INSTALL_LINKS=${SLIB_INSTALL_LINKS}
SLIB_INSTALL_EXTRA_LIB=${SLIB_INSTALL_EXTRA_LIB}
SLIB_INSTALL_EXTRA_SHLIB=${SLIB_INSTALL_EXTRA_SHLIB}
SAMPLES:=${samples:-\$(FATE_SAMPLES)}
NOREDZONE_FLAGS=$noredzone_flags
EOF

get_version(){
    name=$1
    file=$source_path/$2
    eval $(grep "#define ${name}_VERSION_M" "$file" | awk '{ print $2"="$3 }')
    eval ${name}_VERSION=\$${name}_VERSION_MAJOR.\$${name}_VERSION_MINOR.\$${name}_VERSION_MICRO
    lcname=$(tolower $name)
    eval echo "${lcname}_VERSION=\$${name}_VERSION" >> config.mak
    eval echo "${lcname}_VERSION_MAJOR=\$${name}_VERSION_MAJOR" >> config.mak
}

get_version LIBSWSCALE  libswscale/swscale.h
get_version LIBPOSTPROC libpostproc/postprocess.h
get_version LIBAVCODEC  libavcodec/version.h
get_version LIBAVDEVICE libavdevice/avdevice.h
get_version LIBAVFORMAT libavformat/version.h
get_version LIBAVUTIL   libavutil/avutil.h
get_version LIBAVFILTER libavfilter/avfilter.h

cat > $TMPH <<EOF
/* Automatically generated by configure - do not modify! */
#ifndef FFMPEG_CONFIG_H
#define FFMPEG_CONFIG_H
#define FFMPEG_CONFIGURATION "$(c_escape $FFMPEG_CONFIGURATION)"
#define FFMPEG_LICENSE "$(c_escape $license)"
#define FFMPEG_DATADIR "$(eval c_escape $datadir)"
#define CC_TYPE "$cc_type"
#define CC_VERSION $cc_version
#define restrict $_restrict
#define EXTERN_PREFIX "${extern_prefix}"
#define EXTERN_ASM ${extern_prefix}
#define SLIBSUF "$SLIBSUF"
EOF

test -n "$malloc_prefix" &&
    echo "#define MALLOC_PREFIX $malloc_prefix" >>$TMPH

if enabled small || disabled optimizations; then
    echo "#undef  av_always_inline"  >> $TMPH
    if enabled small; then
        echo "#define av_always_inline inline"  >> $TMPH
    else
        echo "#define av_always_inline av_unused"  >> $TMPH
    fi
fi

if enabled yasm; then
    append config_files $TMPASM
    printf '' >$TMPASM
fi

print_config ARCH_   "$config_files" $ARCH_LIST
print_config HAVE_   "$config_files" $HAVE_LIST
print_config CONFIG_ "$config_files" $CONFIG_LIST       \
                                     $CONFIG_EXTRA      \
                                     $DECODER_LIST      \
                                     $ENCODER_LIST      \
                                     $HWACCEL_LIST      \
                                     $PARSER_LIST       \
                                     $BSF_LIST          \
                                     $DEMUXER_LIST      \
                                     $MUXER_LIST        \
                                     $FILTER_LIST       \
                                     $PROTOCOL_LIST     \
                                     $INDEV_LIST        \
                                     $OUTDEV_LIST       \

cat >>config.mak <<EOF
ACODEC_TESTS=$(print_enabled -n _test $ACODEC_TESTS)
VCODEC_TESTS=$(print_enabled -n _test $VCODEC_TESTS)
LAVF_TESTS=$(print_enabled   -n _test $LAVF_TESTS)
LAVFI_TESTS=$(print_enabled  -n _test $LAVFI_TESTS)
SEEK_TESTS=$(print_enabled   -n _test $SEEK_TESTS)
EOF

echo "#endif /* FFMPEG_CONFIG_H */" >> $TMPH
echo "endif # FFMPEG_CONFIG_MAK" >> config.mak

# Do not overwrite an unchanged config.h to avoid superfluous rebuilds.
cp_if_changed $TMPH config.h
touch .config

enabled yasm && cp_if_changed $TMPASM config.asm

cat > $TMPH <<EOF
/* Generated by ffconf */
#ifndef AVUTIL_AVCONFIG_H
#define AVUTIL_AVCONFIG_H
EOF

print_config AV_HAVE_ $TMPH $HAVE_LIST_PUB

echo "#endif /* AVUTIL_AVCONFIG_H */" >> $TMPH

cp_if_changed $TMPH libavutil/avconfig.h

test -n "$WARNINGS" && printf "\n$WARNINGS"

# build pkg-config files

pkgconfig_generate(){
name=$1
shortname=${name#lib}${build_suffix}
comment=$2
version=$3
libs=$4
requires=$5
enabled ${name#lib} || return 0
mkdir -p $name
cat <<EOF > $name/$name.pc
prefix=$prefix
exec_prefix=\${prefix}
libdir=$libdir
includedir=$incdir

Name: $name
Description: $comment
Version: $version
Requires: $(enabled shared || echo $requires)
Requires.private: $(enabled shared && echo $requires)
Conflicts:
Libs: -L\${libdir} -l${shortname} $(enabled shared || echo $libs)
Libs.private: $(enabled shared && echo $libs)
Cflags: -I\${includedir}
EOF
cat <<EOF > $name/$name-uninstalled.pc
prefix=
exec_prefix=
libdir=\${pcfiledir}
includedir=${source_path}

Name: $name
Description: $comment
Version: $version
Requires: $requires
Conflicts:
Libs: \${libdir}/${LIBPREF}${shortname}${LIBSUF} $libs
Cflags: -I\${includedir}
EOF
}

pkgconfig_generate libavutil "FFmpeg utility library" "$LIBAVUTIL_VERSION" "$LIBM"
pkgconfig_generate libavcodec "FFmpeg codec library" "$LIBAVCODEC_VERSION" "$extralibs" "libavutil = $LIBAVUTIL_VERSION"
pkgconfig_generate libavformat "FFmpeg container format library" "$LIBAVFORMAT_VERSION" "$extralibs" "libavcodec = $LIBAVCODEC_VERSION"
pkgconfig_generate libavdevice "FFmpeg device handling library" "$LIBAVDEVICE_VERSION" "$extralibs" "libavformat = $LIBAVFORMAT_VERSION"
pkgconfig_generate libavfilter "FFmpeg video filtering library" "$LIBAVFILTER_VERSION" "$extralibs"
pkgconfig_generate libpostproc "FFmpeg postprocessing library" "$LIBPOSTPROC_VERSION" "" "libavutil = $LIBAVUTIL_VERSION"
pkgconfig_generate libswscale "FFmpeg image rescaling library" "$LIBSWSCALE_VERSION" "$LIBM" "libavutil = $LIBAVUTIL_VERSION"<|MERGE_RESOLUTION|>--- conflicted
+++ resolved
@@ -1548,17 +1548,9 @@
     done
 }
 
-<<<<<<< HEAD
-=======
-set_ne_test_deps(){
-    eval ${1}_be_test_deps="bigendian"
-    eval ${1}_le_test_deps="!bigendian"
-}
-
 mxf_d10_test_deps="avfilter"
 seek_lavf_mxf_d10_test_deps="mxf_d10_test"
 
->>>>>>> 3970d4e7
 test_deps _encoder _decoder                                             \
     adpcm_g726=g726                                                     \
     adpcm_ima_qt                                                        \
