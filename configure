--- conflicted
+++ resolved
@@ -1440,12 +1440,7 @@
     extra_warnings
     logging
     optimizations
-<<<<<<< HEAD
     stripping
-    symver
-    yasm
-=======
->>>>>>> 29abb04e
 "
 
 PATHS_LIST='
