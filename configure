--- conflicted
+++ resolved
@@ -3204,11 +3204,8 @@
     echo "VIS enabled               ${vis-no}"
 fi
 echo "debug symbols             ${debug-no}"
-<<<<<<< HEAD
 echo "strip symbols             ${stripping-no}"
-=======
 echo "optimize for size         ${small-no}"
->>>>>>> a05219d8
 echo "optimizations             ${optimizations-no}"
 echo "static                    ${static-no}"
 echo "shared                    ${shared-no}"
