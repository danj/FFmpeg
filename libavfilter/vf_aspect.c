/*
 * Copyright (c) 2010 Bobby Bingham

 * This file is part of FFmpeg.
 *
 * FFmpeg is free software; you can redistribute it and/or
 * modify it under the terms of the GNU Lesser General Public
 * License as published by the Free Software Foundation; either
 * version 2.1 of the License, or (at your option) any later version.
 *
 * FFmpeg is distributed in the hope that it will be useful,
 * but WITHOUT ANY WARRANTY; without even the implied warranty of
 * MERCHANTABILITY or FITNESS FOR A PARTICULAR PURPOSE.  See the GNU
 * Lesser General Public License for more details.
 *
 * You should have received a copy of the GNU Lesser General Public
 * License along with FFmpeg; if not, write to the Free Software
 * Foundation, Inc., 51 Franklin Street, Fifth Floor, Boston, MA 02110-1301 USA
 */

/**
 * @file
 * aspect ratio modification video filters
 */

#include "libavutil/common.h"
#include "libavutil/opt.h"
#include "libavutil/mathematics.h"
#include "libavutil/parseutils.h"
#include "avfilter.h"
#include "internal.h"
#include "video.h"

typedef struct {
    const AVClass *class;
    AVRational ratio;
    char *ratio_str;
    int max;
} AspectContext;

#define OFFSET(x) offsetof(AspectContext, x)
#define FLAGS AV_OPT_FLAG_FILTERING_PARAM|AV_OPT_FLAG_VIDEO_PARAM

static const AVOption options[] = {
    {"max", "set max value for nominator or denominator in the ratio", OFFSET(max), AV_OPT_TYPE_INT, {.i64=100}, 1, INT_MAX, FLAGS },
    {"ratio", "set ratio", OFFSET(ratio_str), AV_OPT_TYPE_STRING, {.str="0"}, 0, 0, FLAGS },
    {"r",     "set ratio", OFFSET(ratio_str), AV_OPT_TYPE_STRING, {.str="0"}, 0, 0, FLAGS },
    {NULL}
};

static av_cold int init(AVFilterContext *ctx, const char *args, const AVClass *class)
{
    AspectContext *aspect = ctx->priv;
    static const char *shorthand[] = { "ratio", "max", NULL };
    char c;
    int ret;
    AVRational q;

    aspect->class = class;
    av_opt_set_defaults(aspect);

    if (args && sscanf(args, "%d:%d%c", &q.num, &q.den, &c) == 2) {
        aspect->ratio_str = av_strdup(args);
        av_log(ctx, AV_LOG_WARNING,
               "num:den syntax is deprecated, please use num/den or named options instead\n");
    } else if ((ret = av_opt_set_from_string(aspect, args, shorthand, "=", ":")) < 0) {
        return ret;
    }

    if (aspect->ratio_str) {
        ret = av_parse_ratio(&aspect->ratio, aspect->ratio_str, aspect->max, 0, ctx);
        if (ret < 0 || aspect->ratio.num < 0 || aspect->ratio.den <= 0) {
            av_log(ctx, AV_LOG_ERROR,
                   "Invalid string '%s' for aspect ratio\n", args);
            return AVERROR(EINVAL);
        }
    }

    av_log(ctx, AV_LOG_VERBOSE, "a:%d/%d\n", aspect->ratio.num, aspect->ratio.den);
    return 0;
}

static int filter_frame(AVFilterLink *link, AVFrame *frame)
{
    AspectContext *aspect = link->dst->priv;

<<<<<<< HEAD
    frame->video->sample_aspect_ratio = aspect->ratio;
=======
    frame->sample_aspect_ratio = aspect->aspect;
>>>>>>> 7e350379
    return ff_filter_frame(link->dst->outputs[0], frame);
}

static av_cold void uninit(AVFilterContext *ctx)
{
    AspectContext *aspect = ctx->priv;

    av_opt_free(aspect);
}

#if CONFIG_SETDAR_FILTER

#define setdar_options options
AVFILTER_DEFINE_CLASS(setdar);

static av_cold int setdar_init(AVFilterContext *ctx, const char *args)
{
    return init(ctx, args, &setdar_class);
}

static int setdar_config_props(AVFilterLink *inlink)
{
    AspectContext *aspect = inlink->dst->priv;
    AVRational dar = aspect->ratio;

    av_reduce(&aspect->ratio.num, &aspect->ratio.den,
               aspect->ratio.num * inlink->h,
               aspect->ratio.den * inlink->w, 100);

    av_log(inlink->dst, AV_LOG_VERBOSE, "w:%d h:%d -> dar:%d/%d sar:%d/%d\n",
           inlink->w, inlink->h, dar.num, dar.den, aspect->ratio.num, aspect->ratio.den);

    inlink->sample_aspect_ratio = aspect->ratio;

    return 0;
}

static const AVFilterPad avfilter_vf_setdar_inputs[] = {
    {
        .name             = "default",
        .type             = AVMEDIA_TYPE_VIDEO,
        .config_props     = setdar_config_props,
        .get_video_buffer = ff_null_get_video_buffer,
        .filter_frame     = filter_frame,
    },
    { NULL }
};

static const AVFilterPad avfilter_vf_setdar_outputs[] = {
    {
        .name = "default",
        .type = AVMEDIA_TYPE_VIDEO,
    },
    { NULL }
};

AVFilter avfilter_vf_setdar = {
    .name      = "setdar",
    .description = NULL_IF_CONFIG_SMALL("Set the frame display aspect ratio."),

    .init      = setdar_init,
    .uninit    = uninit,

    .priv_size = sizeof(AspectContext),

    .inputs    = avfilter_vf_setdar_inputs,

    .outputs   = avfilter_vf_setdar_outputs,
    .priv_class = &setdar_class,
};

#endif /* CONFIG_SETDAR_FILTER */

#if CONFIG_SETSAR_FILTER

#define setsar_options options
AVFILTER_DEFINE_CLASS(setsar);

static av_cold int setsar_init(AVFilterContext *ctx, const char *args)
{
    return init(ctx, args, &setsar_class);
}

static int setsar_config_props(AVFilterLink *inlink)
{
    AspectContext *aspect = inlink->dst->priv;

    inlink->sample_aspect_ratio = aspect->ratio;

    return 0;
}

static const AVFilterPad avfilter_vf_setsar_inputs[] = {
    {
        .name             = "default",
        .type             = AVMEDIA_TYPE_VIDEO,
        .config_props     = setsar_config_props,
        .get_video_buffer = ff_null_get_video_buffer,
        .filter_frame     = filter_frame,
    },
    { NULL }
};

static const AVFilterPad avfilter_vf_setsar_outputs[] = {
    {
        .name = "default",
        .type = AVMEDIA_TYPE_VIDEO,
    },
    { NULL }
};

AVFilter avfilter_vf_setsar = {
    .name      = "setsar",
    .description = NULL_IF_CONFIG_SMALL("Set the pixel sample aspect ratio."),

    .init      = setsar_init,
    .uninit    = uninit,

    .priv_size = sizeof(AspectContext),

    .inputs    = avfilter_vf_setsar_inputs,

    .outputs   = avfilter_vf_setsar_outputs,
    .priv_class = &setsar_class,
};

#endif /* CONFIG_SETSAR_FILTER */<|MERGE_RESOLUTION|>--- conflicted
+++ resolved
@@ -84,11 +84,7 @@
 {
     AspectContext *aspect = link->dst->priv;
 
-<<<<<<< HEAD
-    frame->video->sample_aspect_ratio = aspect->ratio;
-=======
-    frame->sample_aspect_ratio = aspect->aspect;
->>>>>>> 7e350379
+    frame->sample_aspect_ratio = aspect->ratio;
     return ff_filter_frame(link->dst->outputs[0], frame);
 }
 
